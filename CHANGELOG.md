--- conflicted
+++ resolved
@@ -2,16 +2,12 @@
 
 ## Features
 
-<<<<<<< HEAD
 - Add option for `standard_demand` and remove retro agents ([#35](https://github.com/SGIModel/MUSE_OS/pull/35))
 - Update main version ([#28](https://github.com/SGIModel/MUSE_OS/pull/28))
 - Update main version ([#26](https://github.com/SGIModel/MUSE_OS/pull/26))
 - Adds version numbering ([#21](https://github.com/SGIModel/MUSE_OS/pull/21))
 - Adds trade tutorial to the documentation ([#16](https://github.com/SGIModel/MUSE_OS/pull/16))
-- Adds cache of quan tities ([#15](https://github.com/SGIModel/MUSE_OS/pull/15))
-=======
 - Adds cache of quantities ([#15](https://github.com/SGIModel/MUSE_OS/pull/15))
->>>>>>> 55cb6801
 - Adds trade tutorial to the documentation
 - Updated branch names on pipelines ([#9](https://github.com/SGIModel/MUSE_OS/issues/9))
 - Edited default package name from StarMUSE to MUSE ([#4](https://github.com/SGIModel/MUSE_OS/issues/4))
@@ -25,7 +21,7 @@
 - Updates the documentation to provide information on adhoc and scipy solvers as well as correctly defines ObjSort direction for minimisation/maximisation ([#949](https://github.com/SGIModel/StarMuse/pull/949))
 - Introduces a check on the type of the data defining the objectives (string for Objective, float/int for ObjData, and Boolean for Objsort) ([#945](https://github.com/SGIModel/StarMuse/issues/945]))
 - Updates the documentation to use the most recent version of MUSE ([#922](https://github.com/SGIModel/StarMuse/pull/922))
-- - Improves the CI system, with a more thorough pre-commit hooks and QA
+- Improves the CI system, with a more thorough pre-commit hooks and QA
   ([#917](https://github.com/SGIModel/StarMuse/pull/917))
 - Introduces the CHANGELOG file and PR template
   ([#916](https://github.com/SGIModel/StarMuse/pull/916))
