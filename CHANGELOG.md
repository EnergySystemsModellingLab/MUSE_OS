# Version - Development

## Features
- Introduces a check on the type of the data defining the objectives (string for Objective, float/int for ObjData, and Boolean for Objsort) ([#945] https://github.com/SGIModel/StarMuse/issues/945])
- Updates the documentation to use the most recent version of MUSE ([#922](https://github.com/SGIModel/StarMuse/pull/922))

- Introduces the CHANGELOG file and PR template
  ([#916](https://github.com/SGIModel/StarMuse/pull/916))

## Optimizations

- None

## Bug fixes
<<<<<<< HEAD
- Update the documentation to include a tutorial for implementing trade.
=======
- Ensures that the adhoc and scipy solvers require the same input in the agents file to minimise and maximise. Specifically, both solvers now require TRUE for minimisation and FALSE for maximisation ([#845] (https://github.com/SGIModel/StarMuse/issues/845))
>>>>>>> a53dc782
- Update the documentation on adding spend limit constraint description ([#941] (https://github.com/SGIModel/StarMuse/issues/941))
- Update the documentation on index redundancies ([#936] (https://github.com/SGIModel/StarMuse/issues/936))
- Update the documentation on timeslice file removed ([#935] (https://github.com/SGIModel/StarMuse/issues/935))
- Update the documentation on commodity types ([#934] (https://github.com/SGIModel/StarMuse/issues/934))
- Update the documentation on regions file removed ([#933] (https://github.com/SGIModel/StarMuse/issues/933))
- Update the documentation on commodity definition ([#932] (https://github.com/SGIModel/StarMuse/issues/932))
- Update the documentation on agent share ([#931] (https://github.com/SGIModel/StarMuse/issues/931))
- Update the documentation on equations displayed ([#930](https://github.com/SGIModel/StarMuse/issues/930))
- Update the documentation on growth rate ([#923] (https://github.com/SGIModel/StarMuse/issues/923))
- Fix typos in CHANGELOG file ([#939](https://github.com/SGIModel/StarMuse/pull/939))
- Specify error message for no commodity outputs ([#937](https://github.com/SGIModel/StarMuse/issues/937))
- Update the documentation to correctly add an agent ([#927](https://github.com/SGIModel/StarMuse/issues/927))
- Comfort objective modified to keep asset dimensions ([#926](https://github.com/SGIModel/StarMuse/pull/926))

## Breaking changes

- None<|MERGE_RESOLUTION|>--- conflicted
+++ resolved
@@ -12,11 +12,8 @@
 - None
 
 ## Bug fixes
-<<<<<<< HEAD
 - Update the documentation to include a tutorial for implementing trade.
-=======
 - Ensures that the adhoc and scipy solvers require the same input in the agents file to minimise and maximise. Specifically, both solvers now require TRUE for minimisation and FALSE for maximisation ([#845] (https://github.com/SGIModel/StarMuse/issues/845))
->>>>>>> a53dc782
 - Update the documentation on adding spend limit constraint description ([#941] (https://github.com/SGIModel/StarMuse/issues/941))
 - Update the documentation on index redundancies ([#936] (https://github.com/SGIModel/StarMuse/issues/936))
 - Update the documentation on timeslice file removed ([#935] (https://github.com/SGIModel/StarMuse/issues/935))
