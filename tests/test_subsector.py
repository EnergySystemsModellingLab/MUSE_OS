--- conflicted
+++ resolved
@@ -1,9 +1,6 @@
-<<<<<<< HEAD
+from collections.abc import Sequence
 from typing import Sequence, Text
 from unittest.mock import MagicMock, patch
-=======
-from collections.abc import Sequence
->>>>>>> 130c8f10
 
 import xarray as xr
 from pytest import fixture, raises
