--- conflicted
+++ resolved
@@ -134,10 +134,7 @@
     )
 
     assert isinstance(subsector, Subsector)
-<<<<<<< HEAD
     assert len(subsector.agents) == 1
-=======
-    assert len(subsector.agents) == 2
 
 
 def test_factory_constraints_passed_to_agents(model, technologies, tmp_path):
@@ -179,5 +176,4 @@
             Subsector.factory(
                 settings.sectors.residential.subsectors.retro_and_new, technologies
             )
-        assert tuple(_withness.call_args[1]["constraints"]) == ()
->>>>>>> d331f46c
+        assert tuple(_withness.call_args[1]["constraints"]) == ()