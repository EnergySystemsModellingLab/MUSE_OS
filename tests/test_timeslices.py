"""Test timeslice utilities."""
from pytest import approx, fixture
from xarray import DataArray

from muse.timeslices import QuantityType, convert_timeslice


@fixture
def toml():
    return """
        ["timeslices"]
        winter.weekday.day = 10
        winter.weekday.night = 5
        winter.weekend.day = 2
        winter.weekend.night = 2
        winter.weekend.dusk = 1
        summer.weekday.day = 5
        summer.weekday.night = 5
        summer.weekend.day = 2
        summer.weekend.night = 2
        summer.weekend.dusk = 1
        level_names = ["semester", "week", "day"]
        [timeslices.aggregates]
        allday = ["day", "night"]
    """


@fixture
def reference(toml):
    from muse.timeslices import reference_timeslice

    return reference_timeslice(toml)


@fixture
def transforms(toml, reference):
    from muse.timeslices import aggregate_transforms

    return aggregate_transforms(toml, reference)


@fixture
def rough(reference):
    from pandas import MultiIndex

    return DataArray(
        [1, 2, 3],
        coords={
            "timeslice": MultiIndex.from_tuples(
                [
                    ("winter", "weekday", "allday"),
                    ("winter", "weekend", "dusk"),
                    ("summer", "weekend", "night"),
                ],
                names=reference.get_index("timeslice").names,
            )
        },
        dims="timeslice",
    )


def test_convert_extensive_timeslice(reference, rough, transforms):
    z = convert_timeslice(rough, reference, finest=reference, transforms=transforms)
    assert z.shape == reference.shape
    assert z.values == approx(
        [
            float(rough[0] * reference[0] / (reference[0] + reference[1])),
            float(rough[0] * reference[1] / (reference[0] + reference[1])),
            0,
            0,
            float(rough[1]),
            0,
            0,
            0,
            float(rough[2]),
            0,
        ]
    )


def test_convert_intensive_timeslice(reference, rough, transforms):
    z = convert_timeslice(
        rough,
        reference,
        finest=reference,
        transforms=transforms,
        quantity=QuantityType.INTENSIVE,
    )

    assert z.values == approx(
        [
            float(rough[0]),
            float(rough[0]),
            0,
            0,
            float(rough[1]),
            0,
            0,
            0,
            float(rough[2]),
            0,
        ]
    )


<<<<<<< HEAD
@mark.legacy
def test_legacy_timeslices(residential_dir, settings):
    """Test the creation of the legacy sectors."""
    import pandas as pd

    from muse.readers.toml import check_time_slices, read_timeslices
    from muse.timeslices import new_to_old_timeslice

    check_time_slices(settings)
    ts = read_timeslices(
        """
        [timeslice_levels]
        hour = ["all-day"]
        day = ["all-week"]
        """
    ).timeslice

    old_settings = residential_dir / "input" / "MUSEGlobalSettings.csv"
    colname = ["AgLevel", "SN", "Month", "Day", "Hour", "RepresentHours"]
    old_ts = pd.read_csv(old_settings)[colname].dropna()
    old_ts["SN"] = old_ts["SN"].astype(int, copy=False)
    old_ts = old_ts.to_dict("list")

    converted_ts = new_to_old_timeslice(ts)
    assert set(old_ts) == set(converted_ts)
    assert set(old_ts["AgLevel"]) == set(converted_ts["AgLevel"])
    assert set(old_ts["SN"]) == set(converted_ts["SN"])
    assert set(old_ts["Month"]) == set(converted_ts["Month"])
    assert set(old_ts["Day"]) == set(converted_ts["Day"])
    assert set(old_ts["Hour"]) == set(converted_ts["Hour"])


=======
>>>>>>> f3455ddd
def test_reference_timeslice():
    from toml import loads

    from muse.timeslices import reference_timeslice

    inputs = loads(
        """
        [timeslices]
        winter.weekday.night = 396
        winter.weekday.morning = 396
        winter.weekday.afternoon = 264
        winter.weekend.night = 156
        winter.weekend.morning = 156
        winter.weekend.afternoon = 156
        springautumn.weekday.night = 792
        springautumn.weekday.morning = 792
        springautumn.weekday.afternoon = 528
        springautumn.weekend.night = 300
        springautumn.weekend.morning = 300
        springautumn.weekend.afternoon = 300
        summer.weekday.night = 396
        summer.weekday.morning  = 396
        summer.weekday.afternoon = 264
        summer.weekend.night = 150
        summer.weekend.morning = 150
        summer.weekend.afternoon = 150
        """
    )

    ts = reference_timeslice(inputs)
    assert isinstance(ts, DataArray)
    assert "timeslice" in ts.coords


def test_no_overlap():
    from pytest import raises

    from muse.timeslices import reference_timeslice

    with raises(ValueError):
        reference_timeslice(
            """
            [timeslices]
            winter.weekday.night = 396
            winter.weekday.morning = 396
            winter.weekday.weekend = 156
            winter.weekend.night = 156
            winter.weekend.morning = 156
            winter.weekend.weekend = 156
            """
        )


def test_aggregate_transforms_no_aggregates():
    from itertools import product
    from typing import Dict

    from numpy import ndarray, zeros

    from muse.timeslices import aggregate_transforms, reference_timeslice

    reference = reference_timeslice(
        """
        [timeslices]
        spring.weekday = 396
        spring.weekend = 396
        autumn.weekday = 396
        autumn.weekend = 156
        """
    )

    vectors = aggregate_transforms(timeslice=reference)
    assert isinstance(vectors, Dict)
    assert set(vectors) == set(product(["spring", "autumn"], ["weekday", "weekend"]))
    for i in range(reference.shape[0]):
        index = reference.timeslice[i].values.tolist()
        vector = vectors[index]
        assert isinstance(vector, ndarray)
        expected = zeros(reference.shape, dtype=int)
        expected[i] = 1
        assert vector == approx(expected)


def test_aggregate_transforms_with_aggregates():
    from itertools import product
    from typing import Dict

    from toml import loads

    from muse.timeslices import aggregate_transforms, reference_timeslice

    toml = loads(
        """
        [timeslices]
        spring.weekday.day = 396
        spring.weekday.night = 396
        spring.weekend.day = 156
        spring.weekend.night = 156
        summer.weekday.day = 396
        summer.weekday.night = 396
        summer.weekend.day = 156
        summer.weekend.night = 156
        autumn.weekday.day = 396
        autumn.weekday.night = 396
        autumn.weekend.day = 156
        autumn.weekend.night = 156
        winter.weekday.day = 396
        winter.weekday.night = 396
        winter.weekend.day = 156
        winter.weekend.night = 156

        [timeslices.aggregates]
        springautumn = ["spring", "autumn"]
        allday = ["day", "night"]
        week = ["weekday", "weekend"]
        """
    )
    reference = reference_timeslice(toml)

    vectors = aggregate_transforms(toml, reference)
    assert isinstance(vectors, Dict)
    assert set(vectors) == set(
        product(
            ["winter", "spring", "summer", "autumn", "springautumn"],
            ["weekend", "weekday", "week"],
            ["day", "night", "allday"],
        )
    )

    def to_bitstring(x):
        return "".join(x.astype(str))

    assert to_bitstring(vectors[("spring", "weekday", "night")]) == "0100000000000000"
    assert to_bitstring(vectors[("autumn", "weekday", "night")]) == "0000000001000000"
    assert to_bitstring(vectors[("spring", "weekend", "night")]) == "0001000000000000"
    assert to_bitstring(vectors[("autumn", "weekend", "night")]) == "0000000000010000"
    assert (
        to_bitstring(vectors[("springautumn", "weekday", "night")])
        == "0100000001000000"
    )
    assert to_bitstring(vectors[("spring", "week", "night")]) == "0101000000000000"
    assert (
        to_bitstring(vectors[("springautumn", "week", "night")]) == "0101000001010000"
    )<|MERGE_RESOLUTION|>--- conflicted
+++ resolved
@@ -103,41 +103,6 @@
     )
 
 
-<<<<<<< HEAD
-@mark.legacy
-def test_legacy_timeslices(residential_dir, settings):
-    """Test the creation of the legacy sectors."""
-    import pandas as pd
-
-    from muse.readers.toml import check_time_slices, read_timeslices
-    from muse.timeslices import new_to_old_timeslice
-
-    check_time_slices(settings)
-    ts = read_timeslices(
-        """
-        [timeslice_levels]
-        hour = ["all-day"]
-        day = ["all-week"]
-        """
-    ).timeslice
-
-    old_settings = residential_dir / "input" / "MUSEGlobalSettings.csv"
-    colname = ["AgLevel", "SN", "Month", "Day", "Hour", "RepresentHours"]
-    old_ts = pd.read_csv(old_settings)[colname].dropna()
-    old_ts["SN"] = old_ts["SN"].astype(int, copy=False)
-    old_ts = old_ts.to_dict("list")
-
-    converted_ts = new_to_old_timeslice(ts)
-    assert set(old_ts) == set(converted_ts)
-    assert set(old_ts["AgLevel"]) == set(converted_ts["AgLevel"])
-    assert set(old_ts["SN"]) == set(converted_ts["SN"])
-    assert set(old_ts["Month"]) == set(converted_ts["Month"])
-    assert set(old_ts["Day"]) == set(converted_ts["Day"])
-    assert set(old_ts["Hour"]) == set(converted_ts["Hour"])
-
-
-=======
->>>>>>> f3455ddd
 def test_reference_timeslice():
     from toml import loads
 
