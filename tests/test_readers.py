--- conflicted
+++ resolved
@@ -380,7 +380,6 @@
         read_split_toml(tmpdir / "outer.toml")
 
 
-<<<<<<< HEAD
 def test_format_path(tmpdir):
     from muse.readers.toml import format_path
 
@@ -397,9 +396,10 @@
     assert format_path(
         "{muse_sectors}/{other_param}", muse_sectors=muse_sectors
     ) == str(Path(muse_sectors).absolute() / "{other_param}")
-=======
+
+    
 @mark.parametrize("suffix", (".xlsx", ".csv", ".toml", ".py", ".xls", ".nc"))
-def test_path_formatting(suffix, tmpdir):
+def test_suffix_path_formatting(suffix, tmpdir):
     from muse.readers.toml import read_split_toml
 
     settings = {"this": 0, "plugins": f"{{path}}/thisfile{suffix}"}
@@ -418,5 +418,4 @@
     result = read_split_toml(input_file, path="hello")
     assert result["plugins"][0] == str(
         (Path() / "other" / f"thisfile{suffix}").absolute()
-    )
->>>>>>> a16f3cb8
+    )