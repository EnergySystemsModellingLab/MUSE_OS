--- conflicted
+++ resolved
@@ -392,32 +392,7 @@
     assert data.coords["technology"].values.tolist() == ["gasboiler", "heatpump"]
     assert data.coords["region"].values.tolist() == ["R1"]
 
-<<<<<<< HEAD
-    assert dict(data.dtypes) == dict(
-        cap_par=np.dtype("float64"),
-        cap_exp=np.dtype("int64"),
-        fix_par=np.dtype("int64"),
-        fix_exp=np.dtype("int64"),
-        var_par=np.dtype("int64"),
-        interest_rate=np.dtype("float64"),
-        type=np.dtype("O"),
-        agent1=np.dtype("int64"),
-        tech_type=np.dtype("<U6"),
-        efficiency=np.dtype("int64"),
-        max_capacity_addition=np.dtype("int64"),
-        max_capacity_growth=np.dtype("float64"),
-        scaling_size=np.dtype("float64"),
-        technical_life=np.dtype("int64"),
-        total_capacity_limit=np.dtype("int64"),
-        utilization_factor=np.dtype("int64"),
-        var_exp=np.dtype("int64"),
-    )
-    assert list(data.coords["technology"].values) == ["gasboiler", "heatpump"]
-    assert list(data.coords["region"].values) == ["R1"]
-
-=======
     # Check coordinate consistency
->>>>>>> 4f46f379
     for var in data.data_vars:
         if var == "tech_type":
             assert list(data.data_vars[var].coords) == ["technology"]
