from pytest import fixture, mark


@fixture
def _technologies(technologies, retro_agent, search_space):
    techs = retro_agent.filter_input(
        technologies,
        technology=search_space.replacement,
        year=retro_agent.forecast_year,
    ).drop_vars("technology")
    return techs


@fixture
def _demand(demand_share, search_space):
    reduced_demand = demand_share.sel(
        {
            k: search_space[k]
            for k in set(demand_share.dims).intersection(search_space.dims)
        }
    )
    reduced_demand["year"] = 2030
    return reduced_demand


@fixture
def _prices(retro_agent, agent_market):
    prices = retro_agent.filter_input(agent_market.prices)
    return prices


def test_fixtures(_technologies, _demand, _prices):
    """Validating that the fixtures have appropriate dimensions."""
    assert set(_technologies.dims) == {"commodity", "replacement"}
    assert set(_demand.dims) == {"asset", "commodity", "timeslice"}
    assert set(_prices.dims) == {"commodity", "timeslice", "year"}


@mark.usefixtures("save_registries")
def test_objective_registration():
    from muse.objectives import OBJECTIVES, register_objective

    @register_objective
    def a_objective(*args, **kwargs):
        pass

    assert "a_objective" in OBJECTIVES
    assert OBJECTIVES["a_objective"] is a_objective

    @register_objective(name="something")
    def b_objective(*args, **kwargs):
        pass

    assert "something" in OBJECTIVES
    assert OBJECTIVES["something"] is b_objective


@mark.usefixtures("save_registries")
def test_computing_objectives(_technologies, _demand, _prices):
    from muse.objectives import factory, register_objective

    @register_objective
    def first(technologies, switch=True, *args, **kwargs):
        from xarray import full_like

        value = 1 if switch else 2
        result = full_like(technologies["replacement"], value, dtype=float)
        return result

    @register_objective
    def second(technologies, demand, assets=None, *args, **kwargs):
        from xarray import broadcast, full_like

        result = full_like(
            broadcast(technologies["replacement"], demand["asset"])[0], 5, dtype=float
        )
        result[{"asset": assets}] = 3
        return result

    # Test first objective with/without switch
    objectives = factory("first")(
        technologies=_technologies, demand=_demand, prices=_prices, switch=True
    )
    assert set(objectives.data_vars) == {"first"}
    assert (objectives.first == 1).all()
    objectives = factory("first")(
        technologies=_technologies, demand=_demand, prices=_prices, switch=False
    )
    assert (objectives.first == 2).all()

    # Test multiple objectives
    objectives = factory(["first", "second"])(
        technologies=_technologies,
        demand=_demand,
        prices=_prices,
        switch=False,
        assets=0,
    )
    assert set(objectives.data_vars) == {"first", "second"}
    assert (objectives.first == 2).all()
    if len(objectives.asset) > 0:
        assert (objectives.second.isel(asset=0) == 3).all()
    if len(objectives.asset) > 1:
        assert (objectives.second.isel(asset=1) == 5).all()


def test_comfort(_technologies):
    from muse.objectives import comfort

    _technologies["comfort"] = add_var(_technologies, "replacement")
    result = comfort(_technologies)
    assert set(result.dims) == {"replacement"}


def test_efficiency(_technologies):
    from muse.objectives import efficiency

<<<<<<< HEAD
def test_capital_costs(demand_share, search_space, technologies, retro_agent):
    import numpy as np

    from muse.objectives import capital_costs
=======
    _technologies["efficiency"] = add_var(_technologies, "replacement")
    result = efficiency(_technologies)
    assert set(result.dims) == {"replacement"}
>>>>>>> c4fc04d3


def test_capacity_to_service_demand(_technologies, _demand):
    from muse.objectives import capacity_to_service_demand

    result = capacity_to_service_demand(_technologies, _demand)
    assert set(result.dims) == {"replacement", "asset"}


def test_capacity_in_use(_technologies, _demand):
    from muse.objectives import capacity_in_use

    result = capacity_in_use(_technologies, _demand)
    assert set(result.dims) == {"replacement", "asset"}

<<<<<<< HEAD
def test_emission_cost(
    demand_share, search_space, technologies, retro_agent, agent_market
):
    from xarray import broadcast

    from muse.commodities import is_enduse, is_pollutant
    from muse.objectives import emission_cost
=======
>>>>>>> c4fc04d3

def test_consumption(_technologies, _demand, _prices):
    from muse.objectives import consumption

    result = consumption(_technologies, _demand, _prices)
    assert set(result.dims) == {"replacement", "asset", "timeslice"}


def test_fixed_costs(_technologies, _demand):
    from muse.objectives import fixed_costs

    result = fixed_costs(_technologies, _demand)
    assert set(result.dims) == {"replacement", "asset"}

<<<<<<< HEAD
def test_capacity_fulfilling_demand(
    search_space, demand_share, technologies, retro_agent, agent_market
):
    import numpy as np

    from muse.objectives import capacity_to_service_demand, fixed_costs
=======
>>>>>>> c4fc04d3

def test_capital_costs(_technologies):
    from muse.objectives import capital_costs

    _technologies["scaling_size"] = add_var(_technologies, "replacement")
    result = capital_costs(_technologies)
    assert set(result.dims) == {"replacement"}


def test_emission_cost(_technologies, _demand, _prices):
    from muse.objectives import emission_cost

    result = emission_cost(_technologies, _demand, _prices)
    assert set(result.dims) == {"replacement", "asset", "timeslice"}


def test_fuel_consumption(_technologies, _demand, _prices):
    from muse.objectives import fuel_consumption_cost

    result = fuel_consumption_cost(_technologies, _demand, _prices)
    assert set(result.dims) == {"replacement", "asset", "timeslice"}


<<<<<<< HEAD
def test_fuel_consumption(
    demand_share, search_space, technologies, retro_agent, agent_market
):
    from xarray import broadcast

    from muse.commodities import is_fuel
    from muse.objectives import fuel_consumption_cost
    from muse.quantities import consumption

    actual = fuel_consumption_cost(
        retro_agent, demand_share, search_space, technologies, agent_market
    ).sum("timeslice")
    assert {"asset", "replacement"}.issuperset(actual.dims)

    demand = (
        demand_share.sel(asset=search_space.asset)
        .where(search_space, 0)
        .rename(replacement="technology")
    )
    cons = consumption(
        production=demand,
        technologies=technologies.sel(region=retro_agent.region).interp(
            year=retro_agent.forecast_year, method="linear"
        ),
        prices=agent_market.prices.sel(region=retro_agent.region).interp(
            year=retro_agent.forecast_year, method="linear"
        ),
    )
    fuels = is_fuel(technologies.comm_usage)
    prices = agent_market.prices.sel(commodity=fuels, region=retro_agent.region).interp(
        year=retro_agent.forecast_year, method="linear"
    )

    dims = list(set((cons * prices).dims) - {"asset", "technology"})
    expected = (cons * prices).sum(dims).sel(technology=search_space.replacement)
    actual, expected = broadcast(actual, expected)
    assert actual.values == approx(expected.values)


def test_net_present_value(
    demand_share, search_space, technologies, retro_agent, agent_market
):
    """Test the net present value objective.

        It is essentially the same maths but filtering
        the inputs using the "sel" method
        rather than the agent.filter_input method,
        as well as changing the other in which
        things are added together.
    .
    """
    import xarray

    from muse.commodities import is_enduse, is_fuel, is_material, is_pollutant
    from muse.objectives import (
        capacity_to_service_demand,
        discount_factor,
        net_present_value,
    )
    from muse.quantities import consumption
=======
def test_annual_levelized_cost_of_energy(_technologies, _demand, _prices):
    from muse.objectives import annual_levelized_cost_of_energy

    result = annual_levelized_cost_of_energy(_technologies, _demand, _prices)
    assert set(result.dims) == {"replacement"}
>>>>>>> c4fc04d3


def test_lifetime_levelized_cost_of_energy(_technologies, _demand, _prices):
    from muse.objectives import lifetime_levelized_cost_of_energy

    result = lifetime_levelized_cost_of_energy(_technologies, _demand, _prices)
    assert set(result.dims) == {"replacement", "asset", "timeslice"}


def test_net_present_value(_technologies, _demand, _prices):
    from muse.objectives import net_present_value

    result = net_present_value(_technologies, _demand, _prices)
    assert set(result.dims) == {"replacement", "asset", "timeslice"}


def test_net_present_cost(_technologies, _demand, _prices):
    from muse.objectives import net_present_cost

    result = net_present_cost(_technologies, _demand, _prices)
    assert set(result.dims) == {"replacement", "asset", "timeslice"}


def test_equivalent_annual_cost(_technologies, _demand, _prices):
    from muse.objectives import equivalent_annual_cost

    result = equivalent_annual_cost(_technologies, _demand, _prices)
    assert set(result.dims) == {"replacement", "asset", "timeslice"}


def add_var(coordinates, *dims, factor=100.0):
    from numpy.random import rand

    shape = tuple(len(coordinates[u]) for u in dims)
    return dims, (rand(*shape) * factor).astype(type(factor))<|MERGE_RESOLUTION|>--- conflicted
+++ resolved
@@ -115,16 +115,9 @@
 def test_efficiency(_technologies):
     from muse.objectives import efficiency
 
-<<<<<<< HEAD
-def test_capital_costs(demand_share, search_space, technologies, retro_agent):
-    import numpy as np
-
-    from muse.objectives import capital_costs
-=======
     _technologies["efficiency"] = add_var(_technologies, "replacement")
     result = efficiency(_technologies)
     assert set(result.dims) == {"replacement"}
->>>>>>> c4fc04d3
 
 
 def test_capacity_to_service_demand(_technologies, _demand):
@@ -140,16 +133,6 @@
     result = capacity_in_use(_technologies, _demand)
     assert set(result.dims) == {"replacement", "asset"}
 
-<<<<<<< HEAD
-def test_emission_cost(
-    demand_share, search_space, technologies, retro_agent, agent_market
-):
-    from xarray import broadcast
-
-    from muse.commodities import is_enduse, is_pollutant
-    from muse.objectives import emission_cost
-=======
->>>>>>> c4fc04d3
 
 def test_consumption(_technologies, _demand, _prices):
     from muse.objectives import consumption
@@ -164,15 +147,6 @@
     result = fixed_costs(_technologies, _demand)
     assert set(result.dims) == {"replacement", "asset"}
 
-<<<<<<< HEAD
-def test_capacity_fulfilling_demand(
-    search_space, demand_share, technologies, retro_agent, agent_market
-):
-    import numpy as np
-
-    from muse.objectives import capacity_to_service_demand, fixed_costs
-=======
->>>>>>> c4fc04d3
 
 def test_capital_costs(_technologies):
     from muse.objectives import capital_costs
@@ -196,74 +170,11 @@
     assert set(result.dims) == {"replacement", "asset", "timeslice"}
 
 
-<<<<<<< HEAD
-def test_fuel_consumption(
-    demand_share, search_space, technologies, retro_agent, agent_market
-):
-    from xarray import broadcast
-
-    from muse.commodities import is_fuel
-    from muse.objectives import fuel_consumption_cost
-    from muse.quantities import consumption
-
-    actual = fuel_consumption_cost(
-        retro_agent, demand_share, search_space, technologies, agent_market
-    ).sum("timeslice")
-    assert {"asset", "replacement"}.issuperset(actual.dims)
-
-    demand = (
-        demand_share.sel(asset=search_space.asset)
-        .where(search_space, 0)
-        .rename(replacement="technology")
-    )
-    cons = consumption(
-        production=demand,
-        technologies=technologies.sel(region=retro_agent.region).interp(
-            year=retro_agent.forecast_year, method="linear"
-        ),
-        prices=agent_market.prices.sel(region=retro_agent.region).interp(
-            year=retro_agent.forecast_year, method="linear"
-        ),
-    )
-    fuels = is_fuel(technologies.comm_usage)
-    prices = agent_market.prices.sel(commodity=fuels, region=retro_agent.region).interp(
-        year=retro_agent.forecast_year, method="linear"
-    )
-
-    dims = list(set((cons * prices).dims) - {"asset", "technology"})
-    expected = (cons * prices).sum(dims).sel(technology=search_space.replacement)
-    actual, expected = broadcast(actual, expected)
-    assert actual.values == approx(expected.values)
-
-
-def test_net_present_value(
-    demand_share, search_space, technologies, retro_agent, agent_market
-):
-    """Test the net present value objective.
-
-        It is essentially the same maths but filtering
-        the inputs using the "sel" method
-        rather than the agent.filter_input method,
-        as well as changing the other in which
-        things are added together.
-    .
-    """
-    import xarray
-
-    from muse.commodities import is_enduse, is_fuel, is_material, is_pollutant
-    from muse.objectives import (
-        capacity_to_service_demand,
-        discount_factor,
-        net_present_value,
-    )
-    from muse.quantities import consumption
-=======
 def test_annual_levelized_cost_of_energy(_technologies, _demand, _prices):
     from muse.objectives import annual_levelized_cost_of_energy
 
     result = annual_levelized_cost_of_energy(_technologies, _demand, _prices)
     assert set(result.dims) == {"replacement"}
->>>>>>> c4fc04d3
 
 
 def test_lifetime_levelized_cost_of_energy(_technologies, _demand, _prices):
