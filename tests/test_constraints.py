from typing import Union

import numpy as np
import pandas as pd
import xarray as xr
from pytest import approx, fixture, mark

from muse.timeslices import drop_timeslice
from muse.utilities import reduce_assets

pytestmark = mark.usefixtures("default_timeslice_globals")


@fixture
def model():
    return "medium"


@fixture
def residential(model):
    from muse import examples

    return examples.sector("residential", model=model)


@fixture
def technologies(residential):
    return residential.technologies.squeeze("region").sel(year=2020)


@fixture
def search_space(model, assets):
    from muse import examples

    space = examples.search_space("residential", model)
    return space.sel(asset=assets.technology.values)


@fixture
def costs(search_space):
    shape = search_space.shape
    return search_space * np.arange(np.prod(shape)).reshape(shape)


@fixture
def lpcosts(technologies, timeslices, costs):
    from muse.constraints import lp_costs

    return lp_costs(
        technologies,
        costs=costs,
<<<<<<< HEAD
=======
        timeslices=timeslices,
>>>>>>> 9b8409e3
    )


@fixture
def assets(residential):
    return next(a.assets for a in residential.agents)


@fixture
<<<<<<< HEAD
def market_demand(assets, technologies):
=======
def _capacity(assets):
    return (
        reduce_assets(assets.capacity, coords=("region", "technology"))
        .sel(year=[2020, 2025])
        .swap_dims(dict(asset="technology"))
    )


@fixture
def timeslices(market):
    return market.timeslice


@fixture
def _demand(assets, technologies, timeslices):
>>>>>>> 9b8409e3
    from muse.quantities import maximum_production

    return 0.8 * maximum_production(
        technologies,
        assets.capacity.sel(year=2025).groupby("technology").sum("asset"),
<<<<<<< HEAD
=======
        timeslices=timeslices,
>>>>>>> 9b8409e3
    ).rename(technology="asset")


@fixture
def max_production(_demand, _capacity, search_space, technologies):
    from muse.constraints import max_production

    return max_production(_demand, _capacity, search_space, technologies)


@fixture
def demand_constraint(_demand, _capacity, search_space, technologies):
    from muse.constraints import demand

    return demand(_demand, _capacity, search_space, technologies)


@fixture
def max_capacity_expansion(_demand, _capacity, search_space, technologies):
    from muse.constraints import max_capacity_expansion

    return max_capacity_expansion(_demand, _capacity, search_space, technologies)


@fixture
def demand_limiting_capacity(_demand, _capacity, search_space, technologies):
    from muse.constraints import demand_limiting_capacity

    return demand_limiting_capacity(_demand, _capacity, search_space, technologies)


@fixture
def minimum_service(_demand, _capacity, search_space, technologies):
    """Constraint with no MSF applied."""
    from muse.constraints import minimum_service

    return minimum_service(_demand, _capacity, search_space, technologies)


@fixture
def minimum_service2(_demand, _capacity, search_space, technologies):
    """Constraint with MSF applied."""
    from muse.constraints import minimum_service

    minimum_service_factor = 0.4 * xr.ones_like(technologies.technology, dtype=float)
    technologies["minimum_service_factor"] = minimum_service_factor
    return minimum_service(_demand, _capacity, search_space, technologies)


@fixture
def constraint(max_production):
    return max_production


def test_demand_constraint(demand_constraint):
    assert demand_constraint.production == 1
    assert demand_constraint.capacity == 0
    assert set(demand_constraint.b.dims) == {"asset", "timeslice", "commodity"}


def test_minimum_service_constraint(minimum_service, minimum_service2):
    # Test 1: without MSF
    assert minimum_service is None

    # Test 2: with MSF
    assert isinstance(minimum_service2, xr.Dataset)
    dims = {"replacement", "asset", "commodity", "timeslice"}
    assert set(minimum_service2.capacity.dims) == dims
    assert set(minimum_service2.production.dims) == dims
    assert set(minimum_service2.b.dims) == dims


def test_max_capacity_expansion_constraint(max_capacity_expansion):
    assert max_capacity_expansion.capacity == 1
    assert max_capacity_expansion.production == 0
    assert max_capacity_expansion.b.dims == ("replacement",)
    assert max_capacity_expansion.b.shape == (4,)
    assert max_capacity_expansion.b.values == approx([50, 12, 12, 50])
    assert (
        max_capacity_expansion.replacement
        == ["estove", "gasboiler", "gasstove", "heatpump"]
    ).all()


def test_max_production_constraint(max_production):
    dims = {"replacement", "asset", "commodity", "timeslice"}
    assert set(max_production.capacity.dims) == dims
    assert set(max_production.production.dims) == dims
    assert set(max_production.b.dims) == dims
    assert (max_production.capacity <= 0).all()


def test_demand_limiting_capacity(
    demand_limiting_capacity, max_production, demand_constraint
):
    # Check values are appropriate compared to other constraints
    assert demand_limiting_capacity.capacity.values == approx(
        -max_production.capacity.max("timeslice").values
        if "timeslice" in max_production.capacity.dims
        else -max_production.capacity.values
    )
    assert demand_limiting_capacity.production == 0
    assert demand_limiting_capacity.b.values == approx(
        demand_constraint.b.max("timeslice").values
        if "timeslice" in demand_constraint.b.dims
        else demand_constraint.b.values
    )


@fixture
def constraints(_demand, _capacity, search_space, technologies):
    from muse import constraints as cs

    constraints = [
        cs.max_production(_demand, _capacity, search_space, technologies),
        cs.demand(_demand, _capacity, search_space, technologies),
        cs.max_capacity_expansion(_demand, _capacity, search_space, technologies),
    ]
    return constraints


def test_lp_constraints_matrix_b_is_scalar(constraint, lpcosts):
    """B is a scalar.

    When ``b`` is a scalar, the output should be equivalent to a single row matrix, or a
    single vector with only decision variables.
    """
    from muse.constraints import lp_constraint_matrix

    lpconstraint = lp_constraint_matrix(
        xr.DataArray(1), constraint.capacity, lpcosts.capacity
    )
    assert lpconstraint.values == approx(-1)
    assert set(lpconstraint.dims) == {f"d({x})" for x in lpcosts.capacity.dims}

    lpconstraint = lp_constraint_matrix(
        xr.DataArray(1), constraint.production, lpcosts.production
    )
    assert lpconstraint.values == approx(1)
    assert set(lpconstraint.dims) == {f"d({x})" for x in lpcosts.production.dims}


def test_max_production_constraint_diagonal(constraint, lpcosts):
    """Production side of max capacity production is diagonal.

    The production for each timeslice, region, asset, and replacement technology should
    not outstrip the assigned for the asset and replacement technology. Hence, the
    production side of the constraint is the identity with a -1 factor. The capacity
    side is diagonal, but the values reflect the max-production for each timeslices,
    commodity and technology.
    """
    from muse.constraints import lp_constraint_matrix

    result = lp_constraint_matrix(constraint.b, constraint.capacity, lpcosts.capacity)
    decision_dims = {f"d({x})" for x in lpcosts.capacity.dims}
    constraint_dims = {
        f"c({x})" for x in set(lpcosts.production.dims).union(constraint.b.dims)
    }
    assert set(result.dims) == decision_dims.union(constraint_dims)

    result = lp_constraint_matrix(
        constraint.b, constraint.production, lpcosts.production
    )
    decision_dims = {f"d({x})" for x in lpcosts.production.dims}
    assert set(result.dims) == decision_dims.union(constraint_dims)
    result = result.reset_index("d(timeslice)", drop=True).assign_coords(
        {"d(timeslice)": result["d(timeslice)"].values}
    )
    stacked = result.stack(d=sorted(decision_dims), c=sorted(constraint_dims))
    assert stacked.shape[0] == stacked.shape[1]
    assert stacked.values == approx(np.eye(stacked.shape[0]))


def test_lp_constraint(constraint, lpcosts):
    from muse.constraints import lp_constraint

    result = lp_constraint(constraint, lpcosts)
    decision_dims = {f"d({x})" for x in lpcosts.capacity.dims}
    constraint_dims = {
        f"c({x})" for x in set(lpcosts.production.dims).union(constraint.b.dims)
    }
    assert set(result.capacity.dims) == decision_dims.union(constraint_dims)

    decision_dims = {f"d({x})" for x in lpcosts.production.dims}
    assert set(result.production.dims) == decision_dims.union(constraint_dims)
    stacked = result.production.stack(
        d=sorted(decision_dims), c=sorted(constraint_dims)
    )
    assert stacked.shape[0] == stacked.shape[1]
    assert stacked.values == approx(np.eye(stacked.shape[0]))

    assert set(result.b.dims) == constraint_dims
    assert result.b.values == approx(0)


<<<<<<< HEAD
def test_to_scipy_adapter_maxprod(technologies, costs, max_production):
    from muse.constraints import ScipyAdapter, lp_costs

    technologies = technologies.interp(year=2025)
=======
def test_to_scipy_adapter_maxprod(
    technologies, costs, max_production, timeslices, lpcosts
):
    from muse.constraints import ScipyAdapter
>>>>>>> 9b8409e3

    adapter = ScipyAdapter.factory(technologies, costs, max_production)
    assert set(adapter.kwargs) == {"c", "A_ub", "b_ub", "A_eq", "b_eq", "bounds"}
    assert adapter.bounds == (0, np.inf)
    assert adapter.A_eq is None
    assert adapter.b_eq is None
    assert adapter.c.ndim == 1
    assert adapter.b_ub.ndim == 1
    assert adapter.A_ub.ndim == 2
    assert adapter.b_ub.size == adapter.A_ub.shape[0]
    assert adapter.c.size == adapter.A_ub.shape[1]

<<<<<<< HEAD
    lpcosts = lp_costs(technologies, costs)
=======
>>>>>>> 9b8409e3
    capsize = lpcosts.capacity.size
    prodsize = lpcosts.production.size
    assert adapter.c.size == capsize + prodsize
    assert adapter.b_ub.size == prodsize
    assert adapter.b_ub == approx(0)
    assert adapter.A_ub[:, capsize:] == approx(np.eye(prodsize))


<<<<<<< HEAD
def test_to_scipy_adapter_demand(technologies, costs, demand_constraint):
    from muse.constraints import ScipyAdapter, lp_costs

    technologies = technologies.interp(year=2025)
=======
def test_to_scipy_adapter_demand(
    technologies, costs, demand_constraint, lpcosts, timeslices
):
    from muse.constraints import ScipyAdapter
>>>>>>> 9b8409e3

    adapter = ScipyAdapter.factory(technologies, costs, demand_constraint)
    assert set(adapter.kwargs) == {"c", "A_ub", "b_ub", "A_eq", "b_eq", "bounds"}
    assert adapter.bounds == (0, np.inf)
    assert adapter.A_ub is not None
    assert adapter.b_ub is not None
    assert adapter.A_eq is None
    assert adapter.b_eq is None
    assert adapter.c.ndim == 1
    assert adapter.b_ub.ndim == 1
    assert adapter.A_ub.ndim == 2
    assert adapter.b_ub.size == adapter.A_ub.shape[0]
    assert adapter.c.size == adapter.A_ub.shape[1]

<<<<<<< HEAD
    lpcosts = lp_costs(technologies, costs)
=======
>>>>>>> 9b8409e3
    capsize = lpcosts.capacity.size
    prodsize = lpcosts.production.size
    assert adapter.c.size == capsize + prodsize
    assert (
        adapter.b_ub.size
        == lpcosts.commodity.size * lpcosts.timeslice.size * lpcosts.asset.size
    )
    assert adapter.A_ub[:, :capsize] == approx(0)
    assert adapter.A_ub[:, capsize:].sum(axis=1) == approx(-lpcosts.replacement.size)
    assert set(adapter.A_ub[:, capsize:].flatten()) == {0.0, -1.0}


def test_to_scipy_adapter_max_capacity_expansion(
<<<<<<< HEAD
    technologies, costs, max_capacity_expansion
=======
    technologies, costs, max_capacity_expansion, timeslices, lpcosts
>>>>>>> 9b8409e3
):
    from muse.constraints import ScipyAdapter

    adapter = ScipyAdapter.factory(technologies, costs, max_capacity_expansion)
    assert set(adapter.kwargs) == {"c", "A_ub", "b_ub", "A_eq", "b_eq", "bounds"}
    assert adapter.bounds == (0, np.inf)
    assert adapter.A_ub is not None
    assert adapter.b_ub is not None
    assert adapter.A_eq is None
    assert adapter.b_eq is None
    assert adapter.c.ndim == 1
    assert adapter.b_ub.ndim == 1
    assert adapter.A_ub.ndim == 2
    assert adapter.b_ub.size == adapter.A_ub.shape[0]
    assert adapter.c.size == adapter.A_ub.shape[1]
    assert adapter.c.ndim == 1

<<<<<<< HEAD
    lpcosts = lp_costs(technologies, costs)
=======
>>>>>>> 9b8409e3
    capsize = lpcosts.capacity.size
    prodsize = lpcosts.production.size
    assert adapter.c.size == capsize + prodsize
    assert adapter.b_ub.size == lpcosts.replacement.size
    assert adapter.A_ub[:, capsize:] == approx(0)
    assert adapter.A_ub[:, :capsize].sum(axis=1) == approx(lpcosts.asset.size)
    assert set(adapter.A_ub[:, :capsize].flatten()) == {0.0, 1.0}


<<<<<<< HEAD
def test_to_scipy_adapter_no_constraint(technologies, costs):
    from muse.constraints import ScipyAdapter, lp_costs

    technologies = technologies.interp(year=2025)
=======
def test_to_scipy_adapter_no_constraint(technologies, costs, timeslices, lpcosts):
    from muse.constraints import ScipyAdapter
>>>>>>> 9b8409e3

    adapter = ScipyAdapter.factory(technologies, costs)
    assert set(adapter.kwargs) == {"c", "A_ub", "b_ub", "A_eq", "b_eq", "bounds"}
    assert adapter.bounds == (0, np.inf)
    assert adapter.A_ub is None
    assert adapter.b_ub is None
    assert adapter.A_eq is None
    assert adapter.b_eq is None
    assert adapter.c.ndim == 1

<<<<<<< HEAD
    lpcosts = lp_costs(technologies, costs)
=======
>>>>>>> 9b8409e3
    capsize = lpcosts.capacity.size
    prodsize = lpcosts.production.size
    assert adapter.c.size == capsize + prodsize


<<<<<<< HEAD
def test_back_to_muse_capacity(technologies, costs):
    from muse.constraints import ScipyAdapter, lp_costs

    technologies = technologies.interp(year=2025)

    lpcosts = lp_costs(technologies, costs)
=======
def test_back_to_muse_capacity(technologies, lpcosts):
    from muse.constraints import ScipyAdapter

>>>>>>> 9b8409e3
    data = ScipyAdapter._unified_dataset(technologies, lpcosts)
    lpquantity = ScipyAdapter._selected_quantity(data, "capacity")
    assert set(lpquantity.dims) == {"d(asset)", "d(replacement)"}
    copy = ScipyAdapter._back_to_muse_quantity(
        lpquantity.costs.values, xr.zeros_like(lpquantity.costs)
    )
    assert (copy == lpcosts.capacity).all()


<<<<<<< HEAD
def test_back_to_muse_production(technologies, costs):
    from muse.constraints import ScipyAdapter, lp_costs

    technologies = technologies.interp(year=2025)

    lpcosts = lp_costs(technologies, costs)
=======
def test_back_to_muse_production(technologies, lpcosts):
    from muse.constraints import ScipyAdapter

>>>>>>> 9b8409e3
    data = ScipyAdapter._unified_dataset(technologies, lpcosts)
    lpquantity = ScipyAdapter._selected_quantity(data, "production")
    assert set(lpquantity.dims) == {
        "d(asset)",
        "d(replacement)",
        "d(timeslice)",
        "d(commodity)",
    }
    copy = ScipyAdapter._back_to_muse_quantity(
        lpquantity.costs.values, xr.zeros_like(lpquantity.costs)
    )
    assert (copy == lpcosts.production).all()


<<<<<<< HEAD
def test_back_to_muse_all(technologies, costs, rng: np.random.Generator):
    from muse.constraints import ScipyAdapter, lp_costs

    technologies = technologies.interp(year=2025)
    lpcosts = lp_costs(technologies, costs)
=======
def test_back_to_muse_all(technologies, rng, lpcosts):
    from muse.constraints import ScipyAdapter
>>>>>>> 9b8409e3

    data = ScipyAdapter._unified_dataset(technologies, lpcosts)
    lpcapacity = ScipyAdapter._selected_quantity(data, "capacity")
    lpproduction = ScipyAdapter._selected_quantity(data, "production")

    lpcosts.capacity.values[:] = rng.integers(0, 10, lpcosts.capacity.shape)
    lpcosts.production.values[:] = rng.integers(0, 10, lpcosts.production.shape)
    x = np.concatenate(
        (
            lpcosts.capacity.transpose(
                *[u[2:-1] for u in lpcapacity.dims]
            ).values.flatten(),
            lpcosts.production.transpose(
                *[u[2:-1] for u in lpproduction.dims]
            ).values.flatten(),
        )
    )

    copy = ScipyAdapter._back_to_muse(
        x, xr.zeros_like(lpcapacity.costs), xr.zeros_like(lpproduction.costs)
    )
    assert copy.capacity.size + copy.production.size == x.size
    assert (copy.capacity == lpcosts.capacity).all()
    assert (copy.production == lpcosts.production).all()


<<<<<<< HEAD
def test_scipy_adapter_back_to_muse(technologies, costs, rng):
    from muse.constraints import ScipyAdapter, lp_costs

    technologies = technologies.interp(year=2025)
    lpcosts = lp_costs(technologies, costs)
=======
def test_scipy_adapter_back_to_muse(technologies, costs, timeslices, rng, lpcosts):
    from muse.constraints import ScipyAdapter
>>>>>>> 9b8409e3

    data = ScipyAdapter._unified_dataset(technologies, lpcosts)
    lpcapacity = ScipyAdapter._selected_quantity(data, "capacity")
    lpproduction = ScipyAdapter._selected_quantity(data, "production")

    lpcosts.capacity.values[:] = rng.integers(0, 10, lpcosts.capacity.shape)
    lpcosts.production.values[:] = rng.integers(0, 10, lpcosts.production.shape)
    x = np.concatenate(
        (
            lpcosts.capacity.transpose(
                *[u[2:-1] for u in lpcapacity.dims]
            ).values.flatten(),
            lpcosts.production.transpose(
                *[u[2:-1] for u in lpproduction.dims]
            ).values.flatten(),
        )
    )

    adapter = ScipyAdapter.factory(technologies, costs)
    assert (adapter.to_muse(x).capacity == lpcosts.capacity).all()
    assert (adapter.to_muse(x).production == lpcosts.production).all()


def _as_list(data: Union[xr.DataArray, xr.Dataset]) -> Union[xr.DataArray, xr.Dataset]:
    if "timeslice" in data.dims:
        data = data.copy(deep=False)
        index = pd.MultiIndex.from_tuples(
            data.get_index("timeslice"), names=("month", "day", "hour")
        )
        mindex_coords = xr.Coordinates.from_pandas_multiindex(index, "timeslice")
        data = drop_timeslice(data).assign_coords(mindex_coords)
    return data


def test_scipy_adapter_standard_constraints(technologies, costs, constraints):
    from muse.constraints import ScipyAdapter

<<<<<<< HEAD
    technologies = technologies.interp(year=2025)

    adapter = ScipyAdapter.factory(technologies, costs, *constraints)
=======
    adapter = ScipyAdapter.factory(technologies, costs, timeslices, *constraints)
>>>>>>> 9b8409e3
    maxprod = next(cs for cs in constraints if cs.name == "max_production")
    maxcapa = next(cs for cs in constraints if cs.name == "max capacity expansion")
    demand = next(cs for cs in constraints if cs.name == "demand")
    assert adapter.c.size == costs.size + maxprod.production.size
    assert adapter.b_eq is None
    assert adapter.A_eq is None
    assert adapter.A_ub.shape == (adapter.b_ub.size, adapter.c.size)
    assert adapter.b_ub.size == demand.b.size + maxprod.b.size + maxcapa.b.size


def test_scipy_solver(technologies, costs, constraints):
    from muse.investments import scipy_match_demand

    solution = scipy_match_demand(
        costs=costs,
        search_space=xr.ones_like(costs),
        technologies=technologies,
        constraints=constraints,
        year=2025,
    )
    assert isinstance(solution, xr.DataArray)
    assert set(solution.dims) == {"asset", "replacement"}<|MERGE_RESOLUTION|>--- conflicted
+++ resolved
@@ -1,11 +1,7 @@
-from typing import Union
-
 import numpy as np
-import pandas as pd
 import xarray as xr
 from pytest import approx, fixture, mark
 
-from muse.timeslices import drop_timeslice
 from muse.utilities import reduce_assets
 
 pytestmark = mark.usefixtures("default_timeslice_globals")
@@ -43,16 +39,12 @@
 
 
 @fixture
-def lpcosts(technologies, timeslices, costs):
+def lpcosts(technologies, costs):
     from muse.constraints import lp_costs
 
     return lp_costs(
         technologies,
         costs=costs,
-<<<<<<< HEAD
-=======
-        timeslices=timeslices,
->>>>>>> 9b8409e3
     )
 
 
@@ -62,9 +54,6 @@
 
 
 @fixture
-<<<<<<< HEAD
-def market_demand(assets, technologies):
-=======
 def _capacity(assets):
     return (
         reduce_assets(assets.capacity, coords=("region", "technology"))
@@ -74,22 +63,12 @@
 
 
 @fixture
-def timeslices(market):
-    return market.timeslice
-
-
-@fixture
-def _demand(assets, technologies, timeslices):
->>>>>>> 9b8409e3
+def _demand(assets, technologies):
     from muse.quantities import maximum_production
 
     return 0.8 * maximum_production(
         technologies,
         assets.capacity.sel(year=2025).groupby("technology").sum("asset"),
-<<<<<<< HEAD
-=======
-        timeslices=timeslices,
->>>>>>> 9b8409e3
     ).rename(technology="asset")
 
 
@@ -285,17 +264,8 @@
     assert result.b.values == approx(0)
 
 
-<<<<<<< HEAD
-def test_to_scipy_adapter_maxprod(technologies, costs, max_production):
-    from muse.constraints import ScipyAdapter, lp_costs
-
-    technologies = technologies.interp(year=2025)
-=======
-def test_to_scipy_adapter_maxprod(
-    technologies, costs, max_production, timeslices, lpcosts
-):
-    from muse.constraints import ScipyAdapter
->>>>>>> 9b8409e3
+def test_to_scipy_adapter_maxprod(technologies, costs, max_production, lpcosts):
+    from muse.constraints import ScipyAdapter
 
     adapter = ScipyAdapter.factory(technologies, costs, max_production)
     assert set(adapter.kwargs) == {"c", "A_ub", "b_ub", "A_eq", "b_eq", "bounds"}
@@ -308,10 +278,6 @@
     assert adapter.b_ub.size == adapter.A_ub.shape[0]
     assert adapter.c.size == adapter.A_ub.shape[1]
 
-<<<<<<< HEAD
-    lpcosts = lp_costs(technologies, costs)
-=======
->>>>>>> 9b8409e3
     capsize = lpcosts.capacity.size
     prodsize = lpcosts.production.size
     assert adapter.c.size == capsize + prodsize
@@ -320,17 +286,8 @@
     assert adapter.A_ub[:, capsize:] == approx(np.eye(prodsize))
 
 
-<<<<<<< HEAD
-def test_to_scipy_adapter_demand(technologies, costs, demand_constraint):
-    from muse.constraints import ScipyAdapter, lp_costs
-
-    technologies = technologies.interp(year=2025)
-=======
-def test_to_scipy_adapter_demand(
-    technologies, costs, demand_constraint, lpcosts, timeslices
-):
-    from muse.constraints import ScipyAdapter
->>>>>>> 9b8409e3
+def test_to_scipy_adapter_demand(technologies, costs, demand_constraint, lpcosts):
+    from muse.constraints import ScipyAdapter
 
     adapter = ScipyAdapter.factory(technologies, costs, demand_constraint)
     assert set(adapter.kwargs) == {"c", "A_ub", "b_ub", "A_eq", "b_eq", "bounds"}
@@ -345,10 +302,6 @@
     assert adapter.b_ub.size == adapter.A_ub.shape[0]
     assert adapter.c.size == adapter.A_ub.shape[1]
 
-<<<<<<< HEAD
-    lpcosts = lp_costs(technologies, costs)
-=======
->>>>>>> 9b8409e3
     capsize = lpcosts.capacity.size
     prodsize = lpcosts.production.size
     assert adapter.c.size == capsize + prodsize
@@ -362,11 +315,7 @@
 
 
 def test_to_scipy_adapter_max_capacity_expansion(
-<<<<<<< HEAD
-    technologies, costs, max_capacity_expansion
-=======
-    technologies, costs, max_capacity_expansion, timeslices, lpcosts
->>>>>>> 9b8409e3
+    technologies, costs, max_capacity_expansion, lpcosts
 ):
     from muse.constraints import ScipyAdapter
 
@@ -384,10 +333,6 @@
     assert adapter.c.size == adapter.A_ub.shape[1]
     assert adapter.c.ndim == 1
 
-<<<<<<< HEAD
-    lpcosts = lp_costs(technologies, costs)
-=======
->>>>>>> 9b8409e3
     capsize = lpcosts.capacity.size
     prodsize = lpcosts.production.size
     assert adapter.c.size == capsize + prodsize
@@ -397,15 +342,8 @@
     assert set(adapter.A_ub[:, :capsize].flatten()) == {0.0, 1.0}
 
 
-<<<<<<< HEAD
-def test_to_scipy_adapter_no_constraint(technologies, costs):
-    from muse.constraints import ScipyAdapter, lp_costs
-
-    technologies = technologies.interp(year=2025)
-=======
-def test_to_scipy_adapter_no_constraint(technologies, costs, timeslices, lpcosts):
-    from muse.constraints import ScipyAdapter
->>>>>>> 9b8409e3
+def test_to_scipy_adapter_no_constraint(technologies, costs, lpcosts):
+    from muse.constraints import ScipyAdapter
 
     adapter = ScipyAdapter.factory(technologies, costs)
     assert set(adapter.kwargs) == {"c", "A_ub", "b_ub", "A_eq", "b_eq", "bounds"}
@@ -416,27 +354,14 @@
     assert adapter.b_eq is None
     assert adapter.c.ndim == 1
 
-<<<<<<< HEAD
-    lpcosts = lp_costs(technologies, costs)
-=======
->>>>>>> 9b8409e3
     capsize = lpcosts.capacity.size
     prodsize = lpcosts.production.size
     assert adapter.c.size == capsize + prodsize
 
 
-<<<<<<< HEAD
-def test_back_to_muse_capacity(technologies, costs):
-    from muse.constraints import ScipyAdapter, lp_costs
-
-    technologies = technologies.interp(year=2025)
-
-    lpcosts = lp_costs(technologies, costs)
-=======
 def test_back_to_muse_capacity(technologies, lpcosts):
     from muse.constraints import ScipyAdapter
 
->>>>>>> 9b8409e3
     data = ScipyAdapter._unified_dataset(technologies, lpcosts)
     lpquantity = ScipyAdapter._selected_quantity(data, "capacity")
     assert set(lpquantity.dims) == {"d(asset)", "d(replacement)"}
@@ -446,18 +371,9 @@
     assert (copy == lpcosts.capacity).all()
 
 
-<<<<<<< HEAD
-def test_back_to_muse_production(technologies, costs):
-    from muse.constraints import ScipyAdapter, lp_costs
-
-    technologies = technologies.interp(year=2025)
-
-    lpcosts = lp_costs(technologies, costs)
-=======
 def test_back_to_muse_production(technologies, lpcosts):
     from muse.constraints import ScipyAdapter
 
->>>>>>> 9b8409e3
     data = ScipyAdapter._unified_dataset(technologies, lpcosts)
     lpquantity = ScipyAdapter._selected_quantity(data, "production")
     assert set(lpquantity.dims) == {
@@ -472,16 +388,8 @@
     assert (copy == lpcosts.production).all()
 
 
-<<<<<<< HEAD
-def test_back_to_muse_all(technologies, costs, rng: np.random.Generator):
-    from muse.constraints import ScipyAdapter, lp_costs
-
-    technologies = technologies.interp(year=2025)
-    lpcosts = lp_costs(technologies, costs)
-=======
 def test_back_to_muse_all(technologies, rng, lpcosts):
     from muse.constraints import ScipyAdapter
->>>>>>> 9b8409e3
 
     data = ScipyAdapter._unified_dataset(technologies, lpcosts)
     lpcapacity = ScipyAdapter._selected_quantity(data, "capacity")
@@ -508,16 +416,8 @@
     assert (copy.production == lpcosts.production).all()
 
 
-<<<<<<< HEAD
-def test_scipy_adapter_back_to_muse(technologies, costs, rng):
-    from muse.constraints import ScipyAdapter, lp_costs
-
-    technologies = technologies.interp(year=2025)
-    lpcosts = lp_costs(technologies, costs)
-=======
-def test_scipy_adapter_back_to_muse(technologies, costs, timeslices, rng, lpcosts):
-    from muse.constraints import ScipyAdapter
->>>>>>> 9b8409e3
+def test_scipy_adapter_back_to_muse(technologies, costs, rng, lpcosts):
+    from muse.constraints import ScipyAdapter
 
     data = ScipyAdapter._unified_dataset(technologies, lpcosts)
     lpcapacity = ScipyAdapter._selected_quantity(data, "capacity")
@@ -541,27 +441,10 @@
     assert (adapter.to_muse(x).production == lpcosts.production).all()
 
 
-def _as_list(data: Union[xr.DataArray, xr.Dataset]) -> Union[xr.DataArray, xr.Dataset]:
-    if "timeslice" in data.dims:
-        data = data.copy(deep=False)
-        index = pd.MultiIndex.from_tuples(
-            data.get_index("timeslice"), names=("month", "day", "hour")
-        )
-        mindex_coords = xr.Coordinates.from_pandas_multiindex(index, "timeslice")
-        data = drop_timeslice(data).assign_coords(mindex_coords)
-    return data
-
-
 def test_scipy_adapter_standard_constraints(technologies, costs, constraints):
     from muse.constraints import ScipyAdapter
 
-<<<<<<< HEAD
-    technologies = technologies.interp(year=2025)
-
     adapter = ScipyAdapter.factory(technologies, costs, *constraints)
-=======
-    adapter = ScipyAdapter.factory(technologies, costs, timeslices, *constraints)
->>>>>>> 9b8409e3
     maxprod = next(cs for cs in constraints if cs.name == "max_production")
     maxcapa = next(cs for cs in constraints if cs.name == "max capacity expansion")
     demand = next(cs for cs in constraints if cs.name == "demand")
