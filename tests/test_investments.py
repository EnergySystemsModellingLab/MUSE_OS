from pytest import fixture, mark


@fixture
def capacity_expansion():
    from numpy import arange
    from numpy.random import rand
    from xarray import Dataset

    from muse.investments import CapacityAddition

    data = Dataset()
    data["asset"] = "asset", arange(5, 10)
    data["replacement"] = "replacement", arange(0, 6)
    data["ranks"] = data.asset + data.replacement // 2
    data["ranks"] = data.ranks.rank("replacement").astype(int)
    data["deltas"] = (
        ("asset", "replacement"),
        rand(data.asset.size, data.replacement.size),
    )
    data["deltas"] *= rand(*data.deltas.shape) > 0.25

    return CapacityAddition(data.ranks, data.deltas)


def add_var(coordinates, *dims, factor=100.0):
    from numpy.random import rand

    shape = tuple(len(coordinates[u]) for u in dims)
    return dims, (rand(*shape) * factor).astype(type(factor))


def test_cliff_retirement_known_profile():
    from numpy import array
    from xarray import DataArray

    from muse.investments import cliff_retirement_profile

    technology = ["a", "b", "c"]
    lifetime = DataArray(
        range(1, 1 + len(technology)),
        dims="technology",
        coords={"technology": technology},
        name="technical_life",
    )

<<<<<<< HEAD
    profile = cliff_retirement_profile(technical_life=lifetime)
=======
    profile = cliff_retirement_profile(technical_life=lifetime, investment_year=2020)
>>>>>>> 92ca64eb
    expected = array(
        [
            [True, False, False, False],
            [True, True, False, False],
            [True, True, True, False],
        ]
    )
    assert set(profile.dims) == {"year", "technology"}
    assert (profile == expected.T).all()


@mark.parametrize("protected", range(12))
def test_cliff_retirement_random_profile(protected):
    from numpy.random import randint
    from xarray import DataArray

    from muse.investments import cliff_retirement_profile

    technology = list("abcde")

    lifetime = DataArray(
        sorted(randint(1, 10, len(technology))),
        dims="technology",
        coords={"technology": technology},
        name="technical_life",
    )
    effective_lifetime = (protected // lifetime + 1) * lifetime

<<<<<<< HEAD
    investment_year = 5
=======
    investment_year = 2020
>>>>>>> 92ca64eb
    profile = cliff_retirement_profile(
        technical_life=lifetime.clip(min=protected), investment_year=investment_year
    )
    assert profile.year.min() == investment_year
    assert profile.year.max() <= investment_year + effective_lifetime.max() + 1
    assert profile.astype(int).interp(year=investment_year).all()
    assert profile.astype(int).interp(year=investment_year + protected - 1).all()
    assert not profile.astype(int).interp(year=profile.year.max()).any()<|MERGE_RESOLUTION|>--- conflicted
+++ resolved
@@ -44,11 +44,7 @@
         name="technical_life",
     )
 
-<<<<<<< HEAD
-    profile = cliff_retirement_profile(technical_life=lifetime)
-=======
     profile = cliff_retirement_profile(technical_life=lifetime, investment_year=2020)
->>>>>>> 92ca64eb
     expected = array(
         [
             [True, False, False, False],
@@ -77,11 +73,7 @@
     )
     effective_lifetime = (protected // lifetime + 1) * lifetime
 
-<<<<<<< HEAD
-    investment_year = 5
-=======
     investment_year = 2020
->>>>>>> 92ca64eb
     profile = cliff_retirement_profile(
         technical_life=lifetime.clip(min=protected), investment_year=investment_year
     )
