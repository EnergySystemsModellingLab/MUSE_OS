--- conflicted
+++ resolved
@@ -2,14 +2,11 @@
 
 from pytest import mark
 
-<<<<<<< HEAD
+from muse.examples import available_examples
+
 # hack to skip regression tests for new input schema
 MODELS = available_examples()
 MODELS.pop(MODELS.index("default_new_input"))
-=======
-from muse.examples import available_examples
->>>>>>> c6da41d1
-
 
 @mark.usefixtures("save_timeslice_globals")
 @mark.regression
