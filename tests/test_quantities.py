from typing import cast

import numpy as np
import xarray as xr
from pytest import approx, fixture


@fixture
def demand(
    technologies: xr.Dataset, capacity: xr.DataArray, market: xr.DataArray
) -> xr.DataArray:
    from collections.abc import Hashable, Mapping
    from typing import Any

    region = xr.DataArray(list(set(capacity.region.values)), dims="region")
    coords: Mapping[Hashable, Any] = {
        "commodity": technologies.commodity,
        "year": capacity.year,
        "region": region,
        "timeslice": market.timeslice,
    }
    data = np.random.randint(0, 5, tuple(len(u) for u in coords.values()))
    return xr.DataArray(data, coords=coords, dims=tuple(coords.keys()))


@fixture
def production(
    technologies: xr.Dataset, capacity: xr.DataArray, timeslice
) -> xr.DataArray:
    from numpy.random import random

    from muse.timeslices import broadcast_timeslice, distribute_timeslice

    comms = xr.DataArray(
        random(len(technologies.commodity)),
        coords={"commodity": technologies.commodity},
        dims="commodity",
    )
    return broadcast_timeslice(capacity) * distribute_timeslice(comms)


def make_array(array):
    data = np.random.randint(1, 5, len(array))
    return xr.DataArray(data, dims=array.dims, coords=array.coords)


def test_supply_enduse(technologies, capacity, timeslice):
    """End-use part of supply."""
    from muse.commodities import is_enduse
    from muse.quantities import maximum_production, supply

    production = maximum_production(technologies, capacity)
    demand = production.sum("asset") + 1
    spl = supply(capacity, demand, technologies).where(
        is_enduse(technologies.comm_usage), 0
    )
    assert (abs(spl - production) < 1e-12).all()
    assert (spl.sum("asset") < demand).all()

    demand = production.sum("asset") * 0.7
    spl = supply(capacity, demand, technologies).where(
        is_enduse(technologies.comm_usage), 0
    )
    assert (spl <= production + 1e-12).all()
    assert (
        abs(spl.sum("asset") - demand.where(production.sum("asset") > 0, 0)) < 1e-12
    ).all()


def test_supply_emissions(technologies, capacity, timeslice):
    """Emission part of supply."""
    from muse.commodities import is_enduse, is_pollutant
    from muse.quantities import emission, maximum_production, supply

    production = maximum_production(technologies, capacity)
    spl = supply(capacity, production.sum("asset") + 1, technologies)
    msn = emission(spl.where(is_enduse(spl.comm_usage), 0), technologies.fixed_outputs)
    actual, expected = xr.broadcast(
        spl.sel(commodity=is_pollutant(spl.comm_usage)), msn
    )
    assert actual.values == approx(expected.values)


def test_gross_margin(technologies, capacity, market, timeslice):
    from muse.commodities import is_enduse, is_fuel, is_pollutant
    from muse.quantities import gross_margin

    """
    Gross margin refers to the calculation
    .. _here:
    https://www.investopedia.com/terms/g/grossmargin.asp
    """
    # we modify the variables to have just the values we want for the testing
    selected = capacity.technology.values[0]

    technologies = technologies.sel(technology=technologies.technology == selected)
    capa = capacity.where(capacity.technology == selected, drop=True)

    # Filtering commodity outputs
    usage = technologies.comm_usage

    technologies.var_par[:] = vp = 2
    technologies.var_exp[:] = ve = 0.5
    technologies.fixed_inputs[{"commodity": is_fuel(usage)}] = fuels = 2
    technologies.fixed_outputs[{"commodity": is_pollutant(usage)}] = envs = 10
    technologies.fixed_outputs[{"commodity": is_enduse(usage)}] = prod = 5

    market.prices[:] = prices = 3
    market.prices[{"commodity": is_pollutant(usage)}] = env_prices = 6
    # We expect a xr.DataArray with 1 replacement technology
    actual = gross_margin(technologies, capa, market.prices)

    revenues = prices * prod * sum(is_enduse(usage))
    env_costs = env_prices * envs * sum(is_pollutant(usage))
    cons_costs = prices * fuels * sum(is_fuel(usage))
    var_costs = vp * ((prod * sum(is_enduse(usage))) ** ve)

    expected = revenues - env_costs - cons_costs - var_costs
    expected *= 100 / revenues

    expected, actual = xr.broadcast(expected, actual)
    assert actual.values == approx(expected.values)


def test_decommissioning_demand(technologies, capacity, timeslice):
    from muse.commodities import is_enduse
    from muse.quantities import decommissioning_demand

    years = [2010, 2015]
    capacity = capacity.interp(year=years)
    capacity.loc[{"year": 2010}] = current = 1.3
    capacity.loc[{"year": 2015}] = forecast = 1.0
    technologies.fixed_outputs[:] = fouts = 0.5
    technologies.utilization_factor[:] = ufac = 0.4
    decom = decommissioning_demand(technologies, capacity, years)
    assert set(decom.dims) == {"asset", "commodity", "year", "timeslice"}
    assert decom.sel(commodity=is_enduse(technologies.comm_usage)).sum(
        "timeslice"
    ).values == approx(ufac * fouts * (current - forecast))


def test_consumption_no_flex(technologies, production, market):
    from muse.commodities import is_enduse, is_fuel
    from muse.quantities import consumption
    from muse.timeslices import broadcast_timeslice

    fins = (
        technologies.fixed_inputs.where(is_fuel(technologies.comm_usage), 0)
        .interp(year=sorted(set(production.installed.values)), method="slinear")
        .sel(
            technology=production.technology,
            region=production.region,
            year=production.installed,
        )
    )
    services = technologies.commodity.sel(commodity=is_enduse(technologies.comm_usage))
    expected = (
        (production.rename(commodity="comm_in") * broadcast_timeslice(fins))
        .sel(comm_in=production.commodity.isin(services).rename(commodity="comm_in"))
        .sum("comm_in")
    )

    actual = consumption(technologies, production)
    assert set(actual.dims) == set(expected.dims)
    assert actual.values == approx(expected.values)

    technologies.flexible_inputs[:] = 0
    actual = consumption(technologies, production, market.prices)
    assert actual.values == approx(expected.values)


def test_consumption_with_flex(technologies, production, market, timeslice):
    from itertools import product

    from muse.commodities import is_enduse, is_fuel
    from muse.quantities import consumption
    from muse.timeslices import broadcast_timeslice, distribute_timeslice

    techs = technologies.copy()
    techs.fixed_inputs[:] = 0
    techs.flexible_inputs[:] = 0
    consumables = is_fuel(techs.comm_usage)
    while (techs.flexible_inputs.sel(commodity=consumables) == 0).all():
        techs.flexible_inputs[:] = (
            np.random.randint(0, 2, techs.flexible_inputs.shape) != 0
        )
        techs.flexible_inputs[{"commodity": ~consumables}] = 0

    def one_dim(dimension):
        from numpy import arange
        from numpy.random import shuffle

        data = arange(len(dimension), dtype="int")
        shuffle(data)
        return xr.DataArray(data, coords=dimension.coords, dims=dimension.dims)

    year = one_dim(production.year)
    asset = one_dim(production.asset)
    region = one_dim(market.region)
    timeslice = one_dim(market.timeslice)
    commodity = one_dim(market.commodity)

    prices = (
        timeslice
        + broadcast_timeslice(commodity)
        + broadcast_timeslice(year) * broadcast_timeslice(region)
    )
    assert set(prices.dims) == set(market.prices.dims)
    noenduse = ~is_enduse(techs.comm_usage)
    production = distribute_timeslice(asset * year + commodity)
    production.loc[{"commodity": noenduse}] = 0

    actual = consumption(technologies, production, prices)
    assert set(actual.dims) == {"year", "timeslice", "asset", "commodity"}
    assert (year.year == actual.year).all()
    assert (timeslice.timeslice == actual.timeslice).all()
    assert (asset.asset == actual.asset).all()
    assert (commodity.commodity == actual.commodity).all()

    fuels = techs.commodity.loc[{"commodity": consumables}].values
    dims = ("timeslice", "asset", "year")
    allprods = list(product(*(actual[u] for u in dims)))
    allprods = [
        allprods[i] for i in np.random.choice(range(len(allprods)), 50, replace=False)
    ]
    for ts, asset, year in allprods:
        flexs = techs.flexible_inputs.sel(
            region=asset.region, technology=asset.technology
        ).interp(year=asset.installed, method="slinear")
        comm_prices = prices.sel(region=asset.region, year=year, timeslice=ts)
        comm_prices = [int(p) for p, f in zip(comm_prices, flexs) if f > 0]
        min_price = min(comm_prices) if comm_prices else None
        ncomms = max(len([u for u in comm_prices if u == min_price]), 1)
        for comm in fuels:
            current_price = prices.sel(
                region=asset.region, year=year, timeslice=ts, commodity=comm
            )
            coords = dict(timeslice=ts, year=year, asset=asset, commodity=comm)
            if current_price != min_price:
                assert actual.sel(coords).values == approx(0)
                continue
            prod = production.sel(asset=asset, year=year).sum("commodity")
            expected = prod.sel(timeslice=ts) / ncomms * flexs.sel(commodity=comm)
            assert expected.values == approx(actual.sel(coords).values)


def test_production_aggregate_asset_view(
    capacity: xr.DataArray, technologies: xr.Dataset
):
    """Production when capacity has format of agent.sector.

    E.g. capacity aggregated across agents.
    """
    from muse.commodities import is_enduse
    from muse.quantities import maximum_production

    technologies: xr.Dataset = technologies[  # type:ignore
        ["fixed_outputs", "utilization_factor"]
    ]

    enduses = is_enduse(technologies.comm_usage)
    assert enduses.any()

    technologies.fixed_outputs[:] = 1
    technologies.utilization_factor[:] = 1
    prod = maximum_production(technologies, capacity)
    assert set(prod.dims) == set(capacity.dims).union({"commodity", "timeslice"})
    assert prod.sel(commodity=~enduses).values == approx(0)
    prod, expected = xr.broadcast(
        prod.sel(commodity=enduses).sum("timeslice"), capacity
    )
    assert prod.values == approx(expected.values)

    technologies.fixed_outputs[:] = fouts = 2
    technologies.utilization_factor[:] = ufact = 0.5
    prod = maximum_production(technologies, capacity)
    assert prod.sel(commodity=~enduses).values == approx(0)
    assert set(prod.dims) == set(capacity.dims).union({"commodity", "timeslice"})
    prod, expected = xr.broadcast(
        prod.sel(commodity=enduses).sum("timeslice"), capacity
    )
    assert prod.values == approx(fouts * ufact * expected.values)

    technologies.fixed_outputs[:] = fouts = 3
    technologies.utilization_factor[:] = ufact = 0.5
    prod = maximum_production(technologies, capacity)
    assert prod.sel(commodity=~enduses).values == approx(0)
    assert set(prod.dims) == set(capacity.dims).union({"commodity", "timeslice"})
    prod, expected = xr.broadcast(
        prod.sel(commodity=enduses).sum("timeslice"), capacity
    )
    assert prod.values == approx(fouts * ufact * expected.values)


def test_production_agent_asset_view(
    capacity: xr.DataArray, technologies: xr.Dataset, timeslice
):
    """Production when capacity has format of agent.assets.capacity."""
    from muse.utilities import coords_to_multiindex, reduce_assets

    capacity = coords_to_multiindex(reduce_assets(capacity)).unstack("asset").fillna(0)
    test_production_aggregate_asset_view(capacity, technologies)


def test_capacity_in_use(production: xr.DataArray, technologies: xr.Dataset):
    from muse.commodities import is_enduse
    from muse.quantities import capacity_in_use

    technologies: xr.Dataset = technologies[  # type: ignore
        ["fixed_outputs", "utilization_factor"]
    ]
    production[:] = prod = 10
    technologies.fixed_outputs[:] = fout = 5
    technologies.utilization_factor[:] = ufac = 2

    enduses = is_enduse(technologies.comm_usage)
    capa = capacity_in_use(production, technologies, max_dim=None)
    assert "commodity" in capa.dims
    capa, expected = xr.broadcast(capa, enduses * prod / fout / ufac)
    assert capa.values == approx(expected.values)

    capa = capacity_in_use(production, technologies)
    assert "commodity" not in capa.dims
    assert capa.values == approx(prod / fout / ufac)

    maxcomm = np.random.choice(production.commodity.sel(commodity=enduses).values)
    production.loc[{"commodity": maxcomm}] = prod = 11
    capa = capacity_in_use(production, technologies)
    assert "commodity" not in capa.dims
    assert capa.values == approx(prod / fout / ufac)


def test_supply_cost(production: xr.DataArray, timeslice: xr.Dataset):
    from numpy import average
    from numpy.random import random

    from muse.costs import supply_cost

    timeslice = timeslice.timeslice
    production = production.sel(year=production.year.min(), drop=True)
    # no zero production, because it does not sit well with np.average
    production[:] = random(production.shape)
    lcoe = xr.DataArray(
        random((len(production.asset), len(timeslice))),
        coords={"timeslice": timeslice, "asset": production.asset},
        dims=("asset", "timeslice"),
    )

    production, lcoe = xr.broadcast(production, lcoe)
    actual = supply_cost(production, lcoe, asset_dim="asset")
    for region in set(production.region.values):
        expected = average(
            lcoe.sel(asset=production.region == region),
            weights=production.sel(asset=production.region == region),
            axis=production.get_axis_num("asset"),
        )

        assert actual.sel(region=region).values == approx(expected)


def test_supply_cost_zero_prod(production: xr.DataArray, timeslice: xr.Dataset):
    from numpy.random import randn

    from muse.costs import supply_cost

    timeslice = timeslice.timeslice
    production = production.sel(year=production.year.min(), drop=True)
    production[:] = 0
    lcoe = xr.DataArray(
        randn(len(production.asset), len(timeslice)),
        coords={"timeslice": timeslice, "asset": production.asset},
        dims=("asset", "timeslice"),
    )
    production, lcoe = xr.broadcast(production, lcoe)
    actual = supply_cost(production, lcoe, asset_dim="asset")
    assert actual.values == approx(0e0)


def test_emission(production: xr.DataArray, technologies: xr.Dataset):
    from muse.commodities import is_enduse, is_pollutant
    from muse.quantities import emission

    envs = is_pollutant(technologies.comm_usage)
    technologies = cast(xr.Dataset, technologies[["fixed_outputs"]])
    technologies.fixed_outputs[{"commodity": envs}] = fout = 1.5
    technologies.fixed_outputs[{"commodity": ~envs}] = 2

    enduses = is_enduse(technologies.comm_usage.sel(commodity=production.commodity))
    production[{"commodity": enduses}] = prod = 0.5
    production[{"commodity": ~enduses}] = 5

    em = emission(production, technologies)
    assert em.commodity.isin(envs.commodity).all()
    assert em.values == approx(fout * enduses.sum().values * prod)


<<<<<<< HEAD
def test_demand_matched_production(
    demand: xr.DataArray, capacity: xr.DataArray, technologies: xr.Dataset
):
    from muse.commodities import CommodityUsage, is_enduse
    from muse.quantities import demand_matched_production, maximum_production

    # try and make sure we have a few more outputs than the default fixture
    technologies.comm_usage[:] = np.random.choice(
        [CommodityUsage.PRODUCT] * 3 + list(set(technologies.comm_usage.values)),
        technologies.comm_usage.shape,
    )
    technologies.fixed_outputs[:] = np.random.random(technologies.fixed_outputs.shape)
    technologies.fixed_outputs[:] *= is_enduse(technologies.comm_usage)

    capacity = capacity.sel(year=capacity.year.min(), drop=True)
    max_prod = maximum_production(technologies, capacity)
    demand = max_prod.sum("asset")
    demand[:] *= np.random.choice([0, 1, 1 / 2, 1 / 3, 1 / 10], demand.shape)
    prices = xr.zeros_like(demand)
    prices[:] = np.random.randint(1, 10, prices.shape)
    production = demand_matched_production(demand, prices, capacity, technologies)
    assert set(production.dims) == set(max_prod.dims).union(prices.dims, capacity.dims)
    assert (production <= max_prod + 1e-8).all()


def test_costed_production_exact_match(market, capacity, technologies):
    from muse.costs import annual_levelized_cost_of_energy
    from muse.quantities import (
        costed_production,
        maximum_production,
    )
    from muse.utilities import broadcast_techs

    if set(capacity.region.values) != set(market.region.values):
        capacity.region.values[: len(set(market.region.values))] = list(
            set(market.region.values)
        )
    technodata = broadcast_techs(technologies, capacity)
    costs = annual_levelized_cost_of_energy(
        prices=market.prices.sel(region=technodata.region), technologies=technodata
    )
    maxdemand = (
        xr.Dataset(dict(mp=maximum_production(technologies, capacity)))
        .groupby("region")
        .sum("asset")
        .mp
    )
    market["consumption"] = drop_timeslice(maxdemand)
    result = costed_production(market.consumption, costs, capacity, technologies)
    assert isinstance(result, xr.DataArray)
    actual = xr.Dataset(dict(r=result)).groupby("region").sum("asset").r
    assert set(actual.dims) == set(maxdemand.dims)
    for dim in actual.dims:
        assert (actual[dim] == maxdemand[dim]).all()
    assert np.abs(actual - maxdemand).max() < 1e-8


def test_costed_production_single_region(market, capacity, technologies):
    from muse.costs import annual_levelized_cost_of_energy
    from muse.quantities import (
        costed_production,
        maximum_production,
    )
    from muse.utilities import broadcast_techs

    capacity = capacity.drop_vars("region")
    capacity["region"] = "USA"
    market = market.sel(region=[capacity.region.values])
    maxdemand = maximum_production(technologies, capacity).sum("asset")
    market["consumption"] = drop_timeslice(0.9 * maxdemand)
    technodata = broadcast_techs(technologies, capacity)
    costs = annual_levelized_cost_of_energy(
        prices=market.prices.sel(region=technodata.region), technologies=technodata
    )
    result = costed_production(market.consumption, costs, capacity, technologies)
    assert isinstance(result, xr.DataArray)
    actual = result.sum("asset")
    assert set(actual.dims) == set(maxdemand.dims)
    for dim in actual.dims:
        assert (actual[dim] == maxdemand[dim]).all()
    assert np.abs(actual - 0.9 * maxdemand).max() < 1e-8


def test_costed_production_single_year(market, capacity, technologies):
    from muse.costs import annual_levelized_cost_of_energy
    from muse.quantities import (
        costed_production,
        maximum_production,
    )
    from muse.utilities import broadcast_techs

    capacity = capacity.sel(year=2010)
    market = market.sel(year=2010)
    maxdemand = (
        xr.Dataset(dict(mp=maximum_production(technologies, capacity)))
        .groupby("region")
        .sum("asset")
        .mp
    )
    market["consumption"] = drop_timeslice(0.9 * maxdemand)
    technodata = broadcast_techs(technologies, capacity)
    costs = annual_levelized_cost_of_energy(
        prices=market.prices.sel(region=technodata.region), technologies=technodata
    )
    result = costed_production(market.consumption, costs, capacity, technologies)
    assert isinstance(result, xr.DataArray)
    actual = xr.Dataset(dict(r=result)).groupby("region").sum("asset").r
    assert set(actual.dims) == set(maxdemand.dims)
    for dim in actual.dims:
        assert (actual[dim] == maxdemand[dim]).all()
    assert np.abs(actual - 0.9 * maxdemand).max() < 1e-8


def test_costed_production_over_capacity(market, capacity, technologies):
    from muse.costs import annual_levelized_cost_of_energy
    from muse.quantities import (
        costed_production,
        maximum_production,
    )
    from muse.utilities import broadcast_techs

    capacity = capacity.isel(asset=[0, 1, 2])
    if set(capacity.region.values) != set(market.region.values):
        capacity.region.values[: len(set(market.region.values))] = list(
            set(market.region.values)
        )
    maxdemand = (
        xr.Dataset(dict(mp=maximum_production(technologies, capacity)))
        .groupby("region")
        .sum("asset")
        .mp
    )
    market["consumption"] = drop_timeslice(maxdemand * 0.9)
    technodata = broadcast_techs(technologies, capacity)
    costs = annual_levelized_cost_of_energy(
        prices=market.prices.sel(region=technodata.region), technologies=technodata
    )
    result = costed_production(market.consumption, costs, capacity, technologies)
    assert isinstance(result, xr.DataArray)
    actual = xr.Dataset(dict(r=result)).groupby("region").sum("asset").r
    assert set(actual.dims) == set(maxdemand.dims)
    for dim in actual.dims:
        assert (actual[dim] == maxdemand[dim]).all()
    assert np.abs(actual - 0.9 * maxdemand).max() < 1e-8


def test_costed_production_with_minimum_service(market, capacity, technologies, rng):
    from muse.costs import annual_levelized_cost_of_energy
    from muse.quantities import (
        costed_production,
        maximum_production,
    )
    from muse.timeslices import broadcast_timeslice
    from muse.utilities import broadcast_techs

    if set(capacity.region.values) != set(market.region.values):
        capacity.region.values[: len(set(market.region.values))] = list(
            set(market.region.values)
        )
    technologies["minimum_service_factor"] = (
        technologies.utilization_factor.dims,
        rng.uniform(low=0.5, high=0.9, size=technologies.utilization_factor.shape),
    )
    maxprod = maximum_production(technologies, capacity)
    minprod = maxprod * broadcast_timeslice(
        broadcast_techs(technologies.minimum_service_factor, maxprod)
    )
    maxdemand = xr.Dataset(dict(mp=minprod)).groupby("region").sum("asset").mp
    market["consumption"] = drop_timeslice(maxdemand * 0.9)
    technodata = broadcast_techs(technologies, capacity)
    costs = annual_levelized_cost_of_energy(
        prices=market.prices.sel(region=technodata.region), technologies=technodata
    )
    result = costed_production(market.consumption, costs, capacity, technologies)
    assert isinstance(result, xr.DataArray)
    actual = xr.Dataset(dict(r=result)).groupby("region").sum("asset").r
    assert set(actual.dims) == set(maxdemand.dims)
    for dim in actual.dims:
        assert (actual[dim] == maxdemand[dim]).all()
    assert (actual >= 0.9 * maxdemand - 1e-8).all()
    assert (result >= minprod - 1e-8).all()


=======
>>>>>>> 6406723e
def test_min_production(technologies, capacity, timeslice):
    """Test minimum production quantity."""
    from muse.quantities import maximum_production, minimum_production

    # If no minimum service factor is defined, the minimum production is zero
    assert "minimum_service_factor" not in technologies
    production = minimum_production(technologies, capacity)
    assert (production == 0).all()

    # If minimum service factor is defined, then the minimum production is not zero
    # and it is less than the maximum production
    technologies["minimum_service_factor"] = 0.5
    production = minimum_production(technologies, capacity)
    assert not (production == 0).all()
    assert (production <= maximum_production(technologies, capacity)).all()


def test_supply_capped_by_min_service(technologies, capacity, timeslice):
    """Test supply is capped by the minimum service."""
    from muse.commodities import CommodityUsage
    from muse.quantities import minimum_production, supply

    technologies["minimum_service_factor"] = 0.3
    minprod = minimum_production(technologies, capacity)

    # If minimum service factor is defined, then the minimum production is not zero
    assert not (minprod == 0).all()

    # And even if the demand is smaller than the minimum production, the supply
    # should be equal to the minimum production
    demand = minprod / 2
    spl = supply(capacity, demand, technologies)
    spl = spl.sel(commodity=spl.comm_usage == CommodityUsage.PRODUCT).sum(
        ["year", "asset"]
    )
    minprod = minprod.sel(commodity=minprod.comm_usage == CommodityUsage.PRODUCT).sum(
        ["year", "asset"]
    )
    assert (spl == approx(minprod)).all()

    # But if there is not minimum service factor, the supply should be equal to the
    # demand and should not be capped by the minimum production
    del technologies["minimum_service_factor"]
    spl = supply(capacity, demand, technologies)
    spl = spl.sel(commodity=spl.comm_usage == CommodityUsage.PRODUCT).sum(
        ["year", "asset"]
    )
    demand = demand.sel(commodity=demand.comm_usage == CommodityUsage.PRODUCT).sum(
        ["year", "asset"]
    )
    assert (spl == approx(demand)).all()
    assert (spl <= minprod).all()<|MERGE_RESOLUTION|>--- conflicted
+++ resolved
@@ -394,192 +394,6 @@
     assert em.values == approx(fout * enduses.sum().values * prod)
 
 
-<<<<<<< HEAD
-def test_demand_matched_production(
-    demand: xr.DataArray, capacity: xr.DataArray, technologies: xr.Dataset
-):
-    from muse.commodities import CommodityUsage, is_enduse
-    from muse.quantities import demand_matched_production, maximum_production
-
-    # try and make sure we have a few more outputs than the default fixture
-    technologies.comm_usage[:] = np.random.choice(
-        [CommodityUsage.PRODUCT] * 3 + list(set(technologies.comm_usage.values)),
-        technologies.comm_usage.shape,
-    )
-    technologies.fixed_outputs[:] = np.random.random(technologies.fixed_outputs.shape)
-    technologies.fixed_outputs[:] *= is_enduse(technologies.comm_usage)
-
-    capacity = capacity.sel(year=capacity.year.min(), drop=True)
-    max_prod = maximum_production(technologies, capacity)
-    demand = max_prod.sum("asset")
-    demand[:] *= np.random.choice([0, 1, 1 / 2, 1 / 3, 1 / 10], demand.shape)
-    prices = xr.zeros_like(demand)
-    prices[:] = np.random.randint(1, 10, prices.shape)
-    production = demand_matched_production(demand, prices, capacity, technologies)
-    assert set(production.dims) == set(max_prod.dims).union(prices.dims, capacity.dims)
-    assert (production <= max_prod + 1e-8).all()
-
-
-def test_costed_production_exact_match(market, capacity, technologies):
-    from muse.costs import annual_levelized_cost_of_energy
-    from muse.quantities import (
-        costed_production,
-        maximum_production,
-    )
-    from muse.utilities import broadcast_techs
-
-    if set(capacity.region.values) != set(market.region.values):
-        capacity.region.values[: len(set(market.region.values))] = list(
-            set(market.region.values)
-        )
-    technodata = broadcast_techs(technologies, capacity)
-    costs = annual_levelized_cost_of_energy(
-        prices=market.prices.sel(region=technodata.region), technologies=technodata
-    )
-    maxdemand = (
-        xr.Dataset(dict(mp=maximum_production(technologies, capacity)))
-        .groupby("region")
-        .sum("asset")
-        .mp
-    )
-    market["consumption"] = drop_timeslice(maxdemand)
-    result = costed_production(market.consumption, costs, capacity, technologies)
-    assert isinstance(result, xr.DataArray)
-    actual = xr.Dataset(dict(r=result)).groupby("region").sum("asset").r
-    assert set(actual.dims) == set(maxdemand.dims)
-    for dim in actual.dims:
-        assert (actual[dim] == maxdemand[dim]).all()
-    assert np.abs(actual - maxdemand).max() < 1e-8
-
-
-def test_costed_production_single_region(market, capacity, technologies):
-    from muse.costs import annual_levelized_cost_of_energy
-    from muse.quantities import (
-        costed_production,
-        maximum_production,
-    )
-    from muse.utilities import broadcast_techs
-
-    capacity = capacity.drop_vars("region")
-    capacity["region"] = "USA"
-    market = market.sel(region=[capacity.region.values])
-    maxdemand = maximum_production(technologies, capacity).sum("asset")
-    market["consumption"] = drop_timeslice(0.9 * maxdemand)
-    technodata = broadcast_techs(technologies, capacity)
-    costs = annual_levelized_cost_of_energy(
-        prices=market.prices.sel(region=technodata.region), technologies=technodata
-    )
-    result = costed_production(market.consumption, costs, capacity, technologies)
-    assert isinstance(result, xr.DataArray)
-    actual = result.sum("asset")
-    assert set(actual.dims) == set(maxdemand.dims)
-    for dim in actual.dims:
-        assert (actual[dim] == maxdemand[dim]).all()
-    assert np.abs(actual - 0.9 * maxdemand).max() < 1e-8
-
-
-def test_costed_production_single_year(market, capacity, technologies):
-    from muse.costs import annual_levelized_cost_of_energy
-    from muse.quantities import (
-        costed_production,
-        maximum_production,
-    )
-    from muse.utilities import broadcast_techs
-
-    capacity = capacity.sel(year=2010)
-    market = market.sel(year=2010)
-    maxdemand = (
-        xr.Dataset(dict(mp=maximum_production(technologies, capacity)))
-        .groupby("region")
-        .sum("asset")
-        .mp
-    )
-    market["consumption"] = drop_timeslice(0.9 * maxdemand)
-    technodata = broadcast_techs(technologies, capacity)
-    costs = annual_levelized_cost_of_energy(
-        prices=market.prices.sel(region=technodata.region), technologies=technodata
-    )
-    result = costed_production(market.consumption, costs, capacity, technologies)
-    assert isinstance(result, xr.DataArray)
-    actual = xr.Dataset(dict(r=result)).groupby("region").sum("asset").r
-    assert set(actual.dims) == set(maxdemand.dims)
-    for dim in actual.dims:
-        assert (actual[dim] == maxdemand[dim]).all()
-    assert np.abs(actual - 0.9 * maxdemand).max() < 1e-8
-
-
-def test_costed_production_over_capacity(market, capacity, technologies):
-    from muse.costs import annual_levelized_cost_of_energy
-    from muse.quantities import (
-        costed_production,
-        maximum_production,
-    )
-    from muse.utilities import broadcast_techs
-
-    capacity = capacity.isel(asset=[0, 1, 2])
-    if set(capacity.region.values) != set(market.region.values):
-        capacity.region.values[: len(set(market.region.values))] = list(
-            set(market.region.values)
-        )
-    maxdemand = (
-        xr.Dataset(dict(mp=maximum_production(technologies, capacity)))
-        .groupby("region")
-        .sum("asset")
-        .mp
-    )
-    market["consumption"] = drop_timeslice(maxdemand * 0.9)
-    technodata = broadcast_techs(technologies, capacity)
-    costs = annual_levelized_cost_of_energy(
-        prices=market.prices.sel(region=technodata.region), technologies=technodata
-    )
-    result = costed_production(market.consumption, costs, capacity, technologies)
-    assert isinstance(result, xr.DataArray)
-    actual = xr.Dataset(dict(r=result)).groupby("region").sum("asset").r
-    assert set(actual.dims) == set(maxdemand.dims)
-    for dim in actual.dims:
-        assert (actual[dim] == maxdemand[dim]).all()
-    assert np.abs(actual - 0.9 * maxdemand).max() < 1e-8
-
-
-def test_costed_production_with_minimum_service(market, capacity, technologies, rng):
-    from muse.costs import annual_levelized_cost_of_energy
-    from muse.quantities import (
-        costed_production,
-        maximum_production,
-    )
-    from muse.timeslices import broadcast_timeslice
-    from muse.utilities import broadcast_techs
-
-    if set(capacity.region.values) != set(market.region.values):
-        capacity.region.values[: len(set(market.region.values))] = list(
-            set(market.region.values)
-        )
-    technologies["minimum_service_factor"] = (
-        technologies.utilization_factor.dims,
-        rng.uniform(low=0.5, high=0.9, size=technologies.utilization_factor.shape),
-    )
-    maxprod = maximum_production(technologies, capacity)
-    minprod = maxprod * broadcast_timeslice(
-        broadcast_techs(technologies.minimum_service_factor, maxprod)
-    )
-    maxdemand = xr.Dataset(dict(mp=minprod)).groupby("region").sum("asset").mp
-    market["consumption"] = drop_timeslice(maxdemand * 0.9)
-    technodata = broadcast_techs(technologies, capacity)
-    costs = annual_levelized_cost_of_energy(
-        prices=market.prices.sel(region=technodata.region), technologies=technodata
-    )
-    result = costed_production(market.consumption, costs, capacity, technologies)
-    assert isinstance(result, xr.DataArray)
-    actual = xr.Dataset(dict(r=result)).groupby("region").sum("asset").r
-    assert set(actual.dims) == set(maxdemand.dims)
-    for dim in actual.dims:
-        assert (actual[dim] == maxdemand[dim]).all()
-    assert (actual >= 0.9 * maxdemand - 1e-8).all()
-    assert (result >= minprod - 1e-8).all()
-
-
-=======
->>>>>>> 6406723e
 def test_min_production(technologies, capacity, timeslice):
     """Test minimum production quantity."""
     from muse.quantities import maximum_production, minimum_production
