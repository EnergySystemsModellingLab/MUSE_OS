--- conflicted
+++ resolved
@@ -51,15 +51,8 @@
     from muse.commodities import is_enduse
     from muse.quantities import maximum_production, supply
 
-<<<<<<< HEAD
     production = maximum_production(technologies, capacity)
     demand = production.sum("asset") + 1
-=======
-    production = maximum_production(technologies, capacity, timeslice)
-    demand = convert_timeslice(
-        production.sum("asset") + 1, timeslice, QuantityType.EXTENSIVE
-    )
->>>>>>> b521d936
     spl = supply(capacity, demand, technologies).where(
         is_enduse(technologies.comm_usage), 0
     )
