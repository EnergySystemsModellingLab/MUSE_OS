"""Collection of functions to compute model quantities.

This module is meant to collect functions computing quantities of interest to the model,
e.g. maximum production for a given capacity, etc, especially where these
functions are used in different areas of the model.

Functions for calculating costs (e.g. LCOE, EAC) are in the `costs` module.
"""

from __future__ import annotations

import numpy as np
import xarray as xr

from muse.timeslices import broadcast_timeslice, distribute_timeslice


def supply(
    capacity: xr.DataArray,
    demand: xr.DataArray,
    technologies: xr.Dataset | xr.DataArray,
    timeslice_level: str | None = None,
) -> xr.DataArray:
    """Production and emission for a given capacity servicing a given demand.

    Supply includes two components, end-uses outputs and environmental pollutants. The
    former consists of the demand that the current capacity is capable of servicing.
    Where there is excess capacity, then service is assigned to each asset a share of
    the maximum production (e.g. utilization across similar assets is the same in
    percentage). Then, environmental pollutants are computing as a function of
    commodity outputs.

    Arguments:
        capacity: number/quantity of assets that can service the demand
        demand: amount of each end-use required. The supply of each process will not
            exceed its share of the demand.
        technologies: factors bindings the capacity of an asset with its production of
            commodities and environmental pollutants.
        timeslice_level: the desired timeslice level of the result (e.g. "hour", "day")

    Return:
        A data array where the commodity dimension only contains actual outputs (i.e. no
        input commodities).
    """
    from muse.commodities import CommodityUsage, check_usage, is_pollutant
    from muse.utilities import broadcast_techs

    assert "asset" not in demand.dims
    assert "asset" in capacity.dims

    # Maximum and minimum production for each asset
    maxprod = maximum_production(
        technologies, capacity, timeslice_level=timeslice_level
    )
    minprod = minimum_production(
        technologies, capacity, timeslice_level=timeslice_level
    )
<<<<<<< HEAD
    size = np.array(maxprod.region).size

    if "region" in demand.dims and "region" in maxprod.coords and size == 1:
        demand = demand.sel(region=maxprod.region)
        prodsum = set(demand.dims).difference(maxprod.dims)
        demsum = set(maxprod.dims).difference(demand.dims)
        expanded_demand = (demand * maxprod / maxprod.sum(demsum)).fillna(0)

    elif "region" in demand.dims and "region" in maxprod.coords and size > 1:
        prodsum = set(demand.dims).difference(maxprod.dims)
        demsum = set(maxprod.dims).difference(demand.dims)
        expanded_demand = (demand * maxprod / maxprod.sum(demsum)).fillna(0)
=======

    # Split commodity-level demands over assets in proportion to maxprod
    if len(set(maxprod.region.values.flatten())) == 1:
        # Single region models
        if "region" in demand.dims:
            demand = demand.sel(region=maxprod.region)
        share_by_asset = maxprod / maxprod.sum("asset")
        demand_by_asset = (demand * share_by_asset).fillna(0)

    elif "dst_region" in maxprod.dims:
        # Trade models
        demand = demand.rename(region="dst_region")
        total_maxprod_by_dst_region = maxprod.groupby("dst_region").sum(dim="asset")
        share_by_asset = maxprod / total_maxprod_by_dst_region
        demand_by_asset = (demand * share_by_asset).fillna(0)
        # TODO: Haven't verified that this is correct - to examine in the future
>>>>>>> 0429239a

    else:
        # Multi-region models
        demand = broadcast_techs(demand, maxprod, installed_as_year=False)
        total_maxprod_by_region = maxprod.groupby("region").sum(dim="asset")
        share_by_asset = maxprod / broadcast_techs(
            total_maxprod_by_region, maxprod, installed_as_year=False
        )
        demand_by_asset = (demand * share_by_asset).fillna(0)

    # Supply is equal to demand, bounded between minprod and maxprod
    assert "asset" in demand_by_asset.dims
    result = np.minimum(demand_by_asset, maxprod)
    result = np.maximum(result, minprod)

    # Add production of environmental pollutants
    env = is_pollutant(technologies.comm_usage)
    result[{"commodity": env}] = emission(
        result, technologies, timeslice_level=timeslice_level
    ).transpose(*result.dims)
    result[
        {"commodity": ~check_usage(technologies.comm_usage, CommodityUsage.PRODUCT)}
    ] = 0

    return result


def emission(
    production: xr.DataArray,
    technologies: xr.Dataset,
    timeslice_level: str | None = None,
):
    """Computes emission from current products.

    Arguments:
        production: Commodity-level production for a series of assets.
        technologies: `technologies` dataset containing `fixed_output`.
        timeslice_level: the desired timeslice level of the result (e.g. "hour", "day")

    Return:
        A data array containing emissions (and only emissions).
    """
    from muse.commodities import is_pollutant
    from muse.utilities import broadcast_techs

    assert "asset" in production.dims

    # Calculate the production amplitude of each asset
    techs = broadcast_techs(technologies, production, installed_as_year=True)
    prod_amplitude = production_amplitude(production, techs)

    # Calculate the production of environmental pollutants
    # = prod_amplitude * fixed_outputs
    envs = is_pollutant(techs.comm_usage)
    envs_production = prod_amplitude * broadcast_timeslice(
        techs.sel(commodity=envs).fixed_outputs, level=timeslice_level
    )
    return envs_production


def consumption(
    technologies: xr.Dataset,
    production: xr.DataArray,
    prices: xr.DataArray | None = None,
    timeslice_level: str | None = None,
) -> xr.DataArray:
    """Commodity consumption when fulfilling the whole production.

    Firstly, the degree of technology activity is calculated (i.e. the amount of
    technology flow required to meet the production). Then, the consumption of fixed
    commodities is calculated in proportion to this activity.

    In addition, if there are flexible inputs, then the single lowest-cost option is
    selected (minimising price * quantity). If prices are not given, then flexible
    consumption is *not* considered.

    Arguments:
        technologies: Dataset of technology parameters. Must contain `fixed_inputs`,
            `flexible_inputs`, and `fixed_outputs`.
        production: DataArray of production data. Must have "timeslice" and "commodity"
            dimensions.
        prices: DataArray of prices for each commodity. Must have "timeslice" and
            "commodity" dimensions. If not given, then flexible inputs are not
            considered.
        timeslice_level: the desired timeslice level of the result (e.g. "hour", "day")

    Return:
        A data array containing the consumption of each commodity. Will have the same
        dimensions as `production`.

    """
    from muse.utilities import filter_with_template

    params = filter_with_template(
        technologies[["fixed_inputs", "flexible_inputs", "fixed_outputs"]],
        production,
    )

    # Calculate degree of technology activity
    prod_amplitude = production_amplitude(production, params)

    # Calculate consumption of fixed commodities
    consumption_fixed = prod_amplitude * broadcast_timeslice(
        params.fixed_inputs, level=timeslice_level
    )
    assert all(consumption_fixed.commodity.values == production.commodity.values)

    # If there are no flexible inputs, then we are done
    if not (params.flexible_inputs > 0).any():
        return consumption_fixed

    # If prices are not given, then we can't consider flexible inputs, so just return
    # the fixed consumption
    if prices is None:
        return consumption_fixed

    # Flexible inputs
    flexs = broadcast_timeslice(params.flexible_inputs, level=timeslice_level)

    # Calculate the cheapest fuel for each flexible technology
    priceflex = prices * flexs
    minprices = flexs.commodity[
        priceflex.where(flexs > 0, priceflex.max() + 1).argmin("commodity")
    ]

    # Consumption of flexible commodities
    assert all(flexs.commodity.values == consumption_fixed.commodity.values)
    flex = flexs.where(
        broadcast_timeslice(flexs.commodity, level=timeslice_level) == minprices, 0
    )
    consumption_flex = flex * prod_amplitude
    return consumption_fixed + consumption_flex


def maximum_production(
    technologies: xr.Dataset,
    capacity: xr.DataArray,
    timeslice_level: str | None = None,
    **filters,
):
    r"""Production for a given capacity.

    Given a capacity :math:`\mathcal{A}_{t, \iota}^r`, the utilization factor
    :math:`\alpha^r_{t, \iota}` and the the fixed outputs of each technology
    :math:`\beta^r_{t, \iota, c}`, then the result production is:

    .. math::

        P_{t, \iota}^r =
            \alpha^r_{t, \iota}\beta^r_{t, \iota, c}\mathcal{A}_{t, \iota}^r

    The dimensions above are only indicative. The function should work with many
    different input values, e.g. with capacities expanded over time-slices :math:`t` or
    agents :math:`i`.

    Arguments:
        capacity: Capacity of each technology of interest. In practice, the capacity can
            refer to asset capacity, the max capacity, or the capacity-in-use.
        technologies: xr.Dataset describing the features of the technologies of
            interests.  It should contain `fixed_outputs` and `utilization_factor`. It's
            shape is matched to `capacity` using `muse.utilities.broadcast_techs`.
        filters: keyword arguments are used to filter down the capacity and
            technologies. Filters not relevant to the quantities of interest, i.e.
            filters that are not a dimension of `capacity` or `technologies`, are
            silently ignored.
        timeslice_level: the desired timeslice level of the result (e.g. "hour", "day")

    Return:
        `capacity * fixed_outputs * utilization_factor`, whittled down according to the
        filters and the set of technologies in `capacity`.
    """
    from muse.commodities import is_enduse
    from muse.utilities import broadcast_techs, filter_input

    capa = filter_input(
        capacity, **{k: v for k, v in filters.items() if k in capacity.dims}
    )
    btechs = broadcast_techs(
        technologies[["fixed_outputs", "utilization_factor"]],
        capa,
        installed_as_year=True,
    )
    ftechs = filter_input(
        btechs, **{k: v for k, v in filters.items() if k in btechs.dims}
    )
    result = (
        broadcast_timeslice(capa, level=timeslice_level)
        * distribute_timeslice(ftechs.fixed_outputs, level=timeslice_level)
        * broadcast_timeslice(ftechs.utilization_factor, level=timeslice_level)
    )
    return result.where(is_enduse(result.comm_usage), 0)


def capacity_in_use(
    production: xr.DataArray,
    technologies: xr.Dataset,
    max_dim: str | tuple[str] | None = "commodity",
    timeslice_level: str | None = None,
    **filters,
):
    """Capacity-in-use for each asset, given production.

    Conceptually, this operation is the inverse of `production`.

    Arguments:
        production: Production from each technology of interest.
        technologies: xr.Dataset describing the features of the technologies of
            interests.  It should contain `fixed_outputs` and `utilization_factor`. It's
            shape is matched to `capacity` using `muse.utilities.broadcast_techs`.
        max_dim: reduces the given dimensions using `max`. Defaults to "commodity". If
            None, then no reduction is performed.
        filters: keyword arguments are used to filter down the capacity and
            technologies. Filters not relevant to the quantities of interest, i.e.
            filters that are not a dimension of `capacity` or `technologies`, are
            silently ignored.
        timeslice_level: the desired timeslice level of the result (e.g. "hour", "day")

    Return:
        Capacity-in-use for each technology, whittled down by the filters.
    """
    from muse.commodities import is_enduse
    from muse.utilities import broadcast_techs, filter_input

    prod = filter_input(
        production, **{k: v for k, v in filters.items() if k in production.dims}
    )

    techs = technologies[["fixed_outputs", "utilization_factor"]]
    assert isinstance(techs, xr.Dataset)
    btechs = broadcast_techs(techs, prod, installed_as_year=True)
    ftechs = filter_input(
        btechs, **{k: v for k, v in filters.items() if k in technologies.dims}
    )

    factor = 1 / (ftechs.fixed_outputs * ftechs.utilization_factor)
    capa_in_use = (prod * broadcast_timeslice(factor, level=timeslice_level)).where(
        ~np.isinf(factor), 0
    )

    capa_in_use = capa_in_use.where(
        is_enduse(technologies.comm_usage.sel(commodity=capa_in_use.commodity)), 0
    )
    if max_dim:
        capa_in_use = capa_in_use.max(max_dim)

    return capa_in_use


def minimum_production(
    technologies: xr.Dataset,
    capacity: xr.DataArray,
    timeslice_level: str | None = None,
    **filters,
):
    r"""Minimum production for a given capacity.

    Given a capacity :math:`\mathcal{A}_{t, \iota}^r`, the minimum service factor
    :math:`\alpha^r_{t, \iota}` and the the fixed outputs of each technology
    :math:`\beta^r_{t, \iota, c}`, then the result production is:

    .. math::

        P_{t, \iota}^r =
            \alpha^r_{t, \iota}\beta^r_{t, \iota, c}\mathcal{A}_{t, \iota}^r

    The dimensions above are only indicative. The function should work with many
    different input values, e.g. with capacities expanded over time-slices :math:`t` or
    agents :math:`i`.

    Arguments:
        capacity: Capacity of each technology of interest. In practice, the capacity can
            refer to asset capacity, the max capacity, or the capacity-in-use.
        technologies: xr.Dataset describing the features of the technologies of
            interests.  It should contain `fixed_outputs` and `minimum_service_factor`.
            Its shape is matched to `capacity` using `muse.utilities.broadcast_techs`.
        timeslices: xr.DataArray of the timeslicing scheme. Production data will be
            returned in this format.
        filters: keyword arguments are used to filter down the capacity and
            technologies. Filters not relevant to the quantities of interest, i.e.
            filters that are not a dimension of `capacity` or `technologies`, are
            silently ignored.
        timeslice_level: the desired timeslice level of the result (e.g. "hour", "day")

    Return:
        `capacity * fixed_outputs * minimum_service_factor`, whittled down according to
        the filters and the set of technologies in `capacity`.
    """
    from muse.commodities import is_enduse
    from muse.utilities import broadcast_techs, filter_input

    capa = filter_input(
        capacity, **{k: v for k, v in filters.items() if k in capacity.dims}
    )

    if "minimum_service_factor" not in technologies:
        return broadcast_timeslice(xr.zeros_like(capa), level=timeslice_level)

    btechs = broadcast_techs(
        technologies[["fixed_outputs", "minimum_service_factor"]],
        capa,
        installed_as_year=True,
    )
    ftechs = filter_input(
        btechs, **{k: v for k, v in filters.items() if k in btechs.dims}
    )
    result = (
        broadcast_timeslice(capa, level=timeslice_level)
        * distribute_timeslice(ftechs.fixed_outputs, level=timeslice_level)
        * broadcast_timeslice(ftechs.minimum_service_factor, level=timeslice_level)
    )
    return result.where(is_enduse(result.comm_usage), 0)


def capacity_to_service_demand(
    demand: xr.DataArray,
    technologies: xr.Dataset,
    timeslice_level: str | None = None,
) -> xr.DataArray:
    """Minimum capacity required to fulfill the demand."""
    timeslice_outputs = distribute_timeslice(
        technologies.fixed_outputs.sel(commodity=demand.commodity),
        level=timeslice_level,
    ) * broadcast_timeslice(technologies.utilization_factor, level=timeslice_level)
    capa_to_service_demand = demand / timeslice_outputs
    return capa_to_service_demand.where(np.isfinite(capa_to_service_demand), 0).max(
        ("commodity", "timeslice")
    )


def production_amplitude(
    production: xr.DataArray,
    technologies: xr.Dataset,
) -> xr.DataArray:
    """Calculates the degree of technology activity based on production data.

    We do this by dividing the production data by the output flow per unit of activity.
    Taking the max of this across all commodities, we get the minimum units of
    technology activity required to meet (at least) the specified production of all
    commodities.

    For example:
    A technology has the following reaction: 1A -> 2B + 3C
    If production is 4B & 6C, this is equal to a production amplitude of 2

    Args:
        production: DataArray with commodity-level production for a set of technologies.
            Must have `timeslice` and `commodity` dimensions. May also have other
            dimensions e.g. `region`, `year`, etc.
        technologies: Dataset of technology parameters

    Returns:
        DataArray with production amplitudes for each technology in each timeslice.
        Will have the same dimensions as `production`, minus the `commodity` dimension.
    """
    from muse.timeslices import get_level

    assert set(technologies.dims).issubset(set(production.dims))
    timeslice_level = get_level(production)

    return (
        production
        / broadcast_timeslice(technologies.fixed_outputs, level=timeslice_level)
    ).max("commodity")<|MERGE_RESOLUTION|>--- conflicted
+++ resolved
@@ -55,20 +55,6 @@
     minprod = minimum_production(
         technologies, capacity, timeslice_level=timeslice_level
     )
-<<<<<<< HEAD
-    size = np.array(maxprod.region).size
-
-    if "region" in demand.dims and "region" in maxprod.coords and size == 1:
-        demand = demand.sel(region=maxprod.region)
-        prodsum = set(demand.dims).difference(maxprod.dims)
-        demsum = set(maxprod.dims).difference(demand.dims)
-        expanded_demand = (demand * maxprod / maxprod.sum(demsum)).fillna(0)
-
-    elif "region" in demand.dims and "region" in maxprod.coords and size > 1:
-        prodsum = set(demand.dims).difference(maxprod.dims)
-        demsum = set(maxprod.dims).difference(demand.dims)
-        expanded_demand = (demand * maxprod / maxprod.sum(demsum)).fillna(0)
-=======
 
     # Split commodity-level demands over assets in proportion to maxprod
     if len(set(maxprod.region.values.flatten())) == 1:
@@ -85,7 +71,6 @@
         share_by_asset = maxprod / total_maxprod_by_dst_region
         demand_by_asset = (demand * share_by_asset).fillna(0)
         # TODO: Haven't verified that this is correct - to examine in the future
->>>>>>> 0429239a
 
     else:
         # Multi-region models
