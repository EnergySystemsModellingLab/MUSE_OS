--- conflicted
+++ resolved
@@ -316,7 +316,6 @@
 def maximum_production(
     technologies: xr.Dataset,
     capacity: xr.DataArray,
-    timeslices: xr.DataArray,
     **filters,
 ):
     r"""Production for a given capacity.
@@ -352,11 +351,7 @@
         filters and the set of technologies in `capacity`.
     """
     from muse.commodities import is_enduse
-<<<<<<< HEAD
     from muse.timeslices import distribute_timeslice
-=======
-    from muse.timeslices import QuantityType, convert_timeslice
->>>>>>> b521d936
     from muse.utilities import broadcast_techs, filter_input
 
     capa = filter_input(
@@ -369,13 +364,7 @@
         btechs, **{k: v for k, v in filters.items() if k in btechs.dims}
     )
     result = (
-<<<<<<< HEAD
         capa * distribute_timeslice(ftechs.fixed_outputs) * ftechs.utilization_factor
-=======
-        capa
-        * convert_timeslice(ftechs.fixed_outputs, timeslices, QuantityType.EXTENSIVE)
-        * ftechs.utilization_factor
->>>>>>> b521d936
     )
     return result.where(is_enduse(result.comm_usage), 0)
 
@@ -576,11 +565,7 @@
         the filters and the set of technologies in `capacity`.
     """
     from muse.commodities import is_enduse
-<<<<<<< HEAD
     from muse.timeslices import distribute_timeslice
-=======
-    from muse.timeslices import QuantityType, convert_timeslice
->>>>>>> b521d936
     from muse.utilities import broadcast_techs, filter_input
 
     capa = filter_input(
@@ -602,11 +587,7 @@
     )
     result = (
         capa
-<<<<<<< HEAD
         * distribute_timeslice(ftechs.fixed_outputs)
-=======
-        * convert_timeslice(ftechs.fixed_outputs, timeslices, QuantityType.EXTENSIVE)
->>>>>>> b521d936
         * ftechs.minimum_service_factor
     )
     return result.where(is_enduse(result.comm_usage), 0)
