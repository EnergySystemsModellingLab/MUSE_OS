"""Collection of functions to compute model quantities.

This module is meant to collect functions computing quantities of interest to the model,
e.g. maximum production for a given capacity, etc, especially where these
functions are used in different areas of the model.

Functions for calculating costs (e.g. LCOE, EAC) are in the `costs` module.
"""

from collections.abc import Sequence
from typing import Optional, Union, cast

import numpy as np
import xarray as xr

from muse.timeslices import broadcast_timeslice, distribute_timeslice


def supply(
    capacity: xr.DataArray,
    demand: xr.DataArray,
    technologies: Union[xr.Dataset, xr.DataArray],
    timeslice_level: Optional[str] = None,
) -> xr.DataArray:
    """Production and emission for a given capacity servicing a given demand.

    Supply includes two components, end-uses outputs and environmental pollutants. The
    former consists of the demand that the current capacity is capable of servicing.
    Where there is excess capacity, then service is assigned to each asset a share of
    the maximum production (e.g. utilization across similar assets is the same in
    percentage). Then, environmental pollutants are computing as a function of
    commodity outputs.

    Arguments:
        capacity: number/quantity of assets that can service the demand
        demand: amount of each end-use required. The supply of each process will not
            exceed its share of the demand.
        technologies: factors bindings the capacity of an asset with its production of
            commodities and environmental pollutants.
        timeslice_level: the desired timeslice level of the result (e.g. "hour", "day")

    Return:
        A data array where the commodity dimension only contains actual outputs (i.e. no
        input commodities).
    """
    from muse.commodities import CommodityUsage, check_usage, is_pollutant

    maxprod = maximum_production(
        technologies, capacity, timeslice_level=timeslice_level
    )
    minprod = minimum_production(
        technologies, capacity, timeslice_level=timeslice_level
    )
    size = np.array(maxprod.region).size
    # in presence of trade demand needs to map maxprod dst_region
    if (
        "region" in demand.dims
        and "region" in maxprod.coords
        and "dst_region" not in maxprod.dims
        and size == 1
    ):
        demand = demand.sel(region=maxprod.region)
        prodsum = set(demand.dims).difference(maxprod.dims)
        demsum = set(maxprod.dims).difference(demand.dims)
        expanded_demand = (demand * maxprod / maxprod.sum(demsum)).fillna(0)

    elif (
        "region" in demand.dims
        and "region" in maxprod.coords
        and "dst_region" not in maxprod.dims
        and size > 1
    ):
        prodsum = set(demand.dims).difference(maxprod.dims)
        demsum = set(maxprod.dims).difference(demand.dims)
        expanded_demand = (demand * maxprod / maxprod.sum(demsum)).fillna(0)

    elif (
        "region" in demand.dims
        and "region" in maxprod.coords
        and "dst_region" in maxprod.dims
    ):
        demand = demand.rename(region="dst_region")
        prodsum = {"timeslice"}
        demsum = {"asset"}
        expanded_demand = (demand * maxprod / maxprod.sum(demsum)).fillna(0)

    else:
        prodsum = set(demand.dims).difference(maxprod.dims)
        demsum = set(maxprod.dims).difference(demand.dims)
        expanded_demand = (demand * maxprod / maxprod.sum(demsum)).fillna(0)

    expanded_maxprod = (
        maxprod
        * demand
        / broadcast_timeslice(demand.sum(prodsum), level=timeslice_level)
    ).fillna(0)
    expanded_minprod = (
        minprod
        * demand
        / broadcast_timeslice(demand.sum(prodsum), level=timeslice_level)
    ).fillna(0)
    expanded_demand = expanded_demand.reindex_like(maxprod)
    expanded_minprod = expanded_minprod.reindex_like(maxprod)

    result = expanded_demand.where(
        expanded_demand <= expanded_maxprod, expanded_maxprod
    )
    result = result.where(result >= expanded_minprod, expanded_minprod)

    # add production of environmental pollutants
    env = is_pollutant(technologies.comm_usage)
    result[{"commodity": env}] = emission(
        result, technologies.fixed_outputs, timeslice_level=timeslice_level
    ).transpose(*result.dims)
    result[
        {"commodity": ~check_usage(technologies.comm_usage, CommodityUsage.PRODUCT)}
    ] = 0

    return result


def emission(
    production: xr.DataArray,
    fixed_outputs: xr.DataArray,
    timeslice_level: Optional[str] = None,
):
    """Computes emission from current products.

    Emissions are computed as `sum(product) * fixed_outputs`.

    Arguments:
        production: Produced goods. Only those with non-environmental products are used
            when computing emissions.
        fixed_outputs: factor relating total production to emissions. For convenience,
            this can also be a `technologies` dataset containing `fixed_output`.
        timeslice_level: the desired timeslice level of the result (e.g. "hour", "day")

    Return:
        A data array containing emissions (and only emissions).
    """
    from muse.commodities import is_enduse, is_pollutant
    from muse.utilities import broadcast_techs

    # just in case we are passed a technologies dataset, like in other functions
    fouts = broadcast_techs(
        getattr(fixed_outputs, "fixed_outputs", fixed_outputs), production
    )
    envs = is_pollutant(fouts.comm_usage)
    enduses = is_enduse(fouts.comm_usage)
    return production.sel(commodity=enduses).sum("commodity") * broadcast_timeslice(
        fouts.sel(commodity=envs), level=timeslice_level
    )


def gross_margin(
    technologies: xr.Dataset,
    capacity: xr.DataArray,
    prices: xr.Dataset,
    timeslice_level: Optional[str] = None,
) -> xr.DataArray:
    """The percentage of revenue after direct expenses have been subtracted.

    .. _reference:
    https://www.investopedia.com/terms/g/grossmargin.asp
    We first calculate the revenues, which depend on prices
    We then deduct the direct expenses
    - energy commodities INPUTS are related to fuel costs
    - environmental commodities OUTPUTS are related to environmental costs
    - variable costs is given as technodata inputs
    - non-environmental commodities OUTPUTS are related to revenues.
    """
    from muse.commodities import is_enduse, is_pollutant
    from muse.utilities import broadcast_techs

    tech = broadcast_techs(  # type: ignore
        cast(
            xr.Dataset,
            technologies[
                [
                    "technical_life",
                    "interest_rate",
                    "var_par",
                    "var_exp",
                    "fixed_outputs",
                    "fixed_inputs",
                ]
            ],
        ),
        capacity,
    )

    var_par = tech.var_par
    var_exp = tech.var_exp
    fixed_outputs = tech.fixed_outputs
    fixed_inputs = tech.fixed_inputs
    # We separate the case where we have one or more regions
    caparegions = np.array(capacity.region.values).reshape(-1)
    if len(caparegions) > 1:
        prices.sel(region=capacity.region)
    else:
        prices = prices.where(prices.region == capacity.region, drop=True)
    prices = prices.interp(year=capacity.year.values)

    # Filters for pollutants and output commodities
    environmentals = is_pollutant(technologies.comm_usage)
    enduses = is_enduse(technologies.comm_usage)

    # Variable costs depend on factors such as labour
    variable_costs = distribute_timeslice(
        var_par * ((fixed_outputs.sel(commodity=enduses)).sum("commodity")) ** var_exp,
        level=timeslice_level,
    )

    # The individual prices are selected
    # costs due to consumables, direct inputs
    consumption_costs = (
        prices * distribute_timeslice(fixed_inputs, level=timeslice_level)
    ).sum("commodity")
    # costs due to pollutants
    production_costs = prices * distribute_timeslice(
        fixed_outputs, level=timeslice_level
    )
    environmental_costs = (production_costs.sel(commodity=environmentals)).sum(
        "commodity"
    )
    # revenues due to product sales
    revenues = (production_costs.sel(commodity=enduses)).sum("commodity")

    # Gross margin is the net between revenues and all costs
    result = revenues - environmental_costs - variable_costs - consumption_costs

    # Gross margin is defined as a ratio on revenues and as a percentage
    result *= 100 / revenues
    return result


def decommissioning_demand(
    technologies: xr.Dataset,
    capacity: xr.DataArray,
    year: Optional[Sequence[int]] = None,
    timeslice_level: Optional[str] = None,
) -> xr.DataArray:
    r"""Computes demand from process decommissioning.

    If `year` is not given, it defaults to all years in capacity. If there are more than
    two years, then decommissioning is with respect to first (or minimum) year.

    Let :math:`M_t^r(y)` be the retrofit demand, :math:`^{(s)}\mathcal{D}_t^r(y)` be the
    decommissioning demand at the level of the sector, and :math:`A^r_{t, \iota}(y)` be
    the assets owned by the agent. Then, the decommissioning demand for agent :math:`i`
    is :

    .. math::

        \mathcal{D}^{r, i}_{t, c}(y) =
            \sum_\iota \alpha_{t, \iota}^r \beta_{t, \iota, c}^r
                \left(A^{i, r}_{t, \iota}(y) - A^{i, r}_{t, \iota, c}(y + 1) \right)

    given the utilization factor :math:`\alpha_{t, \iota}` and the fixed output factor
    :math:`\beta_{t, \iota, c}`.

    Furthermore, decommissioning demand is non-zero only for end-use commodities.

    ncsearch-nohlsearch).. SeeAlso:
        :ref:`indices`, :ref:`quantities`,
        :py:func:`~muse.quantities.maximum_production`
        :py:func:`~muse.commodities.is_enduse`
    """
    if year is None:
        year = capacity.year.values
    year = sorted(year)
    capacity = capacity.interp(year=year, kwargs={"fill_value": 0.0})
    baseyear = min(year)
    dyears = [u for u in year if u != baseyear]

    # Calculate the decrease in capacity from the current year to future years
    capacity_decrease = capacity.sel(year=baseyear) - capacity.sel(year=dyears)

    # Calculate production associated with this capacity
    return maximum_production(
        technologies,
        capacity_decrease,
        timeslice_level=timeslice_level,
    ).clip(min=0)


def consumption(
    technologies: xr.Dataset,
    production: xr.DataArray,
    prices: Optional[xr.DataArray] = None,
    timeslice_level: Optional[str] = None,
) -> xr.DataArray:
    """Commodity consumption when fulfilling the whole production.

    Firstly, the degree of technology activity is calculated (i.e. the amount of
    technology flow required to meet the production). Then, the consumption of fixed
    commodities is calculated in proportion to this activity.

    In addition, if there are flexible inputs, then the single lowest-cost option is
    selected (minimising price * quantity). If prices are not given, then flexible
    consumption is *not* considered.

    Arguments:
        technologies: Dataset of technology parameters. Must contain `fixed_inputs`,
            `flexible_inputs`, and `fixed_outputs`.
        production: DataArray of production data. Must have "timeslice" and "commodity"
            dimensions.
        prices: DataArray of prices for each commodity. Must have "timeslice" and
            "commodity" dimensions. If not given, then flexible inputs are not
            considered.
        timeslice_level: the desired timeslice level of the result (e.g. "hour", "day")

    Return:
        A data array containing the consumption of each commodity. Will have the same
        dimensions as `production`.

    """
    from muse.utilities import filter_with_template

    params = filter_with_template(
        technologies[["fixed_inputs", "flexible_inputs", "fixed_outputs"]],
        production,
    )

    # Calculate degree of technology activity
    prod_amplitude = production_amplitude(
        production, params, timeslice_level=timeslice_level
    )

    # Calculate consumption of fixed commodities
    consumption_fixed = prod_amplitude * broadcast_timeslice(
        params.fixed_inputs, level=timeslice_level
    )
    assert all(consumption_fixed.commodity.values == production.commodity.values)

    # If there are no flexible inputs, then we are done
    if not (params.flexible_inputs > 0).any():
        return consumption_fixed

    # If prices are not given, then we can't consider flexible inputs, so just return
    # the fixed consumption
    if prices is None:
        return consumption_fixed

    # Flexible inputs
    flexs = broadcast_timeslice(params.flexible_inputs, level=timeslice_level)

    # Calculate the cheapest fuel for each flexible technology
    priceflex = prices * flexs
    minprices = flexs.commodity[
        priceflex.where(flexs > 0, priceflex.max() + 1).argmin("commodity")
    ]

    # Consumption of flexible commodities
    assert all(flexs.commodity.values == consumption_fixed.commodity.values)
    flex = flexs.where(
        broadcast_timeslice(flexs.commodity, level=timeslice_level) == minprices, 0
    )
    consumption_flex = flex * prod_amplitude
    return consumption_fixed + consumption_flex


def maximum_production(
    technologies: xr.Dataset,
    capacity: xr.DataArray,
    timeslice_level: Optional[str] = None,
    **filters,
):
    r"""Production for a given capacity.

    Given a capacity :math:`\mathcal{A}_{t, \iota}^r`, the utilization factor
    :math:`\alpha^r_{t, \iota}` and the the fixed outputs of each technology
    :math:`\beta^r_{t, \iota, c}`, then the result production is:

    .. math::

        P_{t, \iota}^r =
            \alpha^r_{t, \iota}\beta^r_{t, \iota, c}\mathcal{A}_{t, \iota}^r

    The dimensions above are only indicative. The function should work with many
    different input values, e.g. with capacities expanded over time-slices :math:`t` or
    agents :math:`i`.

    Arguments:
        capacity: Capacity of each technology of interest. In practice, the capacity can
            refer to asset capacity, the max capacity, or the capacity-in-use.
        technologies: xr.Dataset describing the features of the technologies of
            interests.  It should contain `fixed_outputs` and `utilization_factor`. It's
            shape is matched to `capacity` using `muse.utilities.broadcast_techs`.
        filters: keyword arguments are used to filter down the capacity and
            technologies. Filters not relevant to the quantities of interest, i.e.
            filters that are not a dimension of `capacity` or `technologies`, are
            silently ignored.
        timeslice_level: the desired timeslice level of the result (e.g. "hour", "day")

    Return:
        `capacity * fixed_outputs * utilization_factor`, whittled down according to the
        filters and the set of technologies in `capacity`.
    """
    from muse.commodities import is_enduse
    from muse.utilities import broadcast_techs, filter_input

    capa = filter_input(
        capacity, **{k: v for k, v in filters.items() if k in capacity.dims}
    )
    btechs = broadcast_techs(  # type: ignore
        cast(xr.Dataset, technologies[["fixed_outputs", "utilization_factor"]]), capa
    )
    ftechs = filter_input(
        btechs, **{k: v for k, v in filters.items() if k in btechs.dims}
    )
    result = (
        broadcast_timeslice(capa, level=timeslice_level)
        * distribute_timeslice(ftechs.fixed_outputs, level=timeslice_level)
        * broadcast_timeslice(ftechs.utilization_factor, level=timeslice_level)
    )
    return result.where(is_enduse(result.comm_usage), 0)


def capacity_in_use(
    production: xr.DataArray,
    technologies: xr.Dataset,
    max_dim: Optional[Union[str, tuple[str]]] = "commodity",
    timeslice_level: Optional[str] = None,
    **filters,
):
    """Capacity-in-use for each asset, given production.

    Conceptually, this operation is the inverse of `production`.

    Arguments:
        production: Production from each technology of interest.
        technologies: xr.Dataset describing the features of the technologies of
            interests.  It should contain `fixed_outputs` and `utilization_factor`. It's
            shape is matched to `capacity` using `muse.utilities.broadcast_techs`.
        max_dim: reduces the given dimensions using `max`. Defaults to "commodity". If
            None, then no reduction is performed.
        filters: keyword arguments are used to filter down the capacity and
            technologies. Filters not relevant to the quantities of interest, i.e.
            filters that are not a dimension of `capacity` or `technologies`, are
            silently ignored.
        timeslice_level: the desired timeslice level of the result (e.g. "hour", "day")

    Return:
        Capacity-in-use for each technology, whittled down by the filters.
    """
    from muse.commodities import is_enduse
    from muse.utilities import broadcast_techs, filter_input

    prod = filter_input(
        production, **{k: v for k, v in filters.items() if k in production.dims}
    )

    techs = technologies[["fixed_outputs", "utilization_factor"]]
    assert isinstance(techs, xr.Dataset)
    btechs = broadcast_techs(techs, prod)
    ftechs = filter_input(
        btechs, **{k: v for k, v in filters.items() if k in technologies.dims}
    )

    factor = 1 / (ftechs.fixed_outputs * ftechs.utilization_factor)
    capa_in_use = (prod * broadcast_timeslice(factor, level=timeslice_level)).where(
        ~np.isinf(factor), 0
    )

    capa_in_use = capa_in_use.where(
        is_enduse(technologies.comm_usage.sel(commodity=capa_in_use.commodity)), 0
    )
    if max_dim:
        capa_in_use = capa_in_use.max(max_dim)

    return capa_in_use


def minimum_production(
    technologies: xr.Dataset,
    capacity: xr.DataArray,
    timeslice_level: Optional[str] = None,
    **filters,
):
    r"""Minimum production for a given capacity.

    Given a capacity :math:`\mathcal{A}_{t, \iota}^r`, the minimum service factor
    :math:`\alpha^r_{t, \iota}` and the the fixed outputs of each technology
    :math:`\beta^r_{t, \iota, c}`, then the result production is:

    .. math::

        P_{t, \iota}^r =
            \alpha^r_{t, \iota}\beta^r_{t, \iota, c}\mathcal{A}_{t, \iota}^r

    The dimensions above are only indicative. The function should work with many
    different input values, e.g. with capacities expanded over time-slices :math:`t` or
    agents :math:`i`.

    Arguments:
        capacity: Capacity of each technology of interest. In practice, the capacity can
            refer to asset capacity, the max capacity, or the capacity-in-use.
        technologies: xr.Dataset describing the features of the technologies of
            interests.  It should contain `fixed_outputs` and `minimum_service_factor`.
            Its shape is matched to `capacity` using `muse.utilities.broadcast_techs`.
        timeslices: xr.DataArray of the timeslicing scheme. Production data will be
            returned in this format.
        filters: keyword arguments are used to filter down the capacity and
            technologies. Filters not relevant to the quantities of interest, i.e.
            filters that are not a dimension of `capacity` or `technologies`, are
            silently ignored.
        timeslice_level: the desired timeslice level of the result (e.g. "hour", "day")

    Return:
        `capacity * fixed_outputs * minimum_service_factor`, whittled down according to
        the filters and the set of technologies in `capacity`.
    """
    from muse.commodities import is_enduse
    from muse.utilities import broadcast_techs, filter_input

    capa = filter_input(
        capacity, **{k: v for k, v in filters.items() if k in capacity.dims}
    )

    if "minimum_service_factor" not in technologies:
        return broadcast_timeslice(xr.zeros_like(capa), level=timeslice_level)

    btechs = broadcast_techs(  # type: ignore
        cast(
            xr.Dataset,
            technologies[["fixed_outputs", "minimum_service_factor"]],
        ),
        capa,
    )
    ftechs = filter_input(
        btechs, **{k: v for k, v in filters.items() if k in btechs.dims}
    )
    result = (
        broadcast_timeslice(capa, level=timeslice_level)
        * distribute_timeslice(ftechs.fixed_outputs, level=timeslice_level)
        * broadcast_timeslice(ftechs.minimum_service_factor, level=timeslice_level)
    )
    return result.where(is_enduse(result.comm_usage), 0)


def capacity_to_service_demand(
    demand: xr.DataArray,
    technologies: xr.Dataset,
    timeslice_level: Optional[str] = None,
) -> xr.DataArray:
    """Minimum capacity required to fulfill the demand."""
    timeslice_outputs = distribute_timeslice(
        technologies.fixed_outputs.sel(commodity=demand.commodity),
        level=timeslice_level,
    ) * broadcast_timeslice(technologies.utilization_factor, level=timeslice_level)
    capa_to_service_demand = demand / timeslice_outputs
    return capa_to_service_demand.where(np.isfinite(capa_to_service_demand), 0).max(
        ("commodity", "timeslice")
    )


def production_amplitude(
    production: xr.DataArray,
    technologies: xr.Dataset,
    timeslice_level: Optional[str] = None,
) -> xr.DataArray:
    """Calculates the degree of technology activity based on production data.

    We do this by dividing the production data by the output flow per unit of activity.
    Taking the max of this across all commodities, we get the minimum units of
    technology activity required to meet (at least) the specified production of all
    commodities.

<<<<<<< HEAD
=======
    For example:
    A technology has the following reaction: 1A -> 2B + 3C
    If production is 4B & 6C, this is equal to a production amplitude of 2

>>>>>>> 339ea03d
    Args:
        production: DataArray with commodity-level production for a set of technologies.
            Must have `timeslice` and `commodity` dimensions. May also have other
            dimensions e.g. `region`, `year`, etc.
        technologies: Dataset of technology parameters
        timeslice_level: the desired timeslice level of the result (e.g. "hour", "day").
            Must match the timeslice level of `production`

    Returns:
        DataArray with production amplitudes for each technology in each timeslice.
        Will have the same dimensions as `production`, minus the `commodity` dimension.
    """
<<<<<<< HEAD
    assert set(technologies.dims).issubset(set(production.dims))

=======
>>>>>>> 339ea03d
    return (
        production
        / broadcast_timeslice(technologies.fixed_outputs, level=timeslice_level)
    ).max("commodity")<|MERGE_RESOLUTION|>--- conflicted
+++ resolved
@@ -567,13 +567,10 @@
     technology activity required to meet (at least) the specified production of all
     commodities.
 
-<<<<<<< HEAD
-=======
     For example:
     A technology has the following reaction: 1A -> 2B + 3C
     If production is 4B & 6C, this is equal to a production amplitude of 2
 
->>>>>>> 339ea03d
     Args:
         production: DataArray with commodity-level production for a set of technologies.
             Must have `timeslice` and `commodity` dimensions. May also have other
@@ -586,11 +583,8 @@
         DataArray with production amplitudes for each technology in each timeslice.
         Will have the same dimensions as `production`, minus the `commodity` dimension.
     """
-<<<<<<< HEAD
     assert set(technologies.dims).issubset(set(production.dims))
 
-=======
->>>>>>> 339ea03d
     return (
         production
         / broadcast_timeslice(technologies.fixed_outputs, level=timeslice_level)
