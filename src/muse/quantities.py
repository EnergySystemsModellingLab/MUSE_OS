"""Collection of functions to compute model quantities.

This module is meant to collect functions computing quantities of interest to the model,
e.g. maximum production for a given capacity, etc, especially where these
functions are used in different areas of the model.

Functions for calculating costs (e.g. LCOE, EAC) are in the `costs` module.
"""

from collections.abc import Sequence
from typing import Callable, Optional, Union, cast

import numpy as np
import xarray as xr


def supply(
    capacity: xr.DataArray,
    demand: xr.DataArray,
    technologies: Union[xr.Dataset, xr.DataArray],
    interpolation: str = "linear",
    production_method: Optional[Callable] = None,
) -> xr.DataArray:
    """Production and emission for a given capacity servicing a given demand.

    Supply includes two components, end-uses outputs and environmental pollutants. The
    former consists of the demand that the current capacity is capable of servicing.
    Where there is excess capacity, then service is assigned to each asset a share of
    the maximum production (e.g. utilization across similar assets is the same in
    percentage). Then, environmental pollutants are computing as a function of
    commodity outputs.

    Arguments:
        capacity: number/quantity of assets that can service the demand
        demand: amount of each end-use required. The supply of each process will not
            exceed its share of the demand.
        technologies: factors bindings the capacity of an asset with its production of
            commodities and environmental pollutants.
        interpolation: Interpolation type
        production_method: Production for a given capacity

    Return:
        A data array where the commodity dimension only contains actual outputs (i.e. no
        input commodities).
    """
    from muse.commodities import CommodityUsage, check_usage, is_pollutant

    if production_method is None:
        production_method = maximum_production

    maxprod = production_method(technologies, capacity, timeslices=demand)
    minprod = minimum_production(technologies, capacity, timeslices=demand)
    size = np.array(maxprod.region).size
    # in presence of trade demand needs to map maxprod dst_region
    if (
        "region" in demand.dims
        and "region" in maxprod.coords
        and "dst_region" not in maxprod.dims
        and size == 1
    ):
        demand = demand.sel(region=maxprod.region)
        prodsum = set(demand.dims).difference(maxprod.dims)
        demsum = set(maxprod.dims).difference(demand.dims)
        expanded_demand = (demand * maxprod / maxprod.sum(demsum)).fillna(0)

    elif (
        "region" in demand.dims
        and "region" in maxprod.coords
        and "dst_region" not in maxprod.dims
        and size > 1
    ):
        prodsum = set(demand.dims).difference(maxprod.dims)
        demsum = set(maxprod.dims).difference(demand.dims)
        expanded_demand = (demand * maxprod / maxprod.sum(demsum)).fillna(0)

    elif (
        "region" in demand.dims
        and "region" in maxprod.coords
        and "dst_region" in maxprod.dims
    ):
        demand = demand.rename(region="dst_region")
        prodsum = {"timeslice"}
        demsum = {"asset"}
        expanded_demand = (demand * maxprod / maxprod.sum(demsum)).fillna(0)

    else:
        prodsum = set(demand.dims).difference(maxprod.dims)
        demsum = set(maxprod.dims).difference(demand.dims)
        expanded_demand = (demand * maxprod / maxprod.sum(demsum)).fillna(0)

    expanded_maxprod = (maxprod * demand / demand.sum(prodsum)).fillna(0)
    expanded_minprod = (minprod * demand / demand.sum(prodsum)).fillna(0)
    expanded_demand = expanded_demand.reindex_like(maxprod)
    expanded_minprod = expanded_minprod.reindex_like(maxprod)

    result = expanded_demand.where(
        expanded_demand <= expanded_maxprod, expanded_maxprod
    )
    result = result.where(result >= expanded_minprod, expanded_minprod)

    # add production of environmental pollutants
    env = is_pollutant(technologies.comm_usage)
    result[{"commodity": env}] = emission(result, technologies.fixed_outputs).transpose(
        *result.dims
    )
    result[
        {"commodity": ~check_usage(technologies.comm_usage, CommodityUsage.PRODUCT)}
    ] = 0

    return result


def emission(production: xr.DataArray, fixed_outputs: xr.DataArray):
    """Computes emission from current products.

    Emissions are computed as `sum(product) * fixed_outputs`.

    Arguments:
        production: Produced goods. Only those with non-environmental products are used
            when computing emissions.
        fixed_outputs: factor relating total production to emissions. For convenience,
            this can also be a `technologies` dataset containing `fixed_output`.

    Return:
        A data array containing emissions (and only emissions).
    """
    from muse.commodities import is_enduse, is_pollutant
    from muse.utilities import broadcast_techs

    # just in case we are passed a technologies dataset, like in other functions
    fouts = broadcast_techs(
        getattr(fixed_outputs, "fixed_outputs", fixed_outputs), production
    )
    envs = is_pollutant(fouts.comm_usage)
    enduses = is_enduse(fouts.comm_usage)
    return production.sel(commodity=enduses).sum("commodity") * fouts.sel(
        commodity=envs
    )


def gross_margin(
    technologies: xr.Dataset, capacity: xr.DataArray, prices: xr.Dataset
) -> xr.DataArray:
    """The percentage of revenue after direct expenses have been subtracted.

    .. _reference:
    https://www.investopedia.com/terms/g/grossmargin.asp
    We first calculate the revenues, which depend on prices
    We then deduct the direct expenses
    - energy commodities INPUTS are related to fuel costs
    - environmental commodities OUTPUTS are related to environmental costs
    - variable costs is given as technodata inputs
    - non-environmental commodities OUTPUTS are related to revenues.
    """
    from muse.commodities import is_enduse, is_pollutant
    from muse.timeslices import QuantityType, convert_timeslice
    from muse.utilities import broadcast_techs

    tech = broadcast_techs(  # type: ignore
        cast(
            xr.Dataset,
            technologies[
                [
                    "technical_life",
                    "interest_rate",
                    "var_par",
                    "var_exp",
                    "fixed_outputs",
                    "fixed_inputs",
                ]
            ],
        ),
        capacity,
    )

    var_par = tech.var_par
    var_exp = tech.var_exp
    fixed_outputs = tech.fixed_outputs
    fixed_inputs = tech.fixed_inputs
    # We separate the case where we have one or more regions
    caparegions = np.array(capacity.region.values).reshape(-1)
    if len(caparegions) > 1:
        prices.sel(region=capacity.region)
    else:
        prices = prices.where(prices.region == capacity.region, drop=True)
    prices = prices.interp(year=capacity.year.values)

    # Filters for pollutants and output commodities
    environmentals = is_pollutant(technologies.comm_usage)
    enduses = is_enduse(technologies.comm_usage)

    # Variable costs depend on factors such as labour
    variable_costs = convert_timeslice(
        var_par * ((fixed_outputs.sel(commodity=enduses)).sum("commodity")) ** var_exp,
        prices.timeslice,
        QuantityType.EXTENSIVE,
    )

    # The individual prices are selected
    # costs due to consumables, direct inputs
    consumption_costs = (
        prices
        * convert_timeslice(fixed_inputs, prices.timeslice, QuantityType.EXTENSIVE)
    ).sum("commodity")
    # costs due to pollutants
    production_costs = prices * convert_timeslice(
        fixed_outputs, prices.timeslice, QuantityType.EXTENSIVE
    )
    environmental_costs = (production_costs.sel(commodity=environmentals)).sum(
        "commodity"
    )
    # revenues due to product sales
    revenues = (production_costs.sel(commodity=enduses)).sum("commodity")

    # Gross margin is the net between revenues and all costs
    result = revenues - environmental_costs - variable_costs - consumption_costs

    # Gross margin is defined as a ratio on revenues and as a percentage
    result *= 100 / revenues
    return result


def decommissioning_demand(
    technologies: xr.Dataset,
    capacity: xr.DataArray,
    timeslices: xr.DataArray,
    year: Optional[Sequence[int]] = None,
) -> xr.DataArray:
    r"""Computes demand from process decommissioning.

    If `year` is not given, it defaults to all years in capacity. If there are more than
    two years, then decommissioning is with respect to first (or minimum) year.

    Let :math:`M_t^r(y)` be the retrofit demand, :math:`^{(s)}\mathcal{D}_t^r(y)` be the
    decommissioning demand at the level of the sector, and :math:`A^r_{t, \iota}(y)` be
    the assets owned by the agent. Then, the decommissioning demand for agent :math:`i`
    is :

    .. math::

        \mathcal{D}^{r, i}_{t, c}(y) =
            \sum_\iota \alpha_{t, \iota}^r \beta_{t, \iota, c}^r
                \left(A^{i, r}_{t, \iota}(y) - A^{i, r}_{t, \iota, c}(y + 1) \right)

    given the utilization factor :math:`\alpha_{t, \iota}` and the fixed output factor
    :math:`\beta_{t, \iota, c}`.

    Furthermore, decommissioning demand is non-zero only for end-use commodities.

    ncsearch-nohlsearch).. SeeAlso:
        :ref:`indices`, :ref:`quantities`,
        :py:func:`~muse.quantities.maximum_production`
        :py:func:`~muse.commodities.is_enduse`
    """
    if year is None:
        year = capacity.year.values
    year = sorted(year)
    capacity = capacity.interp(year=year, kwargs={"fill_value": 0.0})
    baseyear = min(year)
    dyears = [u for u in year if u != baseyear]

<<<<<<< HEAD
    # Calculate the decrease in capacity from the current year to future years
    capacity_decrease = capacity.sel(year=baseyear) - capacity.sel(year=dyears)

    # Calculate production associated with this capacity
    return maximum_production(technologies, capacity_decrease).clip(min=0)
=======
    return maximum_production(
        technologies,
        capacity.sel(year=baseyear) - capacity.sel(year=dyears),
        timeslices=timeslices,
    ).clip(min=0)
>>>>>>> 2acef46e


def consumption(
    technologies: xr.Dataset,
    production: xr.DataArray,
    prices: Optional[xr.DataArray] = None,
    **kwargs,
) -> xr.DataArray:
    """Commodity consumption when fulfilling the whole production.

    Currently, the consumption is implemented for commodity_max == +infinity. If prices
    are not given, then flexible consumption is *not* considered.
    """
    from muse.commodities import is_enduse, is_fuel
    from muse.timeslices import QuantityType, convert_timeslice
    from muse.utilities import filter_with_template

    params = filter_with_template(
        technologies[["fixed_inputs", "flexible_inputs"]], production, **kwargs
    )

    # sum over end-use products, if the dimension exists in the input

    comm_usage = technologies.comm_usage.sel(commodity=production.commodity)

    production = production.sel(commodity=is_enduse(comm_usage)).sum("commodity")

    if prices is not None and "timeslice" in prices.dims:
        production = convert_timeslice(  # type: ignore
            production, prices, QuantityType.EXTENSIVE
        )

    params_fuels = is_fuel(params.comm_usage)
    consumption = production * params.fixed_inputs.where(params_fuels, 0)

    if prices is None:
        return consumption

    if not (params.flexible_inputs.sel(commodity=params_fuels) > 0).any():
        return consumption

    prices = filter_with_template(prices, production, installed_as_year=False, **kwargs)
    # technology with flexible inputs
    flexs = params.flexible_inputs.where(params_fuels, 0)
    # cheapest fuel for each flexible technology
    assert prices is not None
    flexprice = [i for i in flexs.commodity.values if i in prices.commodity.values]
    assert all(flexprice)
    priceflex = prices.loc[dict(commodity=flexs.commodity)]
    minprices = flexs.commodity[
        priceflex.where(flexs > 0, priceflex.max() + 1).argmin("commodity")
    ]
    # add consumption from cheapest fuel
    assert all(flexs.commodity.values == consumption.commodity.values)
    flex = flexs.where(minprices == flexs.commodity, 0)
    flex = flex / (flex > 0).sum("commodity").clip(min=1)
    return consumption + flex * production


def maximum_production(
    technologies: xr.Dataset,
    capacity: xr.DataArray,
    timeslices: xr.DataArray,
    **filters,
):
    r"""Production for a given capacity.

    Given a capacity :math:`\mathcal{A}_{t, \iota}^r`, the utilization factor
    :math:`\alpha^r_{t, \iota}` and the the fixed outputs of each technology
    :math:`\beta^r_{t, \iota, c}`, then the result production is:

    .. math::

        P_{t, \iota}^r =
            \alpha^r_{t, \iota}\beta^r_{t, \iota, c}\mathcal{A}_{t, \iota}^r

    The dimensions above are only indicative. The function should work with many
    different input values, e.g. with capacities expanded over time-slices :math:`t` or
    agents :math:`i`.

    Arguments:
        capacity: Capacity of each technology of interest. In practice, the capacity can
            refer to asset capacity, the max capacity, or the capacity-in-use.
        technologies: xr.Dataset describing the features of the technologies of
            interests.  It should contain `fixed_outputs` and `utilization_factor`. It's
            shape is matched to `capacity` using `muse.utilities.broadcast_techs`.
        timeslices: xr.DataArray of the timeslicing scheme. Production data will be
            returned in this format.
        filters: keyword arguments are used to filter down the capacity and
            technologies. Filters not relevant to the quantities of interest, i.e.
            filters that are not a dimension of `capacity` or `technologies`, are
            silently ignored.

    Return:
        `capacity * fixed_outputs * utilization_factor`, whittled down according to the
        filters and the set of technologies in `capacity`.
    """
    from muse.commodities import is_enduse
    from muse.timeslices import QuantityType, convert_timeslice
    from muse.utilities import broadcast_techs, filter_input

    capa = filter_input(
        capacity, **{k: v for k, v in filters.items() if k in capacity.dims}
    )
    btechs = broadcast_techs(  # type: ignore
        cast(xr.Dataset, technologies[["fixed_outputs", "utilization_factor"]]), capa
    )
    ftechs = filter_input(
        btechs, **{k: v for k, v in filters.items() if k in btechs.dims}
    )
    result = (
        capa
        * convert_timeslice(ftechs.fixed_outputs, timeslices, QuantityType.EXTENSIVE)
        * ftechs.utilization_factor
    )
    return result.where(is_enduse(result.comm_usage), 0)


def demand_matched_production(
    demand: xr.DataArray,
    prices: xr.DataArray,
    capacity: xr.DataArray,
    technologies: xr.Dataset,
    **filters,
) -> xr.DataArray:
    """Production matching the input demand.

    Arguments:
        demand: demand to match.
        prices: price from which to compute the annual levelized cost of energy.
        capacity: capacity from which to obtain the maximum production constraints.
        technologies: technologies we are looking at
        **filters: keyword arguments with which to filter the input datasets and
            data arrays., e.g. region, or year.
    """
    from muse.costs import annual_levelized_cost_of_energy as ALCOE
    from muse.demand_matching import demand_matching
    from muse.utilities import broadcast_techs

    technodata = cast(xr.Dataset, broadcast_techs(technologies, capacity))
    cost = ALCOE(prices=prices, technologies=technodata, **filters)
    max_production = maximum_production(
        technodata, capacity, timeslices=demand, **filters
    )
    assert ("timeslice" in demand.dims) == ("timeslice" in cost.dims)
    return demand_matching(demand, cost, max_production)


def capacity_in_use(
    production: xr.DataArray,
    technologies: xr.Dataset,
    max_dim: Optional[Union[str, tuple[str]]] = "commodity",
    **filters,
):
    """Capacity-in-use for each asset, given production.

    Conceptually, this operation is the inverse of `production`.

    Arguments:
        production: Production from each technology of interest.
        technologies: xr.Dataset describing the features of the technologies of
            interests.  It should contain `fixed_outputs` and `utilization_factor`. It's
            shape is matched to `capacity` using `muse.utilities.broadcast_techs`.
        max_dim: reduces the given dimensions using `max`. Defaults to "commodity". If
            None, then no reduction is performed.
        filters: keyword arguments are used to filter down the capacity and
            technologies. Filters not relevant to the quantities of interest, i.e.
            filters that are not a dimension of `capacity` or `technologies`, are
            silently ignored.

    Return:
        Capacity-in-use for each technology, whittled down by the filters.
    """
    from muse.commodities import is_enduse
    from muse.utilities import broadcast_techs, filter_input

    prod = filter_input(
        production, **{k: v for k, v in filters.items() if k in production.dims}
    )

    techs = technologies[["fixed_outputs", "utilization_factor"]]
    assert isinstance(techs, xr.Dataset)
    btechs = broadcast_techs(techs, prod)
    ftechs = filter_input(
        btechs, **{k: v for k, v in filters.items() if k in technologies.dims}
    )

    factor = 1 / (ftechs.fixed_outputs * ftechs.utilization_factor)
    capa_in_use = (prod * factor).where(~np.isinf(factor), 0)

    capa_in_use = capa_in_use.where(
        is_enduse(technologies.comm_usage.sel(commodity=capa_in_use.commodity)), 0
    )
    if max_dim:
        capa_in_use = capa_in_use.max(max_dim)

    return capa_in_use


def costed_production(
    demand: xr.Dataset,
    costs: xr.DataArray,
    capacity: xr.DataArray,
    technologies: xr.Dataset,
    with_minimum_service: bool = True,
) -> xr.DataArray:
    """Computes production from ranked assets.

    The assets are ranked according to their cost. The asset with least cost are allowed
    to service the demand first, up to the maximum production. By default, the minimum
    service is applied first.
    """
    from muse.quantities import maximum_production
    from muse.utilities import broadcast_techs

    technodata = cast(xr.Dataset, broadcast_techs(technologies, capacity))

    if len(capacity.region.dims) == 0:

        def group_assets(x: xr.DataArray) -> xr.DataArray:
            return x.sum("asset")

    else:

        def group_assets(x: xr.DataArray) -> xr.DataArray:
            return xr.Dataset(dict(x=x)).groupby("region").sum("asset").x

    ranking = costs.rank("asset")
    maxprod = maximum_production(technodata, capacity, timeslices=demand.timeslice)
    commodity = (maxprod > 0).any([i for i in maxprod.dims if i != "commodity"])
    commodity = commodity.drop_vars(
        [u for u in commodity.coords if u not in commodity.dims]
    )
    demand = demand.sel(commodity=commodity).copy()

    constraints = (
        xr.Dataset(dict(maxprod=maxprod, ranking=ranking, has_output=maxprod > 0))
        .set_coords("ranking")
        .set_coords("has_output")
        .sel(commodity=commodity)
    )

    if not with_minimum_service:
        production = xr.zeros_like(constraints.maxprod)
    else:
        production = (
            getattr(technodata, "minimum_service_factor", 0) * constraints.maxprod
        )
        demand = np.maximum(demand - group_assets(production), 0)

    for rank in sorted(set(constraints.ranking.values.flatten())):
        condition = (constraints.ranking == rank) & constraints.has_output
        current_maxprod = constraints.maxprod.where(condition, 0)
        fullprod = group_assets(current_maxprod)
        if (fullprod <= demand + 1e-10).all():
            current_demand = fullprod
            current_prod = current_maxprod
        else:
            if "region" in demand.dims:
                demand_prod = demand.sel(region=production.region)
            else:
                demand_prod = demand
            demand_prod = (
                current_maxprod / current_maxprod.sum("asset") * demand_prod
            ).where(condition, 0)
            current_prod = np.minimum(demand_prod, current_maxprod)
            current_demand = group_assets(current_prod)
        demand -= np.minimum(current_demand, demand)
        production = production + current_prod

    result = xr.zeros_like(maxprod)
    result[dict(commodity=commodity)] = result[dict(commodity=commodity)] + production
    return result


def minimum_production(
    technologies: xr.Dataset,
    capacity: xr.DataArray,
    timeslices: xr.DataArray,
    **filters,
):
    r"""Minimum production for a given capacity.

    Given a capacity :math:`\mathcal{A}_{t, \iota}^r`, the minimum service factor
    :math:`\alpha^r_{t, \iota}` and the the fixed outputs of each technology
    :math:`\beta^r_{t, \iota, c}`, then the result production is:

    .. math::

        P_{t, \iota}^r =
            \alpha^r_{t, \iota}\beta^r_{t, \iota, c}\mathcal{A}_{t, \iota}^r

    The dimensions above are only indicative. The function should work with many
    different input values, e.g. with capacities expanded over time-slices :math:`t` or
    agents :math:`i`.

    Arguments:
        capacity: Capacity of each technology of interest. In practice, the capacity can
            refer to asset capacity, the max capacity, or the capacity-in-use.
        technologies: xr.Dataset describing the features of the technologies of
            interests.  It should contain `fixed_outputs` and `minimum_service_factor`.
            Its shape is matched to `capacity` using `muse.utilities.broadcast_techs`.
        timeslices: xr.DataArray of the timeslicing scheme. Production data will be
            returned in this format.
        filters: keyword arguments are used to filter down the capacity and
            technologies. Filters not relevant to the quantities of interest, i.e.
            filters that are not a dimension of `capacity` or `technologies`, are
            silently ignored.

    Return:
        `capacity * fixed_outputs * minimum_service_factor`, whittled down according to
        the filters and the set of technologies in `capacity`.
    """
    from muse.commodities import is_enduse
    from muse.timeslices import QuantityType, convert_timeslice
    from muse.utilities import broadcast_techs, filter_input

    capa = filter_input(
        capacity, **{k: v for k, v in filters.items() if k in capacity.dims}
    )

    if "minimum_service_factor" not in technologies:
        return xr.zeros_like(capa)

    btechs = broadcast_techs(  # type: ignore
        cast(
            xr.Dataset,
            technologies[["fixed_outputs", "minimum_service_factor"]],
        ),
        capa,
    )
    ftechs = filter_input(
        btechs, **{k: v for k, v in filters.items() if k in btechs.dims}
    )
    result = (
        capa
        * convert_timeslice(ftechs.fixed_outputs, timeslices, QuantityType.EXTENSIVE)
        * ftechs.minimum_service_factor
    )
    return result.where(is_enduse(result.comm_usage), 0)


def capacity_to_service_demand(
    demand: xr.DataArray,
    technologies: xr.Dataset,
    hours=None,
) -> xr.DataArray:
    """Minimum capacity required to fulfill the demand."""
    from muse.timeslices import represent_hours

    if hours is None:
        hours = represent_hours(demand.timeslice)
    max_hours = hours.max() / hours.sum()
    commodity_output = technologies.fixed_outputs.sel(commodity=demand.commodity)
    max_demand = (
        demand.where(commodity_output > 0, 0)
        / commodity_output.where(commodity_output > 0, 1)
    ).max(("commodity", "timeslice"))
    return max_demand / technologies.utilization_factor / max_hours<|MERGE_RESOLUTION|>--- conflicted
+++ resolved
@@ -259,19 +259,15 @@
     baseyear = min(year)
     dyears = [u for u in year if u != baseyear]
 
-<<<<<<< HEAD
     # Calculate the decrease in capacity from the current year to future years
     capacity_decrease = capacity.sel(year=baseyear) - capacity.sel(year=dyears)
 
     # Calculate production associated with this capacity
-    return maximum_production(technologies, capacity_decrease).clip(min=0)
-=======
     return maximum_production(
         technologies,
-        capacity.sel(year=baseyear) - capacity.sel(year=dyears),
+        capacity_decrease,
         timeslices=timeslices,
     ).clip(min=0)
->>>>>>> 2acef46e
 
 
 def consumption(
