"""Collection of functions to compute model quantities.

This module is meant to collect functions computing quantities of interest to the model,
e.g. maximum production for a given capacity, etc, especially where these
functions are used in different areas of the model.

Functions for calculating costs (e.g. LCOE, EAC) are in the `costs` module.
"""

from collections.abc import Sequence
from typing import Callable, Optional, Union, cast

import numpy as np
import xarray as xr


def supply(
    capacity: xr.DataArray,
    demand: xr.DataArray,
    technologies: Union[xr.Dataset, xr.DataArray],
    interpolation: str = "linear",
    production_method: Optional[Callable] = None,
) -> xr.DataArray:
    """Production and emission for a given capacity servicing a given demand.

    Supply includes two components, end-uses outputs and environmental pollutants. The
    former consists of the demand that the current capacity is capable of servicing.
    Where there is excess capacity, then service is assigned to each asset a share of
    the maximum production (e.g. utilization across similar assets is the same in
    percentage). Then, environmental pollutants are computing as a function of
    commodity outputs.

    Arguments:
        capacity: number/quantity of assets that can service the demand
        demand: amount of each end-use required. The supply of each process will not
            exceed its share of the demand.
        technologies: factors bindings the capacity of an asset with its production of
            commodities and environmental pollutants.
        interpolation: Interpolation type
        production_method: Production for a given capacity

    Return:
        A data array where the commodity dimension only contains actual outputs (i.e. no
        input commodities).
    """
    from muse.commodities import CommodityUsage, check_usage, is_pollutant
    from muse.timeslices import broadcast_timeslice

    if production_method is None:
        production_method = maximum_production

    maxprod = production_method(technologies, capacity)
    minprod = minimum_production(technologies, capacity)
    size = np.array(maxprod.region).size
    # in presence of trade demand needs to map maxprod dst_region
    if (
        "region" in demand.dims
        and "region" in maxprod.coords
        and "dst_region" not in maxprod.dims
        and size == 1
    ):
        demand = demand.sel(region=maxprod.region)
        prodsum = set(demand.dims).difference(maxprod.dims)
        demsum = set(maxprod.dims).difference(demand.dims)
        expanded_demand = (demand * maxprod / maxprod.sum(demsum)).fillna(0)

    elif (
        "region" in demand.dims
        and "region" in maxprod.coords
        and "dst_region" not in maxprod.dims
        and size > 1
    ):
        prodsum = set(demand.dims).difference(maxprod.dims)
        demsum = set(maxprod.dims).difference(demand.dims)
        expanded_demand = (demand * maxprod / maxprod.sum(demsum)).fillna(0)

    elif (
        "region" in demand.dims
        and "region" in maxprod.coords
        and "dst_region" in maxprod.dims
    ):
        demand = demand.rename(region="dst_region")
        prodsum = {"timeslice"}
        demsum = {"asset"}
        expanded_demand = (demand * maxprod / maxprod.sum(demsum)).fillna(0)

    else:
        prodsum = set(demand.dims).difference(maxprod.dims)
        demsum = set(maxprod.dims).difference(demand.dims)
        expanded_demand = (demand * maxprod / maxprod.sum(demsum)).fillna(0)

    expanded_maxprod = (
        maxprod * demand / broadcast_timeslice(demand.sum(prodsum))
    ).fillna(0)
    expanded_minprod = (
        minprod * demand / broadcast_timeslice(demand.sum(prodsum))
    ).fillna(0)
    expanded_demand = expanded_demand.reindex_like(maxprod)
    expanded_minprod = expanded_minprod.reindex_like(maxprod)

    result = expanded_demand.where(
        expanded_demand <= expanded_maxprod, expanded_maxprod
    )
    result = result.where(result >= expanded_minprod, expanded_minprod)

    # add production of environmental pollutants
    env = is_pollutant(technologies.comm_usage)
    result[{"commodity": env}] = emission(result, technologies.fixed_outputs).transpose(
        *result.dims
    )
    result[
        {"commodity": ~check_usage(technologies.comm_usage, CommodityUsage.PRODUCT)}
    ] = 0

    return result


def emission(production: xr.DataArray, fixed_outputs: xr.DataArray):
    """Computes emission from current products.

    Emissions are computed as `sum(product) * fixed_outputs`.

    Arguments:
        production: Produced goods. Only those with non-environmental products are used
            when computing emissions.
        fixed_outputs: factor relating total production to emissions. For convenience,
            this can also be a `technologies` dataset containing `fixed_output`.

    Return:
        A data array containing emissions (and only emissions).
    """
    from muse.commodities import is_enduse, is_pollutant
    from muse.timeslices import broadcast_timeslice
    from muse.utilities import broadcast_techs

    # just in case we are passed a technologies dataset, like in other functions
    fouts = broadcast_techs(
        getattr(fixed_outputs, "fixed_outputs", fixed_outputs), production
    )
    envs = is_pollutant(fouts.comm_usage)
    enduses = is_enduse(fouts.comm_usage)
    return production.sel(commodity=enduses).sum("commodity") * broadcast_timeslice(
        fouts.sel(commodity=envs)
    )


def gross_margin(
    technologies: xr.Dataset, capacity: xr.DataArray, prices: xr.Dataset
) -> xr.DataArray:
    """The percentage of revenue after direct expenses have been subtracted.

    .. _reference:
    https://www.investopedia.com/terms/g/grossmargin.asp
    We first calculate the revenues, which depend on prices
    We then deduct the direct expenses
    - energy commodities INPUTS are related to fuel costs
    - environmental commodities OUTPUTS are related to environmental costs
    - variable costs is given as technodata inputs
    - non-environmental commodities OUTPUTS are related to revenues.
    """
    from muse.commodities import is_enduse, is_pollutant
    from muse.timeslices import distribute_timeslice
    from muse.utilities import broadcast_techs

    tech = broadcast_techs(  # type: ignore
        cast(
            xr.Dataset,
            technologies[
                [
                    "technical_life",
                    "interest_rate",
                    "var_par",
                    "var_exp",
                    "fixed_outputs",
                    "fixed_inputs",
                ]
            ],
        ),
        capacity,
    )

    var_par = tech.var_par
    var_exp = tech.var_exp
    fixed_outputs = tech.fixed_outputs
    fixed_inputs = tech.fixed_inputs
    # We separate the case where we have one or more regions
    caparegions = np.array(capacity.region.values).reshape(-1)
    if len(caparegions) > 1:
        prices.sel(region=capacity.region)
    else:
        prices = prices.where(prices.region == capacity.region, drop=True)
    prices = prices.interp(year=capacity.year.values)

    # Filters for pollutants and output commodities
    environmentals = is_pollutant(technologies.comm_usage)
    enduses = is_enduse(technologies.comm_usage)

    # Variable costs depend on factors such as labour
    variable_costs = distribute_timeslice(
        var_par * ((fixed_outputs.sel(commodity=enduses)).sum("commodity")) ** var_exp,
    )

    # The individual prices are selected
    # costs due to consumables, direct inputs
    consumption_costs = (prices * distribute_timeslice(fixed_inputs)).sum("commodity")
    # costs due to pollutants
    production_costs = prices * distribute_timeslice(fixed_outputs)
    environmental_costs = (production_costs.sel(commodity=environmentals)).sum(
        "commodity"
    )
    # revenues due to product sales
    revenues = (production_costs.sel(commodity=enduses)).sum("commodity")

    # Gross margin is the net between revenues and all costs
    result = revenues - environmental_costs - variable_costs - consumption_costs

    # Gross margin is defined as a ratio on revenues and as a percentage
    result *= 100 / revenues
    return result


def decommissioning_demand(
    technologies: xr.Dataset,
    capacity: xr.DataArray,
    year: Optional[Sequence[int]] = None,
) -> xr.DataArray:
    r"""Computes demand from process decommissioning.

    If `year` is not given, it defaults to all years in capacity. If there are more than
    two years, then decommissioning is with respect to first (or minimum) year.

    Let :math:`M_t^r(y)` be the retrofit demand, :math:`^{(s)}\mathcal{D}_t^r(y)` be the
    decommissioning demand at the level of the sector, and :math:`A^r_{t, \iota}(y)` be
    the assets owned by the agent. Then, the decommissioning demand for agent :math:`i`
    is :

    .. math::

        \mathcal{D}^{r, i}_{t, c}(y) =
            \sum_\iota \alpha_{t, \iota}^r \beta_{t, \iota, c}^r
                \left(A^{i, r}_{t, \iota}(y) - A^{i, r}_{t, \iota, c}(y + 1) \right)

    given the utilization factor :math:`\alpha_{t, \iota}` and the fixed output factor
    :math:`\beta_{t, \iota, c}`.

    Furthermore, decommissioning demand is non-zero only for end-use commodities.

    ncsearch-nohlsearch).. SeeAlso:
        :ref:`indices`, :ref:`quantities`,
        :py:func:`~muse.quantities.maximum_production`
        :py:func:`~muse.commodities.is_enduse`
    """
    if year is None:
        year = capacity.year.values
    year = sorted(year)
    capacity = capacity.interp(year=year, kwargs={"fill_value": 0.0})
    baseyear = min(year)
    dyears = [u for u in year if u != baseyear]

    # Calculate the decrease in capacity from the current year to future years
    capacity_decrease = capacity.sel(year=baseyear) - capacity.sel(year=dyears)

    # Calculate production associated with this capacity
    return maximum_production(
        technologies,
        capacity_decrease,
    ).clip(min=0)


def consumption(
    technologies: xr.Dataset,
    production: xr.DataArray,
    prices: Optional[xr.DataArray] = None,
    **kwargs,
) -> xr.DataArray:
    """Commodity consumption when fulfilling the whole production.

    Currently, the consumption is implemented for commodity_max == +infinity. If prices
    are not given, then flexible consumption is *not* considered.
    """
    from muse.commodities import is_fuel
    from muse.timeslices import broadcast_timeslice
    from muse.utilities import filter_with_template

    params = filter_with_template(
        technologies[["fixed_inputs", "flexible_inputs", "fixed_outputs"]],
        production,
        **kwargs,
    )
    params_fuels = is_fuel(params.comm_usage)

    # Calculate degree of technology activity
    # We do this by dividing the production by the output flow per unit of activity
    prod_amplitude = (production / broadcast_timeslice(params.fixed_outputs)).max(
        "commodity"
    )

    # Calculate consumption of fixed commodities
    consumption_fixed = prod_amplitude * broadcast_timeslice(params.fixed_inputs)

    # If there are no flexible inputs, then we are done
    if not (params.flexible_inputs.sel(commodity=params_fuels) > 0).any():
        return consumption_fixed

    # If prices are not given, then we can't consider flexible inputs, so just return
    # the fixed consumption
    if prices is None:
        return consumption_fixed

    # Flexible inputs
    flexs = params.flexible_inputs.where(params_fuels, 0)

    # Calculate the cheapest fuel for each flexible technology
    priceflex = prices.loc[dict(commodity=flexs.commodity)] * flexs
    minprices = flexs.commodity[
        priceflex.where(flexs > 0, priceflex.max() + 1).argmin("commodity")
    ]

    # Consumption of flexible commodities
    assert all(flexs.commodity.values == consumption_fixed.commodity.values)
    flex = flexs.where(broadcast_timeslice(flexs.commodity) == minprices, 0)
    consumption_flex = flex * prod_amplitude
    return consumption_fixed + consumption_flex


def maximum_production(
    technologies: xr.Dataset,
    capacity: xr.DataArray,
    **filters,
):
    r"""Production for a given capacity.

    Given a capacity :math:`\mathcal{A}_{t, \iota}^r`, the utilization factor
    :math:`\alpha^r_{t, \iota}` and the the fixed outputs of each technology
    :math:`\beta^r_{t, \iota, c}`, then the result production is:

    .. math::

        P_{t, \iota}^r =
            \alpha^r_{t, \iota}\beta^r_{t, \iota, c}\mathcal{A}_{t, \iota}^r

    The dimensions above are only indicative. The function should work with many
    different input values, e.g. with capacities expanded over time-slices :math:`t` or
    agents :math:`i`.

    Arguments:
        capacity: Capacity of each technology of interest. In practice, the capacity can
            refer to asset capacity, the max capacity, or the capacity-in-use.
        technologies: xr.Dataset describing the features of the technologies of
            interests.  It should contain `fixed_outputs` and `utilization_factor`. It's
            shape is matched to `capacity` using `muse.utilities.broadcast_techs`.
        filters: keyword arguments are used to filter down the capacity and
            technologies. Filters not relevant to the quantities of interest, i.e.
            filters that are not a dimension of `capacity` or `technologies`, are
            silently ignored.

    Return:
        `capacity * fixed_outputs * utilization_factor`, whittled down according to the
        filters and the set of technologies in `capacity`.
    """
    from muse.commodities import is_enduse
    from muse.timeslices import broadcast_timeslice, distribute_timeslice
    from muse.utilities import broadcast_techs, filter_input

    capa = filter_input(
        capacity, **{k: v for k, v in filters.items() if k in capacity.dims}
    )
    btechs = broadcast_techs(  # type: ignore
        cast(xr.Dataset, technologies[["fixed_outputs", "utilization_factor"]]), capa
    )
    ftechs = filter_input(
        btechs, **{k: v for k, v in filters.items() if k in btechs.dims}
    )
    result = (
        broadcast_timeslice(capa)
        * distribute_timeslice(ftechs.fixed_outputs)
        * broadcast_timeslice(ftechs.utilization_factor)
    )
    return result.where(is_enduse(result.comm_usage), 0)


<<<<<<< HEAD
def demand_matched_production(
    demand: xr.DataArray,
    prices: xr.DataArray,
    capacity: xr.DataArray,
    technologies: xr.Dataset,
    **filters,
) -> xr.DataArray:
    """Production matching the input demand.

    Arguments:
        demand: demand to match.
        prices: price from which to compute the annual levelized cost of energy.
        capacity: capacity from which to obtain the maximum production constraints.
        technologies: technologies we are looking at
        **filters: keyword arguments with which to filter the input datasets and
            data arrays., e.g. region, or year.
    """
    from muse.costs import annual_levelized_cost_of_energy_legacy as aLCOE
    from muse.demand_matching import demand_matching
    from muse.utilities import broadcast_techs

    technodata = cast(xr.Dataset, broadcast_techs(technologies, capacity))
    cost = aLCOE(prices=prices, technologies=technodata, **filters)
    max_production = maximum_production(technodata, capacity, **filters)
    assert ("timeslice" in demand.dims) == ("timeslice" in cost.dims)
    return demand_matching(demand, cost, max_production)


=======
>>>>>>> bd08d1f2
def capacity_in_use(
    production: xr.DataArray,
    technologies: xr.Dataset,
    max_dim: Optional[Union[str, tuple[str]]] = "commodity",
    **filters,
):
    """Capacity-in-use for each asset, given production.

    Conceptually, this operation is the inverse of `production`.

    Arguments:
        production: Production from each technology of interest.
        technologies: xr.Dataset describing the features of the technologies of
            interests.  It should contain `fixed_outputs` and `utilization_factor`. It's
            shape is matched to `capacity` using `muse.utilities.broadcast_techs`.
        max_dim: reduces the given dimensions using `max`. Defaults to "commodity". If
            None, then no reduction is performed.
        filters: keyword arguments are used to filter down the capacity and
            technologies. Filters not relevant to the quantities of interest, i.e.
            filters that are not a dimension of `capacity` or `technologies`, are
            silently ignored.

    Return:
        Capacity-in-use for each technology, whittled down by the filters.
    """
    from muse.commodities import is_enduse
    from muse.timeslices import broadcast_timeslice
    from muse.utilities import broadcast_techs, filter_input

    prod = filter_input(
        production, **{k: v for k, v in filters.items() if k in production.dims}
    )

    techs = technologies[["fixed_outputs", "utilization_factor"]]
    assert isinstance(techs, xr.Dataset)
    btechs = broadcast_techs(techs, prod)
    ftechs = filter_input(
        btechs, **{k: v for k, v in filters.items() if k in technologies.dims}
    )

    factor = 1 / (ftechs.fixed_outputs * ftechs.utilization_factor)
    capa_in_use = (prod * broadcast_timeslice(factor)).where(~np.isinf(factor), 0)

    capa_in_use = capa_in_use.where(
        is_enduse(technologies.comm_usage.sel(commodity=capa_in_use.commodity)), 0
    )
    if max_dim:
        capa_in_use = capa_in_use.max(max_dim)

    return capa_in_use


def minimum_production(
    technologies: xr.Dataset,
    capacity: xr.DataArray,
    **filters,
):
    r"""Minimum production for a given capacity.

    Given a capacity :math:`\mathcal{A}_{t, \iota}^r`, the minimum service factor
    :math:`\alpha^r_{t, \iota}` and the the fixed outputs of each technology
    :math:`\beta^r_{t, \iota, c}`, then the result production is:

    .. math::

        P_{t, \iota}^r =
            \alpha^r_{t, \iota}\beta^r_{t, \iota, c}\mathcal{A}_{t, \iota}^r

    The dimensions above are only indicative. The function should work with many
    different input values, e.g. with capacities expanded over time-slices :math:`t` or
    agents :math:`i`.

    Arguments:
        capacity: Capacity of each technology of interest. In practice, the capacity can
            refer to asset capacity, the max capacity, or the capacity-in-use.
        technologies: xr.Dataset describing the features of the technologies of
            interests.  It should contain `fixed_outputs` and `minimum_service_factor`.
            Its shape is matched to `capacity` using `muse.utilities.broadcast_techs`.
        timeslices: xr.DataArray of the timeslicing scheme. Production data will be
            returned in this format.
        filters: keyword arguments are used to filter down the capacity and
            technologies. Filters not relevant to the quantities of interest, i.e.
            filters that are not a dimension of `capacity` or `technologies`, are
            silently ignored.

    Return:
        `capacity * fixed_outputs * minimum_service_factor`, whittled down according to
        the filters and the set of technologies in `capacity`.
    """
    from muse.commodities import is_enduse
    from muse.timeslices import broadcast_timeslice, distribute_timeslice
    from muse.utilities import broadcast_techs, filter_input

    capa = filter_input(
        capacity, **{k: v for k, v in filters.items() if k in capacity.dims}
    )

    if "minimum_service_factor" not in technologies:
        return broadcast_timeslice(xr.zeros_like(capa))

    btechs = broadcast_techs(  # type: ignore
        cast(
            xr.Dataset,
            technologies[["fixed_outputs", "minimum_service_factor"]],
        ),
        capa,
    )
    ftechs = filter_input(
        btechs, **{k: v for k, v in filters.items() if k in btechs.dims}
    )
    result = (
        broadcast_timeslice(capa)
        * distribute_timeslice(ftechs.fixed_outputs)
        * broadcast_timeslice(ftechs.minimum_service_factor)
    )
    return result.where(is_enduse(result.comm_usage), 0)


def capacity_to_service_demand(
    demand: xr.DataArray,
    technologies: xr.Dataset,
) -> xr.DataArray:
    """Minimum capacity required to fulfill the demand."""
    from muse.timeslices import broadcast_timeslice, distribute_timeslice

    timeslice_outputs = distribute_timeslice(
        technologies.fixed_outputs.sel(commodity=demand.commodity)
    ) * broadcast_timeslice(technologies.utilization_factor)
    capa_to_service_demand = demand / timeslice_outputs
    return capa_to_service_demand.max(("commodity", "timeslice"))<|MERGE_RESOLUTION|>--- conflicted
+++ resolved
@@ -379,37 +379,6 @@
     return result.where(is_enduse(result.comm_usage), 0)
 
 
-<<<<<<< HEAD
-def demand_matched_production(
-    demand: xr.DataArray,
-    prices: xr.DataArray,
-    capacity: xr.DataArray,
-    technologies: xr.Dataset,
-    **filters,
-) -> xr.DataArray:
-    """Production matching the input demand.
-
-    Arguments:
-        demand: demand to match.
-        prices: price from which to compute the annual levelized cost of energy.
-        capacity: capacity from which to obtain the maximum production constraints.
-        technologies: technologies we are looking at
-        **filters: keyword arguments with which to filter the input datasets and
-            data arrays., e.g. region, or year.
-    """
-    from muse.costs import annual_levelized_cost_of_energy_legacy as aLCOE
-    from muse.demand_matching import demand_matching
-    from muse.utilities import broadcast_techs
-
-    technodata = cast(xr.Dataset, broadcast_techs(technologies, capacity))
-    cost = aLCOE(prices=prices, technologies=technodata, **filters)
-    max_production = maximum_production(technodata, capacity, **filters)
-    assert ("timeslice" in demand.dims) == ("timeslice" in cost.dims)
-    return demand_matching(demand, cost, max_production)
-
-
-=======
->>>>>>> bd08d1f2
 def capacity_in_use(
     production: xr.DataArray,
     technologies: xr.Dataset,
