--- conflicted
+++ resolved
@@ -340,7 +340,7 @@
         filters and the set of technologies in `capacity`.
     """
     from muse.commodities import is_enduse
-    from muse.timeslices import TIMESLICE, QuantityType, convert_timeslice
+    from muse.timeslices import convert_timeslice
     from muse.utilities import broadcast_techs, filter_input
 
     capa = filter_input(
@@ -352,11 +352,7 @@
     ftechs = filter_input(
         btechs, **{k: v for k, v in filters.items() if k in btechs.dims}
     )
-    result = (
-        capa
-        * convert_timeslice(ftechs.fixed_outputs, TIMESLICE, QuantityType.EXTENSIVE)
-        * ftechs.utilization_factor
-    )
+    result = capa * convert_timeslice(ftechs.fixed_outputs) * ftechs.utilization_factor
     return result.where(is_enduse(result.comm_usage), 0)
 
 
@@ -453,10 +449,6 @@
     service is applied first.
     """
     from muse.quantities import maximum_production
-<<<<<<< HEAD
-    from muse.timeslices import convert_timeslice
-=======
->>>>>>> 4ce54e6e
     from muse.utilities import broadcast_techs
 
     technodata = cast(xr.Dataset, broadcast_techs(technologies, capacity))
@@ -472,13 +464,7 @@
             return xr.Dataset(dict(x=x)).groupby("region").sum("asset").x
 
     ranking = costs.rank("asset")
-<<<<<<< HEAD
-    maxprod = convert_timeslice(
-        maximum_production(technodata, capacity),
-    )
-=======
     maxprod = maximum_production(technodata, capacity)
->>>>>>> 4ce54e6e
     commodity = (maxprod > 0).any([i for i in maxprod.dims if i != "commodity"])
     commodity = commodity.drop_vars(
         [u for u in commodity.coords if u not in commodity.dims]
@@ -557,7 +543,7 @@
         the filters and the set of technologies in `capacity`.
     """
     from muse.commodities import is_enduse
-    from muse.timeslices import TIMESLICE, QuantityType, convert_timeslice
+    from muse.timeslices import convert_timeslice
     from muse.utilities import broadcast_techs, filter_input
 
     capa = filter_input(
@@ -578,9 +564,7 @@
         btechs, **{k: v for k, v in filters.items() if k in btechs.dims}
     )
     result = (
-        capa
-        * convert_timeslice(ftechs.fixed_outputs, TIMESLICE, QuantityType.EXTENSIVE)
-        * ftechs.minimum_service_factor
+        capa * convert_timeslice(ftechs.fixed_outputs) * ftechs.minimum_service_factor
     )
     return result.where(is_enduse(result.comm_usage), 0)
 
