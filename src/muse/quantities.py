"""Collection of functions to compute model quantities.

This module is meant to collect functions computing quantities of interest to the model,
e.g. maximum production for a given capacity, etc, especially where these
functions are used in different areas of the model.

Functions for calculating costs (e.g. LCOE, EAC) are in the `costs` module.
"""

from collections.abc import Sequence
from typing import Optional, Union, cast

import numpy as np
import xarray as xr

from muse.timeslices import broadcast_timeslice, distribute_timeslice


def supply(
    capacity: xr.DataArray,
    demand: xr.DataArray,
    technologies: Union[xr.Dataset, xr.DataArray],
    timeslice_level: Optional[str] = None,
) -> xr.DataArray:
    """Production and emission for a given capacity servicing a given demand.

    Supply includes two components, end-uses outputs and environmental pollutants. The
    former consists of the demand that the current capacity is capable of servicing.
    Where there is excess capacity, then service is assigned to each asset a share of
    the maximum production (e.g. utilization across similar assets is the same in
    percentage). Then, environmental pollutants are computing as a function of
    commodity outputs.

    Arguments:
        capacity: number/quantity of assets that can service the demand
        demand: amount of each end-use required. The supply of each process will not
            exceed its share of the demand.
        technologies: factors bindings the capacity of an asset with its production of
            commodities and environmental pollutants.
        timeslice_level: the desired timeslice level of the result (e.g. "hour", "day")

    Return:
        A data array where the commodity dimension only contains actual outputs (i.e. no
        input commodities).
    """
    from muse.commodities import CommodityUsage, check_usage, is_pollutant

    maxprod = maximum_production(
        technologies, capacity, timeslice_level=timeslice_level
    )
    minprod = minimum_production(
        technologies, capacity, timeslice_level=timeslice_level
    )
    size = np.array(maxprod.region).size
    # in presence of trade demand needs to map maxprod dst_region
    if (
        "region" in demand.dims
        and "region" in maxprod.coords
        and "dst_region" not in maxprod.dims
        and size == 1
    ):
        demand = demand.sel(region=maxprod.region)
        prodsum = set(demand.dims).difference(maxprod.dims)
        demsum = set(maxprod.dims).difference(demand.dims)
        expanded_demand = (demand * maxprod / maxprod.sum(demsum)).fillna(0)

    elif (
        "region" in demand.dims
        and "region" in maxprod.coords
        and "dst_region" not in maxprod.dims
        and size > 1
    ):
        prodsum = set(demand.dims).difference(maxprod.dims)
        demsum = set(maxprod.dims).difference(demand.dims)
        expanded_demand = (demand * maxprod / maxprod.sum(demsum)).fillna(0)

    elif (
        "region" in demand.dims
        and "region" in maxprod.coords
        and "dst_region" in maxprod.dims
    ):
        demand = demand.rename(region="dst_region")
        prodsum = {"timeslice"}
        demsum = {"asset"}
        expanded_demand = (demand * maxprod / maxprod.sum(demsum)).fillna(0)

    else:
        prodsum = set(demand.dims).difference(maxprod.dims)
        demsum = set(maxprod.dims).difference(demand.dims)
        expanded_demand = (demand * maxprod / maxprod.sum(demsum)).fillna(0)

    expanded_maxprod = (
        maxprod
        * demand
        / broadcast_timeslice(demand.sum(prodsum), level=timeslice_level)
    ).fillna(0)
    expanded_minprod = (
        minprod
        * demand
        / broadcast_timeslice(demand.sum(prodsum), level=timeslice_level)
    ).fillna(0)
    expanded_demand = expanded_demand.reindex_like(maxprod)
    expanded_minprod = expanded_minprod.reindex_like(maxprod)

    result = expanded_demand.where(
        expanded_demand <= expanded_maxprod, expanded_maxprod
    )
    result = result.where(result >= expanded_minprod, expanded_minprod)

    # add production of environmental pollutants
    env = is_pollutant(technologies.comm_usage)
    result[{"commodity": env}] = emission(
        result, technologies.fixed_outputs, timeslice_level=timeslice_level
    ).transpose(*result.dims)
    result[
        {"commodity": ~check_usage(technologies.comm_usage, CommodityUsage.PRODUCT)}
    ] = 0

    return result


def emission(
    production: xr.DataArray,
    fixed_outputs: xr.DataArray,
    timeslice_level: Optional[str] = None,
):
    """Computes emission from current products.

    Emissions are computed as `sum(product) * fixed_outputs`.

    Arguments:
        production: Produced goods. Only those with non-environmental products are used
            when computing emissions.
        fixed_outputs: factor relating total production to emissions. For convenience,
            this can also be a `technologies` dataset containing `fixed_output`.
        timeslice_level: the desired timeslice level of the result (e.g. "hour", "day")

    Return:
        A data array containing emissions (and only emissions).
    """
    from muse.commodities import is_enduse, is_pollutant
    from muse.utilities import broadcast_techs

    # just in case we are passed a technologies dataset, like in other functions
    fouts = broadcast_techs(
        getattr(fixed_outputs, "fixed_outputs", fixed_outputs), production
    )
    envs = is_pollutant(fouts.comm_usage)
    enduses = is_enduse(fouts.comm_usage)
    return production.sel(commodity=enduses).sum("commodity") * broadcast_timeslice(
        fouts.sel(commodity=envs), level=timeslice_level
    )


def gross_margin(
    technologies: xr.Dataset,
    capacity: xr.DataArray,
    prices: xr.Dataset,
    timeslice_level: Optional[str] = None,
) -> xr.DataArray:
    """The percentage of revenue after direct expenses have been subtracted.

    .. _reference:
    https://www.investopedia.com/terms/g/grossmargin.asp
    We first calculate the revenues, which depend on prices
    We then deduct the direct expenses
    - energy commodities INPUTS are related to fuel costs
    - environmental commodities OUTPUTS are related to environmental costs
    - variable costs is given as technodata inputs
    - non-environmental commodities OUTPUTS are related to revenues.
    """
    from muse.commodities import is_enduse, is_pollutant
    from muse.utilities import broadcast_techs

    tech = broadcast_techs(  # type: ignore
        cast(
            xr.Dataset,
            technologies[
                [
                    "technical_life",
                    "interest_rate",
                    "var_par",
                    "var_exp",
                    "fixed_outputs",
                    "fixed_inputs",
                ]
            ],
        ),
        capacity,
    )

    var_par = tech.var_par
    var_exp = tech.var_exp
    fixed_outputs = tech.fixed_outputs
    fixed_inputs = tech.fixed_inputs
    # We separate the case where we have one or more regions
    caparegions = np.array(capacity.region.values).reshape(-1)
    if len(caparegions) > 1:
        prices.sel(region=capacity.region)
    else:
        prices = prices.where(prices.region == capacity.region, drop=True)
    prices = prices.interp(year=capacity.year.values)

    # Filters for pollutants and output commodities
    environmentals = is_pollutant(technologies.comm_usage)
    enduses = is_enduse(technologies.comm_usage)

    # Variable costs depend on factors such as labour
    variable_costs = distribute_timeslice(
        var_par * ((fixed_outputs.sel(commodity=enduses)).sum("commodity")) ** var_exp,
        level=timeslice_level,
    )

    # The individual prices are selected
    # costs due to consumables, direct inputs
    consumption_costs = (
        prices * distribute_timeslice(fixed_inputs, level=timeslice_level)
    ).sum("commodity")
    # costs due to pollutants
    production_costs = prices * distribute_timeslice(
        fixed_outputs, level=timeslice_level
    )
    environmental_costs = (production_costs.sel(commodity=environmentals)).sum(
        "commodity"
    )
    # revenues due to product sales
    revenues = (production_costs.sel(commodity=enduses)).sum("commodity")

    # Gross margin is the net between revenues and all costs
    result = revenues - environmental_costs - variable_costs - consumption_costs

    # Gross margin is defined as a ratio on revenues and as a percentage
    result *= 100 / revenues
    return result


def decommissioning_demand(
    technologies: xr.Dataset,
    capacity: xr.DataArray,
    year: Optional[Sequence[int]] = None,
    timeslice_level: Optional[str] = None,
) -> xr.DataArray:
    r"""Computes demand from process decommissioning.

    If `year` is not given, it defaults to all years in capacity. If there are more than
    two years, then decommissioning is with respect to first (or minimum) year.

    Let :math:`M_t^r(y)` be the retrofit demand, :math:`^{(s)}\mathcal{D}_t^r(y)` be the
    decommissioning demand at the level of the sector, and :math:`A^r_{t, \iota}(y)` be
    the assets owned by the agent. Then, the decommissioning demand for agent :math:`i`
    is :

    .. math::

        \mathcal{D}^{r, i}_{t, c}(y) =
            \sum_\iota \alpha_{t, \iota}^r \beta_{t, \iota, c}^r
                \left(A^{i, r}_{t, \iota}(y) - A^{i, r}_{t, \iota, c}(y + 1) \right)

    given the utilization factor :math:`\alpha_{t, \iota}` and the fixed output factor
    :math:`\beta_{t, \iota, c}`.

    Furthermore, decommissioning demand is non-zero only for end-use commodities.

    ncsearch-nohlsearch).. SeeAlso:
        :ref:`indices`, :ref:`quantities`,
        :py:func:`~muse.quantities.maximum_production`
        :py:func:`~muse.commodities.is_enduse`
    """
    if year is None:
        year = capacity.year.values
    year = sorted(year)
    capacity = capacity.interp(year=year, kwargs={"fill_value": 0.0})
    baseyear = min(year)
    dyears = [u for u in year if u != baseyear]

    # Calculate the decrease in capacity from the current year to future years
    capacity_decrease = capacity.sel(year=baseyear) - capacity.sel(year=dyears)

    # Calculate production associated with this capacity
    return maximum_production(
        technologies,
        capacity_decrease,
        timeslice_level=timeslice_level,
    ).clip(min=0)


def consumption(
    technologies: xr.Dataset,
    production: xr.DataArray,
    prices: Optional[xr.DataArray] = None,
    timeslice_level: Optional[str] = None,
    **kwargs,
) -> xr.DataArray:
    """Commodity consumption when fulfilling the whole production.

    Currently, the consumption is implemented for commodity_max == +infinity. If prices
    are not given, then flexible consumption is *not* considered.
    """
<<<<<<< HEAD
    from muse.commodities import is_fuel
    from muse.timeslices import broadcast_timeslice
=======
    from muse.commodities import is_enduse, is_fuel
>>>>>>> f94ee1bd
    from muse.utilities import filter_with_template

    params = filter_with_template(
        technologies[["fixed_inputs", "flexible_inputs", "fixed_outputs"]],
        production,
        **kwargs,
    )
    params_fuels = is_fuel(params.comm_usage)
<<<<<<< HEAD

    # Calculate degree of technology activity
    # We do this by dividing the production by the output flow per unit of activity
    prod_amplitude = (production / broadcast_timeslice(params.fixed_outputs)).max(
        "commodity"
=======
    consumption = production * broadcast_timeslice(
        params.fixed_inputs.where(params_fuels, 0), level=timeslice_level
>>>>>>> f94ee1bd
    )

    # Calculate consumption of fixed commodities
    consumption_fixed = prod_amplitude * broadcast_timeslice(params.fixed_inputs)

    # If there are no flexible inputs, then we are done
    if not (params.flexible_inputs.sel(commodity=params_fuels) > 0).any():
        return consumption_fixed

    # If prices are not given, then we can't consider flexible inputs, so just return
    # the fixed consumption
    if prices is None:
        return consumption_fixed

    # Flexible inputs
    flexs = params.flexible_inputs.where(params_fuels, 0)

    # Calculate the cheapest fuel for each flexible technology
    priceflex = prices.loc[dict(commodity=flexs.commodity)] * flexs
    minprices = flexs.commodity[
        priceflex.where(flexs > 0, priceflex.max() + 1).argmin("commodity")
    ]
<<<<<<< HEAD

    # Consumption of flexible commodities
    assert all(flexs.commodity.values == consumption_fixed.commodity.values)
    flex = flexs.where(broadcast_timeslice(flexs.commodity) == minprices, 0)
    consumption_flex = flex * prod_amplitude
    return consumption_fixed + consumption_flex
=======
    # add consumption from cheapest fuel
    assert all(flexs.commodity.values == consumption.commodity.values)
    flex = flexs.where(
        minprices == broadcast_timeslice(flexs.commodity, level=timeslice_level), 0
    )
    flex = flex / (flex > 0).sum("commodity").clip(min=1)
    return consumption + flex * production
>>>>>>> f94ee1bd


def maximum_production(
    technologies: xr.Dataset,
    capacity: xr.DataArray,
    timeslice_level: Optional[str] = None,
    **filters,
):
    r"""Production for a given capacity.

    Given a capacity :math:`\mathcal{A}_{t, \iota}^r`, the utilization factor
    :math:`\alpha^r_{t, \iota}` and the the fixed outputs of each technology
    :math:`\beta^r_{t, \iota, c}`, then the result production is:

    .. math::

        P_{t, \iota}^r =
            \alpha^r_{t, \iota}\beta^r_{t, \iota, c}\mathcal{A}_{t, \iota}^r

    The dimensions above are only indicative. The function should work with many
    different input values, e.g. with capacities expanded over time-slices :math:`t` or
    agents :math:`i`.

    Arguments:
        capacity: Capacity of each technology of interest. In practice, the capacity can
            refer to asset capacity, the max capacity, or the capacity-in-use.
        technologies: xr.Dataset describing the features of the technologies of
            interests.  It should contain `fixed_outputs` and `utilization_factor`. It's
            shape is matched to `capacity` using `muse.utilities.broadcast_techs`.
        filters: keyword arguments are used to filter down the capacity and
            technologies. Filters not relevant to the quantities of interest, i.e.
            filters that are not a dimension of `capacity` or `technologies`, are
            silently ignored.
        timeslice_level: the desired timeslice level of the result (e.g. "hour", "day")

    Return:
        `capacity * fixed_outputs * utilization_factor`, whittled down according to the
        filters and the set of technologies in `capacity`.
    """
    from muse.commodities import is_enduse
    from muse.utilities import broadcast_techs, filter_input

    capa = filter_input(
        capacity, **{k: v for k, v in filters.items() if k in capacity.dims}
    )
    btechs = broadcast_techs(  # type: ignore
        cast(xr.Dataset, technologies[["fixed_outputs", "utilization_factor"]]), capa
    )
    ftechs = filter_input(
        btechs, **{k: v for k, v in filters.items() if k in btechs.dims}
    )
    result = (
        broadcast_timeslice(capa, level=timeslice_level)
        * distribute_timeslice(ftechs.fixed_outputs, level=timeslice_level)
        * broadcast_timeslice(ftechs.utilization_factor, level=timeslice_level)
    )
    return result.where(is_enduse(result.comm_usage), 0)


def capacity_in_use(
    production: xr.DataArray,
    technologies: xr.Dataset,
    max_dim: Optional[Union[str, tuple[str]]] = "commodity",
    timeslice_level: Optional[str] = None,
    **filters,
):
    """Capacity-in-use for each asset, given production.

    Conceptually, this operation is the inverse of `production`.

    Arguments:
        production: Production from each technology of interest.
        technologies: xr.Dataset describing the features of the technologies of
            interests.  It should contain `fixed_outputs` and `utilization_factor`. It's
            shape is matched to `capacity` using `muse.utilities.broadcast_techs`.
        max_dim: reduces the given dimensions using `max`. Defaults to "commodity". If
            None, then no reduction is performed.
        filters: keyword arguments are used to filter down the capacity and
            technologies. Filters not relevant to the quantities of interest, i.e.
            filters that are not a dimension of `capacity` or `technologies`, are
            silently ignored.
        timeslice_level: the desired timeslice level of the result (e.g. "hour", "day")

    Return:
        Capacity-in-use for each technology, whittled down by the filters.
    """
    from muse.commodities import is_enduse
    from muse.utilities import broadcast_techs, filter_input

    prod = filter_input(
        production, **{k: v for k, v in filters.items() if k in production.dims}
    )

    techs = technologies[["fixed_outputs", "utilization_factor"]]
    assert isinstance(techs, xr.Dataset)
    btechs = broadcast_techs(techs, prod)
    ftechs = filter_input(
        btechs, **{k: v for k, v in filters.items() if k in technologies.dims}
    )

    factor = 1 / (ftechs.fixed_outputs * ftechs.utilization_factor)
    capa_in_use = (prod * broadcast_timeslice(factor, level=timeslice_level)).where(
        ~np.isinf(factor), 0
    )

    capa_in_use = capa_in_use.where(
        is_enduse(technologies.comm_usage.sel(commodity=capa_in_use.commodity)), 0
    )
    if max_dim:
        capa_in_use = capa_in_use.max(max_dim)

    return capa_in_use


def minimum_production(
    technologies: xr.Dataset,
    capacity: xr.DataArray,
    timeslice_level: Optional[str] = None,
    **filters,
):
    r"""Minimum production for a given capacity.

    Given a capacity :math:`\mathcal{A}_{t, \iota}^r`, the minimum service factor
    :math:`\alpha^r_{t, \iota}` and the the fixed outputs of each technology
    :math:`\beta^r_{t, \iota, c}`, then the result production is:

    .. math::

        P_{t, \iota}^r =
            \alpha^r_{t, \iota}\beta^r_{t, \iota, c}\mathcal{A}_{t, \iota}^r

    The dimensions above are only indicative. The function should work with many
    different input values, e.g. with capacities expanded over time-slices :math:`t` or
    agents :math:`i`.

    Arguments:
        capacity: Capacity of each technology of interest. In practice, the capacity can
            refer to asset capacity, the max capacity, or the capacity-in-use.
        technologies: xr.Dataset describing the features of the technologies of
            interests.  It should contain `fixed_outputs` and `minimum_service_factor`.
            Its shape is matched to `capacity` using `muse.utilities.broadcast_techs`.
        timeslices: xr.DataArray of the timeslicing scheme. Production data will be
            returned in this format.
        filters: keyword arguments are used to filter down the capacity and
            technologies. Filters not relevant to the quantities of interest, i.e.
            filters that are not a dimension of `capacity` or `technologies`, are
            silently ignored.
        timeslice_level: the desired timeslice level of the result (e.g. "hour", "day")

    Return:
        `capacity * fixed_outputs * minimum_service_factor`, whittled down according to
        the filters and the set of technologies in `capacity`.
    """
    from muse.commodities import is_enduse
    from muse.utilities import broadcast_techs, filter_input

    capa = filter_input(
        capacity, **{k: v for k, v in filters.items() if k in capacity.dims}
    )

    if "minimum_service_factor" not in technologies:
        return broadcast_timeslice(xr.zeros_like(capa), level=timeslice_level)

    btechs = broadcast_techs(  # type: ignore
        cast(
            xr.Dataset,
            technologies[["fixed_outputs", "minimum_service_factor"]],
        ),
        capa,
    )
    ftechs = filter_input(
        btechs, **{k: v for k, v in filters.items() if k in btechs.dims}
    )
    result = (
        broadcast_timeslice(capa, level=timeslice_level)
        * distribute_timeslice(ftechs.fixed_outputs, level=timeslice_level)
        * broadcast_timeslice(ftechs.minimum_service_factor, level=timeslice_level)
    )
    return result.where(is_enduse(result.comm_usage), 0)


def capacity_to_service_demand(
    demand: xr.DataArray,
    technologies: xr.Dataset,
    timeslice_level: Optional[str] = None,
) -> xr.DataArray:
    """Minimum capacity required to fulfill the demand."""
    timeslice_outputs = distribute_timeslice(
        technologies.fixed_outputs.sel(commodity=demand.commodity),
        level=timeslice_level,
    ) * broadcast_timeslice(technologies.utilization_factor, level=timeslice_level)
    capa_to_service_demand = demand / timeslice_outputs
    return capa_to_service_demand.max(("commodity", "timeslice"))<|MERGE_RESOLUTION|>--- conflicted
+++ resolved
@@ -296,12 +296,7 @@
     Currently, the consumption is implemented for commodity_max == +infinity. If prices
     are not given, then flexible consumption is *not* considered.
     """
-<<<<<<< HEAD
     from muse.commodities import is_fuel
-    from muse.timeslices import broadcast_timeslice
-=======
-    from muse.commodities import is_enduse, is_fuel
->>>>>>> f94ee1bd
     from muse.utilities import filter_with_template
 
     params = filter_with_template(
@@ -310,17 +305,12 @@
         **kwargs,
     )
     params_fuels = is_fuel(params.comm_usage)
-<<<<<<< HEAD
 
     # Calculate degree of technology activity
     # We do this by dividing the production by the output flow per unit of activity
-    prod_amplitude = (production / broadcast_timeslice(params.fixed_outputs)).max(
-        "commodity"
-=======
-    consumption = production * broadcast_timeslice(
-        params.fixed_inputs.where(params_fuels, 0), level=timeslice_level
->>>>>>> f94ee1bd
-    )
+    prod_amplitude = (
+        production / broadcast_timeslice(params.fixed_outputs, level=timeslice_level)
+    ).max("commodity")
 
     # Calculate consumption of fixed commodities
     consumption_fixed = prod_amplitude * broadcast_timeslice(params.fixed_inputs)
@@ -342,22 +332,14 @@
     minprices = flexs.commodity[
         priceflex.where(flexs > 0, priceflex.max() + 1).argmin("commodity")
     ]
-<<<<<<< HEAD
 
     # Consumption of flexible commodities
     assert all(flexs.commodity.values == consumption_fixed.commodity.values)
-    flex = flexs.where(broadcast_timeslice(flexs.commodity) == minprices, 0)
+    flex = flexs.where(
+        broadcast_timeslice(flexs.commodity, level=timeslice_level) == minprices, 0
+    )
     consumption_flex = flex * prod_amplitude
     return consumption_fixed + consumption_flex
-=======
-    # add consumption from cheapest fuel
-    assert all(flexs.commodity.values == consumption.commodity.values)
-    flex = flexs.where(
-        minprices == broadcast_timeslice(flexs.commodity, level=timeslice_level), 0
-    )
-    flex = flex / (flex > 0).sum("commodity").clip(min=1)
-    return consumption + flex * production
->>>>>>> f94ee1bd
 
 
 def maximum_production(
