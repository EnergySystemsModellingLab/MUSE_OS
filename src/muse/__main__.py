"""Makes MUSE executable."""

import pathlib
from argparse import ArgumentParser

from muse import examples

parser = ArgumentParser(description="Run a MUSE simulation")
parser.add_argument(
    "settings",
    nargs="?",
    default="settings.toml",
    type=pathlib.Path,
    help="Path to the TOML file with the simulation settings.",
)
parser.add_argument(
    "--model",
    default=None,
    choices=examples.available_examples(),
    help="Runs a model distributed with MUSE. "
    "If provided, the 'settings' input is ignored.",
)
parser.add_argument(
    "--copy",
    default=None,
    type=pathlib.Path,
    help="Folder where to copy the model specified by the 'model' option. "
    "The folder must not exist: this command will refuse to overwrite existing "
    "data. Exits without running the model.",
)


def muse_main(settings, model, copy):
    """Runs a MUSE simulation.

    SETTINGS should be a .toml file.
    """
    from logging import getLogger
    from pathlib import Path

    from muse import add_file_logger, examples
    from muse.mca import MCA
    from muse.readers.toml import read_settings

    if (not model) and not Path(settings).exists():
        full_path = str(Path(settings).absolute())
        raise Exception(f"Invalid or missing input: file {full_path} does not exist.")

    if copy:
        examples.copy_model(name=model if model else "default", path=copy)
    elif model:
        examples.model(model).run()
    else:
        settings = read_settings(settings)
        getLogger("muse").setLevel(settings.log_level)
        add_file_logger()
        MCA.factory(settings).run()


def run():
    args = parser.parse_args()
    muse_main(args.settings, args.model, args.copy)


def patched_broadcast_compat_data(self, other):
<<<<<<< HEAD
=======
    """Patch for xarray.core.variable._broadcast_compat_data.

    This has been introduced to disallow automatic broadcasting along the 'timeslice'
    dimension.

    If `self` and `other` differ in whether they have a 'timeslice' dimension (in which
    case automatic broadcasting would normally be performed), an error is raised.

    In this case, developers must explicitly handle broadcasting by calling either
    `broadcast_timeslice` or `distribute_timeslice` (see `muse.timeslices`). The
    appropriate choice of operation will depend on the context and the quantity in
    question.
    """
>>>>>>> 375ebee9
    from xarray.core.variable import Variable, _broadcast_compat_variables

    if (isinstance(other, Variable)) and ("timeslice" in self.dims) != (
        "timeslice" in getattr(other, "dims", [])
    ):
        raise ValueError(
<<<<<<< HEAD
            "Broadcasting is necessary but automatic broadcasting is disabled globally."
        )

=======
            "Broadcasting along the 'timeslice' dimension is required, but automatic "
            "broadcasting is disabled. Please handle it explicitly using "
            "`broadcast_timeslice` or `distribute_timeslice` (see `muse.timeslices`)."
        )

    # The rest of the function is copied directly from
    # xarray.core.variable._broadcast_compat_data
>>>>>>> 375ebee9
    if all(hasattr(other, attr) for attr in ["dims", "data", "shape", "encoding"]):
        # `other` satisfies the necessary Variable API for broadcast_variables
        new_self, new_other = _broadcast_compat_variables(self, other)
        self_data = new_self.data
        other_data = new_other.data
        dims = new_self.dims
    else:
        # rely on numpy broadcasting rules
        self_data = self.data
        other_data = other
        dims = self.dims
    return self_data, other_data, dims


if "__main__" == __name__:
    from unittest.mock import patch

    with patch(
        "xarray.core.variable._broadcast_compat_data", patched_broadcast_compat_data
    ):
        run()<|MERGE_RESOLUTION|>--- conflicted
+++ resolved
@@ -63,8 +63,6 @@
 
 
 def patched_broadcast_compat_data(self, other):
-<<<<<<< HEAD
-=======
     """Patch for xarray.core.variable._broadcast_compat_data.
 
     This has been introduced to disallow automatic broadcasting along the 'timeslice'
@@ -78,18 +76,12 @@
     appropriate choice of operation will depend on the context and the quantity in
     question.
     """
->>>>>>> 375ebee9
     from xarray.core.variable import Variable, _broadcast_compat_variables
 
     if (isinstance(other, Variable)) and ("timeslice" in self.dims) != (
         "timeslice" in getattr(other, "dims", [])
     ):
         raise ValueError(
-<<<<<<< HEAD
-            "Broadcasting is necessary but automatic broadcasting is disabled globally."
-        )
-
-=======
             "Broadcasting along the 'timeslice' dimension is required, but automatic "
             "broadcasting is disabled. Please handle it explicitly using "
             "`broadcast_timeslice` or `distribute_timeslice` (see `muse.timeslices`)."
@@ -97,7 +89,6 @@
 
     # The rest of the function is copied directly from
     # xarray.core.variable._broadcast_compat_data
->>>>>>> 375ebee9
     if all(hasattr(other, attr) for attr in ["dims", "data", "shape", "encoding"]):
         # `other` satisfies the necessary Variable API for broadcast_variables
         new_self, new_other = _broadcast_compat_variables(self, other)
