"""MUSE model."""

import os

<<<<<<< HEAD
VERSION = "1.2.1rc1"
=======
VERSION = "1.2.0"
>>>>>>> 09920388


def _create_logger(color: bool = True):
    """Creates the main logger.

    Mainly a convenience function, so logging configuration can happen in one place.
    """
    import logging

    logger = logging.getLogger(name=__name__)
    formatter = "-- %(asctime)s - %(name)s - %(levelname)s\n%(message)s\n"

    if color:
        try:
            import coloredlogs

            coloredlogs.install(logger=logger, fmt=formatter)
        except ImportError:
            console = logging.StreamHandler()
            console.setFormatter(logging.Formatter(formatter, datefmt="%d-%m-%y %H:%M"))
            logger.addHandler(console)
    else:
        console = logging.StreamHandler()
        console.setFormatter(logging.Formatter(formatter, datefmt="%d-%m-%y %H:%M"))
        logger.addHandler(console)

    logger.setLevel(logging.DEBUG)

    return logger


logger = _create_logger(os.environ.get("MUSE_COLOR_LOG") != "False")
""" Main logger """

__all__ = [
    "Agent",
    "create_agent",
    "read_global_commodities",
    "read_initial_capacity",
    "read_io_technodata",
    "read_technodictionary",
    "read_technologies",
    "read_timeslice_shares",
    "read_csv_timeslices",
    "read_settings",
    "read_macro_drivers",
    "read_csv_agent_parameters",
    "decisions",
    "demand_share",
    "filters",
    "hooks",
    "interactions",
    "investments",
    "objectives",
    "outputs",
    "sectors",
    "legacy_sectors",
    VERSION,
]<|MERGE_RESOLUTION|>--- conflicted
+++ resolved
@@ -2,11 +2,7 @@
 
 import os
 
-<<<<<<< HEAD
-VERSION = "1.2.1rc1"
-=======
-VERSION = "1.2.0"
->>>>>>> 09920388
+VERSION = "1.2.1"
 
 
 def _create_logger(color: bool = True):
