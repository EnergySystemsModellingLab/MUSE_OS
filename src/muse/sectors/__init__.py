--- conflicted
+++ resolved
@@ -30,14 +30,8 @@
 __all__ = [
     "SECTORS_REGISTERED",
     "AbstractSector",
-<<<<<<< HEAD
-    "Sector",
-    "PresetSector",
-=======
-    "LegacySector",
     "PresetSector",
     "Sector",
->>>>>>> 106d7acd
     "register_sector",
 ]
 from muse.sectors.abstract import AbstractSector
