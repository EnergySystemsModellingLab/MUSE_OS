from __future__ import annotations

from typing import (
    Any,
    Callable,
    Iterator,
    Mapping,
    Optional,
    Sequence,
    Text,
    Tuple,
    Union,
    cast,
)

import pandas as pd
import xarray as xr

from muse.agents import AbstractAgent
from muse.production import PRODUCTION_SIGNATURE
from muse.sectors.abstract import AbstractSector
from muse.sectors.register import register_sector
from muse.sectors.subsector import Subsector


@register_sector(name="default")
class Sector(AbstractSector):  # type: ignore
    """Base class for all sectors."""

    @classmethod
    def factory(cls, name: Text, settings: Any) -> Sector:
        from muse.interactions import factory as interaction_factory
        from muse.outputs.sector import factory as ofactory
        from muse.production import factory as pfactory
        from muse.readers import read_timeslices
        from muse.readers.toml import read_technodata
        from muse.utilities import nametuple_to_dict

        sector_settings = getattr(settings.sectors, name)._asdict()
        for attribute in ("name", "type", "priority", "path"):
            sector_settings.pop(attribute, None)

        timeslices = read_timeslices(
            sector_settings.pop("timeslice_levels", None)
        ).get_index("timeslice")

        technologies = read_technodata(settings, name, settings.time_framework)

        if "subsectors" not in sector_settings:
            raise RuntimeError(f"Missing 'subsectors' section in sector {name}")
        if len(sector_settings["subsectors"]._asdict()) == 0:
            raise RuntimeError(f"Empty 'subsectors' section in sector {name}")
        subsectors = [
            Subsector.factory(
                subsec_settings,
                technologies,
                regions=settings.regions,
                current_year=int(min(settings.time_framework)),
                name=subsec_name,
            )
            for subsec_name, subsec_settings in sector_settings.pop("subsectors")
            ._asdict()
            .items()
        ]
        are_disjoint_commodities = sum((len(s.commodities) for s in subsectors)) == len(
            set().union(*(set(s.commodities) for s in subsectors))  # type: ignore
        )
        if not are_disjoint_commodities:
            raise RuntimeError("Subsector commodities are not disjoint")

        outputs = ofactory(*sector_settings.pop("outputs", []), sector_name=name)

        supply_args = sector_settings.pop(
            "supply", sector_settings.pop("dispatch_production", {})
        )
        if isinstance(supply_args, Text):
            supply_args = {"name": supply_args}
        else:
            supply_args = nametuple_to_dict(supply_args)
        supply = pfactory(**supply_args)

        interactions = interaction_factory(sector_settings.pop("interactions", None))

        for attr in ("technodata", "commodities_out", "commodities_in"):
            sector_settings.pop(attr, None)
        return cls(
            name,
            technologies,
            subsectors=subsectors,
            timeslices=timeslices,
            supply_prod=supply,
            outputs=outputs,
            interactions=interactions,
            **sector_settings,
        )

    def __init__(
        self,
        name: Text,
        technologies: xr.Dataset,
        subsectors: Sequence[Subsector] = [],
        timeslices: Optional[pd.MultiIndex] = None,
        technodata_timeslices: xr.Dataset = None,
        interactions: Optional[Callable[[Sequence[AbstractAgent]], None]] = None,
        interpolation: Text = "linear",
        outputs: Optional[Callable] = None,
        supply_prod: Optional[PRODUCTION_SIGNATURE] = None,
    ):
        from muse.interactions import factory as interaction_factory
        from muse.outputs.sector import factory as ofactory
        from muse.production import maximum_production

        self.name: Text = name
        """Name of the sector."""
        self.subsectors: Sequence[Subsector] = list(subsectors)
        """Subsectors controlled by this object."""
        self.technologies: xr.Dataset = technologies
        """Parameters describing the sector's technologies."""
        self.timeslices: Optional[pd.MultiIndex] = timeslices
        """Timeslice at which this sector operates.

        If None, it will operate using the timeslice of the input market.
        """
        self.interpolation: Mapping[Text, Any] = {
            "method": interpolation,
            "kwargs": {"fill_value": "extrapolate"},
        }
        """Interpolation method and arguments when computing years."""
        if interactions is None:
            interactions = interaction_factory()
        self.interactions = interactions
        """Interactions between agents.

        Called right before computing new investments, this function should manage any
        interactions between agents, e.g. passing assets from *new* agents  to *retro*
        agents, and maket make-up from *retro* to *new*.

        Defaults to doing nothing.

        The function takes the sequence of agents as input, and returns nothing. It is
        expected to modify the agents in-place.

        See Also
        --------

        :py:mod:`muse.interactions` contains MUSE's base interactions
        """
        self.outputs: Callable = (
            cast(Callable, ofactory()) if outputs is None else outputs
        )
        """A function for outputing data for post-mortem analysis."""
        self.supply_prod = (
            supply_prod if supply_prod is not None else maximum_production
        )
        """ Computes production as used to return the supply to the MCA.

        It can be anything registered with
        :py:func:`@register_production<muse.production.register_production>`.
        """

    @property
    def forecast(self):
        """Maximum forecast horizon across agents.

        If no agents with a "forecast" attribute are found, defaults to 5. It cannot be
        lower than 1 year.
        """
        forecasts = [
            getattr(agent, "forecast")
            for agent in self.agents
            if hasattr(agent, "forecast")
        ]
        if len(forecasts) == 0:
            return 5
        return max(1, max(forecasts))

    def next(
        self,
        mca_market: xr.Dataset,
        time_period: Optional[int] = None,
        current_year: Optional[int] = None,
    ) -> xr.Dataset:
        """Advance sector by one time period.

        Args:
            mca_market:
                Market with ``demand``, ``supply``, and ``prices``.
            time_period:
                Length of the time period in the framework. Defaults to the range of
                ``mca_market.year``.

        Returns:
            A market containing the ``supply`` offered by the sector, it's attendant
            ``consumption`` of fuels and materials and the associated ``costs``.
        """
        from logging import getLogger

        if time_period is None:
            time_period = int(mca_market.year.max() - mca_market.year.min())
        if current_year is None:
            current_year = int(mca_market.year.min())
        getLogger(__name__).info(f"Running {self.name} for year {current_year}")

        # > to sector timeslice
        market = self.convert_market_timeslice(
            mca_market.sel(
                commodity=self.technologies.commodity, region=self.technologies.region
            ).interp(
                year=sorted(
                    {
                        current_year,
                        current_year + time_period,
                        current_year + self.forecast,
                    }
                ),
                **self.interpolation,
            ),
            self.timeslices,
        )
        # > agent interactions
        self.interactions(list(self.agents))
        # > investment
        years = sorted(
            set(
                market.year.data.tolist()
                + self.capacity.installed.data.tolist()
                + self.technologies.year.data.tolist()
            )
        )
        technologies = self.technologies.interp(year=years, **self.interpolation)
        for subsector in self.subsectors:
            subsector.invest(
                technologies, market, time_period=time_period, current_year=current_year
            )
        # > output to mca
        output_data = self.market_variables(market, technologies)
        # < output to mca
        self.outputs(output_data, self.capacity, technologies)
        # > to mca timeslices
        if len(output_data.region.dims) == 0:
            result = output_data.sum("asset")
            result = result.expand_dims(region=[result.region.values])
        else:
            result = output_data.groupby("region").sum("asset")
        if "dst_region" in result:
            supply = result.supply.sum("region").rename(dst_region="region")
            consumption = result.consumption.sum("dst_region")
            costs = result.costs.sum("dst_region")
            result = xr.Dataset(
                dict(supply=supply, consumption=consumption, costs=costs)
            )
        result = self.convert_market_timeslice(result, mca_market.timeslice)
        result["comm_usage"] = technologies.comm_usage.sel(commodity=result.commodity)
        result.set_coords("comm_usage")
        # < to mca timeslices
        return result

    def market_variables(
        self, market: xr.Dataset, technologies: xr.Dataset
    ) -> xr.Dataset:
        """Computes resulting market: production, consumption, and costs."""
        from muse.commodities import is_pollutant
        from muse.quantities import (
            annual_levelized_cost_of_energy,
            consumption,
            supply_cost,
        )
        from muse.timeslices import QuantityType, convert_timeslice
        from muse.utilities import broadcast_techs
<<<<<<< HEAD
        from muse.timeslices import convert_timeslice, QuantityType
=======
>>>>>>> 63fee326

        # from logging import getLogger
        # import numpy as np

        years = market.year.values
        capacity = self.capacity.interp(year=years, **self.interpolation)
        result = xr.Dataset()
        result["supply"] = self.supply_prod(
            market=market, capacity=capacity, technologies=technologies
        )

        if (
            "timeslice" in market.prices.dims
            and "timeslice" not in result["supply"].dims
        ):
            result["supply"] = convert_timeslice(
                result["supply"], market.timeslice, QuantityType.EXTENSIVE
            )
        result["consumption"] = consumption(technologies, result.supply, market.prices)
        technodata = cast(xr.Dataset, broadcast_techs(technologies, result.supply))
        result["costs"] = supply_cost(
            result.supply.where(~is_pollutant(result.comm_usage), 0),
            annual_levelized_cost_of_energy(
                market.prices.sel(region=result.region), technodata
            ),
            asset_dim="asset",
        )
        return result

    @property
    def capacity(self) -> xr.DataArray:
        """Aggregates capacity across agents.

        The capacities are aggregated leaving only two
        dimensions: asset (technology, installation date,
        region), year.
        """
        from muse.utilities import filter_input, reduce_assets

        traded = [
            u.assets.capacity
            for u in self.agents
            if "dst_region" in u.assets.capacity.dims
        ]
        nontraded = [
            u.assets.capacity
            for u in self.agents
            if "dst_region" not in u.assets.capacity.dims
        ]
        if not traded:
            full_list = [
                list(nontraded[i].year.values)
                for i in range(len(nontraded))
                if "year" in nontraded[i].dims
            ]
            flat_list = [item for sublist in full_list for item in sublist]
            years = sorted(list(set(flat_list)))
            nontraded = [
                filter_input(u.assets.capacity, year=years)
                for u in self.agents
                if "dst_region" not in u.assets.capacity.dims
            ]
            return reduce_assets(nontraded)
        if not nontraded:
            full_list = [
                list(traded[i].year.values)
                for i in range(len(traded))
                if "year" in traded[i].dims
            ]
            flat_list = [item for sublist in full_list for item in sublist]
            years = sorted(list(set(flat_list)))
            traded = [
                filter_input(u.assets.capacity, year=years)
                for u in self.agents
                if "dst_region" in u.assets.capacity.dims
            ]
            return reduce_assets(traded)
        traded_results = reduce_assets(traded)
        nontraded_results = reduce_assets(nontraded)
        return reduce_assets(
            [
                traded_results,
                nontraded_results
                * (nontraded_results.region == traded_results.dst_region),
            ]
        )

    @property
    def agents(self) -> Iterator[AbstractAgent]:
        """Iterator over all agents in the sector."""
        for subsector in self.subsectors:
            yield from subsector.agents

    @staticmethod
    def convert_market_timeslice(
        market: xr.Dataset,
        timeslice: pd.MultiIndex,
        intensive: Union[Text, Tuple[Text]] = "prices",
    ) -> xr.Dataset:
        """Converts market from one to another timeslice."""
        from muse.timeslices import QuantityType, convert_timeslice

        if isinstance(intensive, Text):
            intensive = (intensive,)

        timesliced = {d for d in market.data_vars if "timeslice" in market[d].dims}
        intensives = convert_timeslice(
            market[list(timesliced.intersection(intensive))],
            timeslice,
            QuantityType.INTENSIVE,
        )
        extensives = convert_timeslice(
            market[list(timesliced.difference(intensives.data_vars))],
            timeslice,
            QuantityType.EXTENSIVE,
        )
        others = market[list(set(market.data_vars).difference(timesliced))]
        return xr.merge([intensives, extensives, others])<|MERGE_RESOLUTION|>--- conflicted
+++ resolved
@@ -267,10 +267,7 @@
         )
         from muse.timeslices import QuantityType, convert_timeslice
         from muse.utilities import broadcast_techs
-<<<<<<< HEAD
         from muse.timeslices import convert_timeslice, QuantityType
-=======
->>>>>>> 63fee326
 
         # from logging import getLogger
         # import numpy as np
