--- conflicted
+++ resolved
@@ -24,11 +24,7 @@
         investment: Callable | None = None,
         name: str = "subsector",
         forecast: int = 5,
-<<<<<<< HEAD
-=======
-        expand_market_prices: bool = False,
         timeslice_level: str | None = None,
->>>>>>> 6fe3ebe9
     ):
         from muse import constraints as cs
         from muse import demand_share as ds
@@ -41,36 +37,16 @@
         self.investment = investment or iv.factory()
         self.forecast = forecast
         self.name = name
-<<<<<<< HEAD
-=======
-        self.expand_market_prices = expand_market_prices
         self.timeslice_level = timeslice_level
-        """Whether to expand prices to include destination region.
-
-        If ``True``, the input market prices are expanded of the missing "dst_region"
-        dimension by setting them to the maximum between the source and destination
-        region.
-        """
->>>>>>> 6fe3ebe9
 
     def invest(
         self,
         technologies: xr.Dataset,
         market: xr.Dataset,
     ) -> None:
-<<<<<<< HEAD
-=======
         assert "year" not in technologies.dims
         assert len(market.year) == 2
 
-        # Expand prices to include destination region (for trade models)
-        if self.expand_market_prices:
-            market = market.copy()
-            market["prices"] = drop_timeslice(
-                np.maximum(market.prices, market.prices.rename(region="dst_region"))
-            )
-
->>>>>>> 6fe3ebe9
         # Agent housekeeping
         for agent in self.agents:
             agent.asset_housekeeping()
@@ -93,29 +69,6 @@
             technologies=technologies,
             timeslice_level=self.timeslice_level,
         )
-
-<<<<<<< HEAD
-        # Concatenate assets
-        assets = agent_concatenation(
-            {agent.uuid: agent.assets for agent in self.agents}
-        )
-
-        # Calculate existing capacity
-        agent_market = market.copy()
-        agent_market["capacity"] = (
-            reduce_assets(assets.capacity, coords=("region", "technology"))
-            .interp(year=market.year, method="linear", kwargs={"fill_value": 0.0})
-            .swap_dims(dict(asset="technology"))
-        )
-=======
-        if "dst_region" in demands.dims:
-            msg = """
-                dst_region found in demand dimensions. This is unexpected. Demands
-                should only have a region dimension rather both a source and destination
-                dimension.
-            """
-            raise ValueError(msg)
->>>>>>> 6fe3ebe9
 
         # Increment each agent (perform investments)
         for agent in self.agents:
@@ -214,11 +167,7 @@
             investment=investment,
             forecast=forecast,
             name=name,
-<<<<<<< HEAD
-=======
-            expand_market_prices=expand_market_prices,
             timeslice_level=timeslice_level,
->>>>>>> 6fe3ebe9
         )
 
 
