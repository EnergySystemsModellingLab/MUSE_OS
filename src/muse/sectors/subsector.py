from __future__ import annotations

from collections.abc import Sequence
from typing import (
    Any,
    Callable,
)

import numpy as np
import xarray as xr

from muse.agents import Agent


class Subsector:
    """Agent group servicing a subset of the sectorial commodities."""

    def __init__(
        self,
        agents: Sequence[Agent],
        commodities: Sequence[str],
        demand_share: Callable | None = None,
        constraints: Callable | None = None,
        investment: Callable | None = None,
        name: str = "subsector",
<<<<<<< HEAD
        forecast: int = 5,
=======
        expand_market_prices: bool = False,
>>>>>>> 0cc97379
        timeslice_level: str | None = None,
    ):
        from muse import constraints as cs
        from muse import demand_share as ds
        from muse import investments as iv

        self.agents: Sequence[Agent] = list(agents)
        self.commodities: list[str] = list(commodities)
        self.demand_share = demand_share or ds.factory()
        self.constraints = constraints or cs.factory()
        self.investment = investment or iv.factory()
        self.name = name
        self.timeslice_level = timeslice_level

    def invest(
        self,
        technologies: xr.Dataset,
        market: xr.Dataset,
    ) -> None:
        assert "year" not in technologies.dims
        assert len(market.year) == 2

        # Agent housekeeping
        for agent in self.agents:
            agent.asset_housekeeping()

        # Perform the investments
        self.aggregate_lp(technologies, market)

    def aggregate_lp(
        self,
        technologies: xr.Dataset,
        market: xr.Dataset,
    ) -> None:
        assert "year" not in technologies.dims
        assert len(market.year) == 2

        # Split demand across agents
        demands = self.demand_share(
            agents=self.agents,
            market=market,
            technologies=technologies,
            timeslice_level=self.timeslice_level,
        )

        # Increment each agent (perform investments)
        for agent in self.agents:
            if "agent" in demands.coords:
                share = demands.sel(asset=demands.agent == agent.uuid)
            else:
                share = demands
            agent.next(technologies=technologies, market=market, demand=share)

    @classmethod
    def factory(
        cls,
        settings: Any,
        technologies: xr.Dataset,
        regions: Sequence[str] | None = None,
        current_year: int | None = None,
        name: str = "subsector",
        timeslice_level: str | None = None,
    ) -> Subsector:
        from logging import getLogger

        from muse import constraints as cs
        from muse import demand_share as ds
        from muse import investments as iv
        from muse.agents import agents_factory
        from muse.commodities import is_enduse
        from muse.readers.toml import undo_damage

        # Raise error for renamed asset_threshhold parameter (PR #447)
        if hasattr(settings, "asset_threshhold"):
            msg = "Invalid parameter asset_threshhold. Did you mean asset_threshold?"
            raise ValueError(msg)

        # Raise warning if lpsolver is not specified (PR #587)
        if not hasattr(settings, "lpsolver"):
            msg = (
                f"lpsolver not specified for subsector '{name}'. Defaulting to 'scipy'"
            )
            getLogger(__name__).warning(msg)

        # Raise warning if deprecated forecast parameter is used (PR #645)
        if hasattr(settings, "forecast"):
            msg = (
                "The 'forecast' parameter has been deprecated. "
                "Please remove from your settings file."
            )
            getLogger(__name__).warning(msg)

        agents = agents_factory(
            settings.agents,
            settings.existing_capacity,
            technologies=technologies,
            regions=regions,
            year=current_year or int(technologies.year.min()),
            asset_threshold=getattr(settings, "asset_threshold", 1e-12),
            # only used by self-investing agents
            investment=getattr(settings, "lpsolver", "scipy"),
            constraints=getattr(settings, "constraints", ()),
            timeslice_level=timeslice_level,
        )
        # technologies can have nans where a commodity
        # does not apply to a technology at all
        # (i.e. hardcoal for a technology using hydrogen)

        # check that all regions have technologies with at least one end-use output
        for a in agents:
            techs = a.filter_input(technologies, region=a.region)
            outputs = techs.fixed_outputs.sel(
                commodity=is_enduse(technologies.comm_usage)
            )
            msg = f"Subsector with {techs.technology.values[0]} for region {a.region} has no output commodities"  # noqa: E501

            if len(outputs) == 0:
                raise RuntimeError(msg)

            if np.sum(outputs) == 0.0:
                raise RuntimeError(msg)

        if hasattr(settings, "commodities"):
            commodities = settings.commodities
        else:
            commodities = aggregate_enduses(
                [agent.assets for agent in agents], technologies
            )

        # len(commodities) == 0 may happen only if
        # we run only one region or all regions have no outputs
        msg = f"Subsector with {techs.technology.values[0]} has no output commodities"
        if len(commodities) == 0:
            raise RuntimeError(msg)

        demand_share = ds.factory(undo_damage(getattr(settings, "demand_share", None)))
        constraints = cs.factory(getattr(settings, "constraints", None))
        # only used by non-self-investing agents
        investment = iv.factory(getattr(settings, "lpsolver", "scipy"))

        return cls(
            agents=agents,
            commodities=commodities,
            demand_share=demand_share,
            constraints=constraints,
            investment=investment,
            name=name,
            timeslice_level=timeslice_level,
        )


def aggregate_enduses(
    assets: Sequence[xr.Dataset | xr.DataArray], technologies: xr.Dataset
) -> Sequence[str]:
    """Aggregate enduse commodities for input assets.

    This function is meant as a helper to figure out the commodities attached to a group
    of agents.
    """
    from muse.commodities import is_enduse

    techs = set.union(*(set(data.technology.values) for data in assets))
    outputs = technologies.fixed_outputs.sel(
        commodity=is_enduse(technologies.comm_usage), technology=list(techs)
    )

    return outputs.commodity.sel(
        commodity=outputs.any([u for u in outputs.dims if u != "commodity"])
    ).values.tolist()<|MERGE_RESOLUTION|>--- conflicted
+++ resolved
@@ -23,11 +23,6 @@
         constraints: Callable | None = None,
         investment: Callable | None = None,
         name: str = "subsector",
-<<<<<<< HEAD
-        forecast: int = 5,
-=======
-        expand_market_prices: bool = False,
->>>>>>> 0cc97379
         timeslice_level: str | None = None,
     ):
         from muse import constraints as cs
