from __future__ import annotations

from typing import (
    Any,
    Callable,
    Hashable,
    List,
    MutableMapping,
    Optional,
    Sequence,
    Text,
    Tuple,
    Union,
    cast,
)

import numpy as np
import xarray as xr

from muse.agents import Agent


class Subsector:
    """Agent group servicing a subset of the sectorial commodities."""

    def __init__(
        self,
        agents: Sequence[Agent],
        commodities: Sequence[Text],
        demand_share: Optional[Callable] = None,
        constraints: Optional[Callable] = None,
        investment: Optional[Callable] = None,
        name: Text = "subsector",
        forecast: int = 5,
        expand_market_prices: bool = False,
    ):
        from muse import demand_share as ds, constraints as cs, investments as iv

        self.agents: Sequence[Agent] = list(agents)
        self.commodities: List[Text] = list(commodities)
        self.demand_share = demand_share or ds.factory()
        self.constraints = constraints or cs.factory()
        self.investment = investment or iv.factory()
        self.forecast = forecast
        self.name = name
        self.expand_market_prices = expand_market_prices
        """Wether to expand prices to include destination region.

        If ``True``, the input market prices are expanded of the missing "dst_region"
        dimension by setting them to the maximum between the source and destination
        region.
        """

    def invest(
        self,
        technologies: xr.Dataset,
        market: xr.Dataset,
        time_period: int = 5,
        current_year: Optional[int] = None,
    ) -> None:
        if current_year is None:
            current_year = market.year.min()
        if self.expand_market_prices:
            market = market.copy()
            market["prices"] = np.maximum(
                market.prices, market.prices.rename(region="dst_region")
            )
        lp_problem = self.aggregate_lp(
            technologies, market, time_period, current_year=current_year
        )
        if lp_problem is None:
            return
        techs = technologies.interp(year=current_year + time_period).drop_vars("year")
        solution = self.investment(
            search=lp_problem[0], technologies=techs, constraints=lp_problem[1]
        )
        self.assign_back_to_agents(technologies, solution, current_year, time_period)

    def assign_back_to_agents(
        self,
        technologies: xr.Dataset,
        solution: xr.DataArray,
        current_year: int,
        time_period: int,
    ):
        agents = {u.uuid: u for u in self.agents}
        for uuid, assets in solution.groupby("agent"):
            agents[uuid].add_investments(
                technologies, assets, current_year, time_period
            )

    def aggregate_lp(
        self,
        technologies: xr.Dataset,
        market: xr.Dataset,
        time_period: int = 5,
        current_year: Optional[int] = None,
    ) -> Optional[Tuple[xr.Dataset, Sequence[xr.Dataset]]]:
        from muse.utilities import agent_concatenation, reduce_assets

        if current_year is None:
            current_year = market.year.min()

        demands = self.demand_share(
            self.agents,
            market,
            technologies,
            current_year=current_year,
            forecast=self.forecast,
        )
        if "dst_region" in demands.dims:
            msg = """
                dst_region found in demand dimensions. This is unexpected. Demands
                should only have a region dimension rather both a source and destination
                dimension.
            """
            raise ValueError(msg)
        agent_market = market.copy()
        assets = agent_concatenation(
            {agent.uuid: agent.assets for agent in self.agents}
        )
        agent_market["capacity"] = (
            reduce_assets(assets.capacity, coords=("region", "technology"))
            .interp(year=market.year, method="linear", kwargs={"fill_value": 0.0})
            .swap_dims(dict(asset="technology"))
        )

        agent_lps: MutableMapping[Hashable, xr.Dataset] = {}
        for agent in self.agents:
            if "agent" in demands.coords:
                share = demands.sel(asset=demands.agent == agent.uuid)
            else:
                share = demands
            result = agent.next(
                technologies, agent_market, share, time_period=time_period
            )
            if result is not None:
                agent_lps[agent.uuid] = result

        if len(agent_lps) == 0:
            return None

<<<<<<< HEAD
        lps = cast(xr.Dataset, agent_concatenation(agent_lps))
=======
        lps = agent_concatenation(agent_lps)
>>>>>>> 45e929f9
        coords = {"agent", "technology", "region"}.intersection(assets.asset.coords)
        constraints = self.constraints(
            demand=demands,
            assets=reduce_assets(assets, coords=coords).set_coords(coords),
            search_space=lps.search_space,
            market=market,
            technologies=technologies,
            year=current_year,
        )
        return lps, constraints

    @classmethod
    def factory(
        cls,
        settings: Any,
        technologies: xr.Dataset,
        regions: Optional[Sequence[Text]] = None,
        current_year: Optional[int] = None,
        name: Text = "subsector",
    ) -> Subsector:
        from muse.agents import agents_factory, InvestingAgent
        from muse.readers.toml import undo_damage
        from muse import demand_share as ds, investments as iv, constraints as cs

        agents = agents_factory(
            settings.agents,
            settings.existing_capacity,
            technologies=technologies,
            regions=regions,
            year=current_year or int(technologies.year.min()),
            asset_threshhold=getattr(settings, "asset_threshhold", 1e-12),
            # only used by self-investing agents
            investment=getattr(settings, "lpsolver", "adhoc"),
        )

        if hasattr(settings, "commodities"):
            commodities = settings.commodities
        else:
            commodities = aggregate_enduses(
                [agent.assets for agent in agents], technologies
            )
        if len(commodities) == 0:
            raise RuntimeError("Subsector commodities cannot be empty")

        demand_share = ds.factory(undo_damage(getattr(settings, "demand_share", None)))
        constraints = cs.factory(getattr(settings, "constraints", None))
        # only used by non-self-investing agents
        investment = iv.factory(getattr(settings, "lpsolver", "scipy"))
        forecast = getattr(settings, "forecast", 5)

        expand_market_prices = getattr(settings, "expand_market_prices", None)
        if expand_market_prices is None:
            expand_market_prices = "dst_region" in technologies.dims and not any(
                (isinstance(u, InvestingAgent) for u in agents)
            )

        return cls(
            agents=agents,
            commodities=commodities,
            demand_share=demand_share,
            constraints=constraints,
            investment=investment,
            forecast=forecast,
            name=name,
            expand_market_prices=expand_market_prices,
        )


def aggregate_enduses(
    assets: Sequence[Union[xr.Dataset, xr.DataArray]], technologies: xr.Dataset
) -> Sequence[Text]:
    """Aggregate enduse commodities for input assets.

    This function is meant as a helper to figure out the commodities attached to a group
    of agents.
    """
    from muse.commodities import is_enduse

    techs = set.union(*(set(data.technology.values) for data in assets))
    outputs = technologies.fixed_outputs.sel(
        commodity=is_enduse(technologies.comm_usage), technology=list(techs)
    )
    return outputs.commodity.sel(
        commodity=outputs.any([u for u in outputs.dims if u != "commodity"])
    ).values.tolist()<|MERGE_RESOLUTION|>--- conflicted
+++ resolved
@@ -139,12 +139,8 @@
 
         if len(agent_lps) == 0:
             return None
-
-<<<<<<< HEAD
+          
         lps = cast(xr.Dataset, agent_concatenation(agent_lps))
-=======
-        lps = agent_concatenation(agent_lps)
->>>>>>> 45e929f9
         coords = {"agent", "technology", "region"}.intersection(assets.asset.coords)
         constraints = self.constraints(
             demand=demands,
