from __future__ import annotations

from collections.abc import Sequence
from typing import (
    Any,
    Callable,
)

import numpy as np
import xarray as xr

from muse.agents import Agent
from muse.timeslices import drop_timeslice


class Subsector:
    """Agent group servicing a subset of the sectorial commodities."""

    def __init__(
        self,
        agents: Sequence[Agent],
        commodities: Sequence[str],
        demand_share: Callable,
        constraints: Callable,
        investment: Callable,
        name: str = "subsector",
        expand_market_prices: bool = False,
        timeslice_level: str | None = None,
    ):
        self.agents: Sequence[Agent] = list(agents)
        self.commodities: list[str] = list(commodities)
        self.demand_share = demand_share
        self.constraints = constraints
        self.investment = investment
        self.name = name
        self.expand_market_prices = expand_market_prices
        self.timeslice_level = timeslice_level
        """Whether to expand prices to include destination region.

        If ``True``, the input market prices are expanded of the missing "dst_region"
        dimension by setting them to the maximum between the source and destination
        region.
        """

    def invest(
        self,
        technologies: xr.Dataset,
        market: xr.Dataset,
    ) -> None:
        assert "year" not in technologies.dims
        assert len(market.year) == 2

        # Expand prices to include destination region (for trade models)
        if self.expand_market_prices:
            market = market.copy()
            market["prices"] = drop_timeslice(
                np.maximum(market.prices, market.prices.rename(region="dst_region"))
            )

        # Agent housekeeping
        for agent in self.agents:
            agent.asset_housekeeping()

        # Perform the investments
        self.aggregate_lp(technologies, market)

    def aggregate_lp(
        self,
        technologies: xr.Dataset,
        market: xr.Dataset,
    ) -> None:
        assert "year" not in technologies.dims
        assert len(market.year) == 2

        # Select commodity demands for the subsector
        demands = market.consumption.sel(commodity=self.commodities)

        # Remove commodities that have no demand in the investment year
        mask = (demands.isel(year=1, drop=True) > 0).any(dim=["timeslice", "region"])
        demands = demands.sel(commodity=mask)

        # Split demand across agents
        demands = self.demand_share(
            agents=self.agents,
            demand=demands,
            technologies=technologies,
            timeslice_level=self.timeslice_level,
        )

        if "dst_region" in demands.dims:
            msg = """
                dst_region found in demand dimensions. This is unexpected. Demands
                should only have a region dimension rather both a source and destination
                dimension.
            """
            raise ValueError(msg)

        # Increment each agent (perform investments)
        for agent in self.agents:
            if "agent" in demands.coords:
                share = demands.sel(asset=demands.agent == agent.uuid)
            else:
                share = demands
            agent.next(technologies=technologies, market=market, demand=share)

    @classmethod
    def factory(
        cls,
        settings: Any,
        technologies: xr.Dataset,
        regions: Sequence[str] | None = None,
        current_year: int | None = None,
        name: str = "subsector",
        timeslice_level: str | None = None,
    ) -> Subsector:
        from muse import constraints as cs
        from muse import demand_share as ds
        from muse import investments as iv
        from muse.agents import InvestingAgent, agents_factory
        from muse.commodities import is_enduse
<<<<<<< HEAD
        from muse.readers import read_existing_trade, read_initial_capacity
        from muse.readers.toml import undo_damage
=======
        from muse.readers import read_initial_assets
>>>>>>> 7d71b77e

        # Read existing capacity or existing trade file
        try:
            existing_capacity = read_initial_capacity(settings.existing_capacity)
        except ValueError:
            # TODO: ideally would be more explicit about this. Consider changing
            # the parameter name in the settings file
            existing_capacity = read_existing_trade(settings.existing_capacity)

        # Create agents
        agents = agents_factory(
            settings.agents,
            capacity=existing_capacity,
            technologies=technologies,
            regions=regions,
            year=current_year or int(technologies.year.min()),
            asset_threshold=getattr(settings, "asset_threshold", 1e-12),
            # only used by self-investing agents
            investment=getattr(settings, "lpsolver", "scipy"),
            constraints=getattr(settings, "constraints", ()),
            timeslice_level=timeslice_level,
        )
        # technologies can have nans where a commodity
        # does not apply to a technology at all
        # (i.e. hardcoal for a technology using hydrogen)

        # check that all regions have technologies with at least one end-use output
        # TODO: move this check to the input layer
        for a in agents:
            techs = a.filter_input(technologies, region=a.region)
            outputs = techs.fixed_outputs.sel(
                commodity=is_enduse(technologies.comm_usage)
            )
            msg = f"Subsector with {techs.technology.values[0]} for region {a.region} has no output commodities"  # noqa: E501

            if len(outputs) == 0:
                raise RuntimeError(msg)

            if np.sum(outputs) == 0.0:
                raise RuntimeError(msg)

        # Get list of commodities for the subsector
        if hasattr(settings, "commodities"):
            commodities = settings.commodities
        else:
            # If commodities aren't explicitly specified, we infer the commodities from
            # the existing capacity file
            commodities = aggregate_enduses(
                technologies.sel(technology=existing_capacity.technology.values)
            )

        # len(commodities) == 0 may happen only if
        # we run only one region or all regions have no outputs
        msg = f"Subsector with {techs.technology.values[0]} has no output commodities"
        if len(commodities) == 0:
            raise RuntimeError(msg)

        demand_share = ds.factory(getattr(settings, "demand_share", "standard_demand"))
        constraints = cs.factory(getattr(settings, "constraints", None))
        # only used by non-self-investing agents
        investment = iv.factory(getattr(settings, "lpsolver", "scipy"))

        expand_market_prices = getattr(settings, "expand_market_prices", None)
        if expand_market_prices is None:
            expand_market_prices = "dst_region" in technologies.dims and not any(
                isinstance(u, InvestingAgent) for u in agents
            )

        return cls(
            agents=agents,
            commodities=commodities,
            demand_share=demand_share,
            constraints=constraints,
            investment=investment,
            name=name,
            expand_market_prices=expand_market_prices,
            timeslice_level=timeslice_level,
        )


def aggregate_enduses(technologies: xr.Dataset) -> list[str]:
    """Aggregate enduse commodities for a set of technologies.

    Returns a list of all enduse commodities associated with the technologies in the
    input dataset. Enduse commodities are determined using based on the `comm_usage`
    attribute of the technologies, using the `is_enduse` function from the
    `muse.commodities` module.
    """
    from muse.commodities import is_enduse

    # We select enduse commodities with positive fixed outputs
    outputs = technologies.fixed_outputs
    enduse_output = outputs.any(
        [u for u in outputs.dims if u != "commodity"]
    ) * is_enduse(technologies.comm_usage)

    return technologies.commodity.values[enduse_output].tolist()<|MERGE_RESOLUTION|>--- conflicted
+++ resolved
@@ -118,12 +118,7 @@
         from muse import investments as iv
         from muse.agents import InvestingAgent, agents_factory
         from muse.commodities import is_enduse
-<<<<<<< HEAD
         from muse.readers import read_existing_trade, read_initial_capacity
-        from muse.readers.toml import undo_damage
-=======
-        from muse.readers import read_initial_assets
->>>>>>> 7d71b77e
 
         # Read existing capacity or existing trade file
         try:
