from __future__ import annotations

from collections.abc import Sequence
from typing import (
    Any,
    Callable,
)

import numpy as np
import xarray as xr

from muse.agents import Agent
from muse.timeslices import drop_timeslice


class Subsector:
    """Agent group servicing a subset of the sectorial commodities."""

    def __init__(
        self,
        agents: Sequence[Agent],
        commodities: Sequence[str],
        demand_share: Callable | None = None,
        constraints: Callable | None = None,
        investment: Callable | None = None,
        name: str = "subsector",
        forecast: int = 5,
        expand_market_prices: bool = False,
        timeslice_level: str | None = None,
    ):
        from muse import constraints as cs
        from muse import demand_share as ds
        from muse import investments as iv

        self.agents: Sequence[Agent] = list(agents)
        self.commodities: list[str] = list(commodities)
        self.demand_share = demand_share or ds.factory()
        self.constraints = constraints or cs.factory()
        self.investment = investment or iv.factory()
        self.forecast = forecast
        self.name = name
        self.expand_market_prices = expand_market_prices
        self.timeslice_level = timeslice_level
        """Whether to expand prices to include destination region.

        If ``True``, the input market prices are expanded of the missing "dst_region"
        dimension by setting them to the maximum between the source and destination
        region.
        """

    def invest(
        self,
        technologies: xr.Dataset,
        market: xr.Dataset,
        current_year: int,
    ) -> None:
        # Expand prices to include destination region (for trade models)
        if self.expand_market_prices:
            market = market.copy()
            market["prices"] = drop_timeslice(
                np.maximum(market.prices, market.prices.rename(region="dst_region"))
            )

        # Agent housekeeping
        for agent in self.agents:
            agent.asset_housekeeping()

        # Perform the investments
        self.aggregate_lp(technologies, market, current_year=current_year)

    def aggregate_lp(
        self,
        technologies: xr.Dataset,
        market: xr.Dataset,
        current_year,
    ) -> None:
        # Split demand across agents
        demands = self.demand_share(
            self.agents,
            market,
            technologies,
            current_year=current_year,
            forecast=self.forecast,
            timeslice_level=self.timeslice_level,
        )

        if "dst_region" in demands.dims:
            msg = """
                dst_region found in demand dimensions. This is unexpected. Demands
                should only have a region dimension rather both a source and destination
                dimension.
            """
            raise ValueError(msg)

        # Increment each agent (perform investments)
        for agent in self.agents:
            if "agent" in demands.coords:
                share = demands.sel(asset=demands.agent == agent.uuid)
            else:
                share = demands
<<<<<<< HEAD
            agent.next(technologies, agent_market, share)
=======
            agent.next(technologies, market, share, time_period=time_period)
>>>>>>> f21be761

    @classmethod
    def factory(
        cls,
        settings: Any,
        technologies: xr.Dataset,
        regions: Sequence[str] | None = None,
        years: list[int] | None = None,
        name: str = "subsector",
        timeslice_level: str | None = None,
    ) -> Subsector:
        from logging import getLogger

        from muse import constraints as cs
        from muse import demand_share as ds
        from muse import investments as iv
        from muse.agents import InvestingAgent, agents_factory
        from muse.commodities import is_enduse
        from muse.readers.toml import undo_damage

        # Raise error for renamed asset_threshhold parameter (PR #447)
        if hasattr(settings, "asset_threshhold"):
            msg = "Invalid parameter asset_threshhold. Did you mean asset_threshold?"
            raise ValueError(msg)

        # Raise warning if lpsolver is not specified (PR #587)
        if not hasattr(settings, "lpsolver"):
            msg = (
                f"lpsolver not specified for subsector '{name}'. Defaulting to 'scipy'"
            )
            getLogger(__name__).warning(msg)

        agents = agents_factory(
            settings.agents,
            settings.existing_capacity,
            technologies=technologies,
            regions=regions,
            years=years,
            asset_threshold=getattr(settings, "asset_threshold", 1e-12),
            # only used by self-investing agents
            investment=getattr(settings, "lpsolver", "scipy"),
            forecast=getattr(settings, "forecast", 5),
            constraints=getattr(settings, "constraints", ()),
            timeslice_level=timeslice_level,
        )
        # technologies can have nans where a commodity
        # does not apply to a technology at all
        # (i.e. hardcoal for a technology using hydrogen)

        # check that all regions have technologies with at least one end-use output
        for a in agents:
            techs = a.filter_input(technologies, region=a.region)
            outputs = techs.fixed_outputs.sel(
                commodity=is_enduse(technologies.comm_usage)
            )
            msg = f"Subsector with {techs.technology.values[0]} for region {a.region} has no output commodities"  # noqa: E501

            if len(outputs) == 0:
                raise RuntimeError(msg)

            if np.sum(outputs) == 0.0:
                raise RuntimeError(msg)

        if hasattr(settings, "commodities"):
            commodities = settings.commodities
        else:
            commodities = aggregate_enduses(
                [agent.assets for agent in agents], technologies
            )

        # len(commodities) == 0 may happen only if
        # we run only one region or all regions have no outputs
        msg = f"Subsector with {techs.technology.values[0]} has no output commodities"
        if len(commodities) == 0:
            raise RuntimeError(msg)

        demand_share = ds.factory(undo_damage(getattr(settings, "demand_share", None)))
        constraints = cs.factory(getattr(settings, "constraints", None))
        # only used by non-self-investing agents
        investment = iv.factory(getattr(settings, "lpsolver", "scipy"))
        forecast = getattr(settings, "forecast", 5)

        expand_market_prices = getattr(settings, "expand_market_prices", None)
        if expand_market_prices is None:
            expand_market_prices = "dst_region" in technologies.dims and not any(
                isinstance(u, InvestingAgent) for u in agents
            )

        return cls(
            agents=agents,
            commodities=commodities,
            demand_share=demand_share,
            constraints=constraints,
            investment=investment,
            forecast=forecast,
            name=name,
            expand_market_prices=expand_market_prices,
            timeslice_level=timeslice_level,
        )


def aggregate_enduses(
    assets: Sequence[xr.Dataset | xr.DataArray], technologies: xr.Dataset
) -> Sequence[str]:
    """Aggregate enduse commodities for input assets.

    This function is meant as a helper to figure out the commodities attached to a group
    of agents.
    """
    from muse.commodities import is_enduse

    techs = set.union(*(set(data.technology.values) for data in assets))
    outputs = technologies.fixed_outputs.sel(
        commodity=is_enduse(technologies.comm_usage), technology=list(techs)
    )

    return outputs.commodity.sel(
        commodity=outputs.any([u for u in outputs.dims if u != "commodity"])
    ).values.tolist()<|MERGE_RESOLUTION|>--- conflicted
+++ resolved
@@ -98,11 +98,7 @@
                 share = demands.sel(asset=demands.agent == agent.uuid)
             else:
                 share = demands
-<<<<<<< HEAD
-            agent.next(technologies, agent_market, share)
-=======
-            agent.next(technologies, market, share, time_period=time_period)
->>>>>>> f21be761
+            agent.next(technologies, market, share)
 
     @classmethod
     def factory(
