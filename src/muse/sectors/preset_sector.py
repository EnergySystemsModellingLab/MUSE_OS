--- conflicted
+++ resolved
@@ -116,13 +116,7 @@
         for component in components:
             others = components.intersection(presets.data_vars).difference({component})
             if component not in presets and len(others) > 0:
-<<<<<<< HEAD
-                presets[component] = zeros_like(presets[others.pop()]).drop_vars(
-                    ["timeslice", "month", "day", "hour"], errors="ignore"
-                )
-=======
                 presets[component] = drop_timeslice(zeros_like(presets[others.pop()]))
->>>>>>> c4de33bf
         # add timeslice, if missing
         for component in {"supply", "consumption"}:
             if "timeslice" not in presets[component].dims:
@@ -171,15 +165,9 @@
             mca_market.timeslice,
             QuantityType.EXTENSIVE,
         )
-<<<<<<< HEAD
-        result["costs"] = convert_timeslice(
-            costs, mca_market.timeslice, QuantityType.INTENSIVE
-        ).drop_vars(["timeslice", "month", "day", "hour"], errors="ignore")
-=======
         result["costs"] = drop_timeslice(
             convert_timeslice(costs, mca_market.timeslice, QuantityType.INTENSIVE)
         )
->>>>>>> c4de33bf
         assert isinstance(result, Dataset)
         return result
 
