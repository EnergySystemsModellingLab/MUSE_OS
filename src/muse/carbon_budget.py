--- conflicted
+++ resolved
@@ -312,10 +312,6 @@
     sample_size: int = 2,
     refine_price: bool = True,
     price_too_high_threshold: float = 10,
-<<<<<<< HEAD
-    fitter: str = "linear",
-=======
->>>>>>> 63f803dd
     tolerance: float = 0.1,
     early_termination_count: int = 5,
     **kwargs,
@@ -367,27 +363,6 @@
     for _ in range(sample_size):  # maximum number of iterations before terminating
         # Cap prices between 0.01 and price_too_high_threshold
         if refine_price:
-<<<<<<< HEAD
-            up = min(up, price_too_high_threshold)
-        low = max(low, 0.01)
-
-        # Round prices to 3dp
-        low = round(low, 3)
-        up = round(up, 3)
-
-        # Calculate carbon emissions at new bounds
-        if low not in emissions_cache:
-            emissions_cache[low] = bisect_loop(market, equilibrium, commodities, low)
-        ub = emissions_cache[low]
-        if up not in emissions_cache:
-            emissions_cache[up] = bisect_loop(market, equilibrium, commodities, up)
-        lb = emissions_cache[up]
-
-        # Terminate early if the last 5 solutions are the same
-        if len(emissions_cache) >= 7:
-            last_five = list(emissions_cache.values())[-5:]
-            if all(x == last_five[0] for x in last_five):
-=======
             ub_price = min(ub_price, price_too_high_threshold)
         lb_price = max(lb_price, 0.01)
 
@@ -403,7 +378,6 @@
         if len(emissions_cache) >= early_termination_count + 2:
             recent_values = list(emissions_cache.values())[-early_termination_count:]
             if all(x == recent_values[0] for x in recent_values):
->>>>>>> 63f803dd
                 break
 
         # Exit loop if lower or upper bound on emissions is close to threshold
@@ -413,24 +387,11 @@
             return ub_price
 
         # Convergence not yet reached -> calculate new bounds
-<<<<<<< HEAD
-        low, up = min_max_bisect(
-            low,
-            lb,
-            up,
-            ub,
-            market,
-            equilibrium,
-            commodities,
-            threshold,  # type: ignore
-            emissions_cache=emissions_cache,
-=======
         lb_price, ub_price = adjust_bounds(
             lb_price,
             ub_price,
             emissions_cache,
             target,
->>>>>>> 63f803dd
         )
 
     # If convergence isn't reached, new price is that with emissions closest to
@@ -443,20 +404,6 @@
     return min(emissions_cache, key=lambda k: (abs(emissions_cache[k] - target), k))
 
 
-<<<<<<< HEAD
-def min_max_bisect(
-    low: float,
-    lb: float,
-    up: float,
-    ub: float,
-    market: xr.Dataset,
-    equilibrium: Callable[[xr.Dataset], FindEquilibriumResults],
-    commodities: list,
-    threshold: float,
-    emissions_cache: dict[float, float] = {},
-):
-    """Refines bisection algorithm to escalate carbon price and meet the budget.
-=======
 class EmissionsCache(dict):
     """Cache of emissions at different price points for bisection algorithm.
 
@@ -485,79 +432,20 @@
     target: float,
 ) -> tuple[float, float]:
     """Adjust the bounds of the carbon price for the bisection algorithm.
->>>>>>> 63f803dd
 
     As emissions can be a discontinuous function of the carbon price, this method is
     used to improve the solution search when discontinuities are met, improving the
     bounds search.
 
     Arguments:
-<<<<<<< HEAD
-        low: Value of carbon price at lower bound
-        lb: Value of emissions at lower bound
-        up: Value of carbon price at upper bound
-        ub: Value of emissions at upper bound
-        market: Market, with the prices, supply, consumption and demand
-        equilibrium: Method for searching market equilibrium
-        commodities: List of carbon-related commodities
-        threshold: Carbon budget
-        emissions_cache: Cache of emissions for carbon prices
-=======
         lb_price: Value of carbon price at lower bound
         ub_price: Value of carbon price at upper bound
         emissions_cache: Dictionary of emissions at different price points
         target: Carbon budget
->>>>>>> 63f803dd
 
     Returns:
         New lower and upper bounds for the carbon price.
     """
-<<<<<<< HEAD
-    denominator = max(threshold, 1e-3)
-    if lb < threshold and ub < threshold:
-        # Both prices are too high (emissions too low) -> decrease the lower bound
-        exp = (lb - threshold) / abs(denominator)  # will be negative
-        exp = max(exp, -1)  # cap exponent at -1
-        up = low if (ub >= lb) else up  # new upper bound is price with higher emissions
-        low = low * np.exp(exp)
-
-    if ub > threshold and lb > threshold:
-        # Both prices are too low (emissions too high) -> increase the upper bound
-        exp = (lb - threshold) / abs(denominator)  # will be positive
-        exp = min(exp, 1)  # cap exponent at 1
-        low = up if (ub >= lb) else low  # new lower bound is price with lower emissions
-        up = up * np.exp(exp)
-
-    if ub > threshold and lb < threshold:
-        # Threshold is between bounds -> perform bisection
-        midpoint = (low + up) / 2.0
-        m = bisect_loop(market, equilibrium, commodities, midpoint)
-        emissions_cache[midpoint] = m
-        if m < threshold:
-            # Midpoint price is too high -> becomes new upper bound
-            up = midpoint
-        else:
-            # Midpoint price is too low -> becomes new lower bound
-            low = midpoint
-
-    # Inverted bounds (i.e. increasing price leads to increasing emissions)
-    # Unlikely case, but included for completeness
-    if ub < threshold and lb > threshold:
-        midpoint = (low + up) / 2.0
-        m = bisect_loop(market, equilibrium, commodities, midpoint)
-        emissions_cache[midpoint] = m
-        if m > threshold:
-            # Midpoint price is too high -> becomes new upper bound
-            up = midpoint
-        else:
-            # Midpoint price is too low -> becomes new lower bound
-            low = midpoint
-
-    return low, up
-
-
-def bisect_loop(
-=======
     lb_price_emissions = emissions_cache[lb_price]
     ub_price_emissions = emissions_cache[ub_price]
 
@@ -650,7 +538,6 @@
 
 
 def bisect_solve_market(
->>>>>>> 63f803dd
     market: xr.Dataset,
     equilibrium: Callable[[xr.Dataset], FindEquilibriumResults],
     commodities: list,
@@ -661,17 +548,10 @@
     This updates emissions during iterations.
 
     Arguments:
-<<<<<<< HEAD
-        market: Market, with the prices, supply, consumption and demand,
-        equilibrium: Method for searching market equilibrium,
-        commodities: List of carbon-related commodities,
-        new_price: New carbon price from bisection,
-=======
         market: Market, with the prices, supply, consumption and demand
         equilibrium: Method for searching market equilibrium
         commodities: List of carbon-related commodities
         new_price: New carbon price from bisection
->>>>>>> 63f803dd
 
     Returns:
         Emissions estimated at the new carbon price.
