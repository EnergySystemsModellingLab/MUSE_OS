"""Demand share computations.

The demand share splits a demand amongst agents. It is used within a sector to assign
part of the input MCA demand to each agent.

Demand shares functions should be registered via the decorator `register_demand_share`.

Demand share functions are not expected to modify any of their arguments. They
should all have the following signature:

.. code-block:: Python

    @register_demand_share
    def demand_share(
        agents: Sequence[AbstractAgent],
        market: xr.Dataset,
        technologies: xr.Dataset,
        **kwargs
    ) -> xr.DataArray:
        pass

Arguments:
    agents: a sequence of  agent relevant to the demand share procedure. The agent can
        be queried for parameters specific to the demand share procedure. For instance,
        :py:func`new_and_retro` will query the agents for the assets they own, the
        region they are contained with, their category (new or retrofit), etc...
    market: Market variables, including prices, consumption and supply.
    technologies: a dataset containing all constant data characterizing the
        technologies.
    kwargs: Any number of keyword arguments that can parametrize how the demand is
        shared. These keyword arguments can be modified from the TOML file.

Returns:
    The unmet consumption. Unless indicated, all agents will compete for a the full
    demand. However, if there exists a coordinate "agent" of dimension "asset" giving
    the :py:attr:`~muse.agents.agent.AbstractAgent.uuid` of the agent, then agents will
    only service that par of the demand.
"""

__all__ = [
    "new_and_retro",
    "factory",
    "register_demand_share",
    "unmet_demand",
    "unmet_forecasted_demand",
    "DEMAND_SHARE_SIGNATURE",
]
from collections.abc import Hashable, Mapping, MutableMapping, Sequence
from typing import (
    Any,
    Callable,
    Optional,
    Union,
    cast,
)

import xarray as xr
from mypy_extensions import KwArg

from muse.agents import AbstractAgent
from muse.errors import (
    AgentWithNoAssetsInDemandShare,
    RetrofitAgentInStandardDemandShare,
)
from muse.registration import registrator

DEMAND_SHARE_SIGNATURE = Callable[
    [Sequence[AbstractAgent], xr.Dataset, xr.Dataset, KwArg(Any)], xr.DataArray
]
"""Demand share signature."""

DEMAND_SHARE: MutableMapping[str, DEMAND_SHARE_SIGNATURE] = {}
"""Dictionary of demand share functions."""


@registrator(registry=DEMAND_SHARE, loglevel="info")
def register_demand_share(function: DEMAND_SHARE_SIGNATURE):
    """Decorator to register a function as a demand share calculation."""
    return function


def factory(
    settings: Optional[Union[str, Mapping[str, Any]]] = None,
) -> DEMAND_SHARE_SIGNATURE:
    if settings is None or isinstance(settings, str):
        name = settings or "standard_demand"
        params: Mapping[str, Any] = {}
    else:
        name = settings.get("name", "standard_demand")
        params = {k: v for k, v in settings.items() if k != "name"}

    function = DEMAND_SHARE[name]
    keywords = dict(**params)

    def demand_share(
        agents: Sequence[AbstractAgent],
        market: xr.Dataset,
        technologies: xr.Dataset,
        **kwargs,
    ) -> xr.DataArray:
        from copy import copy

        keyword_args = copy(keywords)
        keyword_args.update(**kwargs)
        return function(agents, market, technologies, **keyword_args)

    return cast(DEMAND_SHARE_SIGNATURE, demand_share)


@register_demand_share(name="new_and_retro")
def new_and_retro(
    agents: Sequence[AbstractAgent],
    market: xr.Dataset,
    technologies: xr.Dataset,
    current_year: int,
    forecast: int,
    production: Union[str, Mapping, Callable] = "maximum_production",
) -> xr.DataArray:
    r"""Splits demand across new and retro agents.

    The input demand is split amongst both *new* and *retrofit* agents. *New* agents get
    a share of the increase in demand for the forecast year, whereas *retrofit* agents
    are assigned a share of the demand that occurs from decommissioned assets.

    Args:
        agents: a list of all agents. This list should mainly be used to determine the
            type of an agent and the assets it owns. The agents will not be modified in
            any way.
        market: the market for which to satisfy the demand. It should contain at-least
            ``consumption`` and ``supply``. It may contain ``prices`` if that is of use
            to the production method. The ``consumption`` reflects the demand for the
            commodities produced by the current sector.
        technologies: quantities describing the technologies.
        production: Production method
        current_year: Current year of simulation
        forecast: How many years to forecast ahead

    Pseudo-code:

    #. the capacity is reduced over agents and  expanded over timeslices (extensive
       quantity) and aggregated over agents. Generally:

       .. math::

           A_{a, s}^r = w_s\sum_i A_a^{r, i}

       with :math:`w_s` a weight associated with each timeslice and determined via
       :py:func:`muse.timeslices.convert_timeslice`.

    #. An intermediate quantity, the :py:func:`unmet demand
       <muse.demand_share.unmet_demand>` :math:`U` is defined from
       :math:`P[\mathcal{M}, \mathcal{A}]`, a function giving the production for a given
       market :math:`\mathcal{M}`, the associated consumption :math:`\mathcal{C}`, and
       aggregate assets :math:`\mathcal{A}`:

       .. math::
           U[\mathcal{M}, \mathcal{A}] =
             \max(\mathcal{C} - P[\mathcal{M}, \mathcal{A}], 0)

       where :math:`\max` operates element-wise, and indices have been dropped for
       simplicity. The resulting expression has the same indices as the consumption
       :math:`\mathcal{C}_{c, s}^r`.

       :math:`P` is any function registered with
       :py:func:`@register_production<muse.production.register_production>`.


    #. the *new* demand :math:`N` is defined as:

        .. math::

            N = \min\left(
                \mathcal{C}_{c, s}^r(y + \Delta y) - \mathcal{C}_{c, s}^r(y),
                U[\mathcal{M}^r(y + \Delta y), \mathcal{A}_{a, s}^r(y)]
            \right)

    #. the *retrofit* demand :math:`R` is defined from the identity

       .. math::

           C_{c, s}^r(y + \Delta y) =
            P[\mathcal{M}^r(y+\Delta y), \mathcal{A}_{a, s}^r(y + \Delta y)]
            + N_{c, s}^r
            + R_{c, s}^r

       In other words, it is the share of the forecasted consumption that is serviced
       neither by the current assets still present in the forecast year, nor by the
       *new* agent.

    #. then each *new* agent gets a share of :math:`N` proportional to it's
        share of the :py:func:`production <muse.quantities.maximum_production>`,
        :math:`P[\mathcal{A}_{a, s}^{r, i}(y)]`.  Then the share of the demand for new
        agent :math:`i` is:

        .. math::

            N_{c, s, t}^{i, r}(y) = N_{c, s}^r
                \frac{\sum_\iota P[\mathcal{A}_{s, t, \iota}^{r, i}(y)]}
                     {\sum_{i, t, \iota}P[\mathcal{A}_{s, t, \iota}^{r, i}(y)]}


    #. similarly, each *retrofit* agent gets a share of :math:`N` proportional to it's
        share of the :py:func:`decommissioning demand
        <muse.quantities.decommissioning_demand>`, :math:`D^{r, i}_{t, c}`.
        Then the share of the demand for retrofit agent :math:`i` is:

        .. math::

            R_{c, s, t}^{i, r}(y) = R_{c, s}^r
                \frac{\sum_\iota\mathcal{D}_{t, c, \iota}^{i, r}(y)}
                    {\sum_{i, t, \iota}\mathcal{D}_{t, c, \iota}^{i, r}(y)}


    Note that in the last two steps, the assets owned by the agent are aggregated over
    the installation year. The effect is that the demand serviced by agents is
    disaggregated over each technology, rather than not over each *model* of each
    technology (asset).

    .. SeeAlso::

        :ref:`indices`, :ref:`quantities`,
        :ref:`Agent investments<model, agent investment>`,
        :py:func:`~muse.quantities.decommissioning_demand`,
        :py:func:`~muse.quantities.maximum_production`
    """
    from functools import partial

    from muse.commodities import is_enduse
    from muse.quantities import maximum_production
    from muse.utilities import agent_concatenation, reduce_assets

    def decommissioning(capacity):
        from muse.quantities import decommissioning_demand

        return decommissioning_demand(
            technologies, capacity, year=[current_year, current_year + forecast]
        ).squeeze("year")

    capacity = reduce_assets([u.assets.capacity for u in agents])

    demands = new_and_retro_demands(
        capacity,
        market,
        technologies,
        production=production,
        current_year=current_year,
        forecast=forecast,
    )

    demands = demands.where(
        is_enduse(technologies.comm_usage.sel(commodity=demands.commodity)), 0
    )

    quantity = {
        agent.name: agent.quantity for agent in agents if agent.category != "retrofit"
    }

    for agent in agents:
        if agent.category == "retrofit":
            setattr(agent, "quantity", quantity[agent.name])

    id_to_share: MutableMapping[Hashable, xr.DataArray] = {}
    for region in demands.region.values:
        regional_techs = technologies.sel(region=region)
        retro_capacity: MutableMapping[Hashable, xr.DataArray] = {
            agent.uuid: agent.assets.capacity
            for agent in agents
            if agent.category == "retrofit" and agent.region == region
        }

        name_to_id = {
            (agent.name, agent.region): agent.uuid
            for agent in agents
            if agent.category == "retrofit" and agent.region == region
        }

        id_to_rquantity = {
            agent.uuid: (agent.name, agent.region, agent.quantity)
            for agent in agents
            if agent.category == "retrofit" and agent.region == region
        }

        retro_demands: MutableMapping[Hashable, xr.DataArray] = _inner_split(
            retro_capacity,
            demands.retrofit.sel(region=region),
            decommissioning,
            id_to_rquantity,
        )
        assert len(name_to_id) == len(retro_capacity)

        id_to_share.update(retro_demands)

        new_capacity: Mapping[Hashable, xr.DataArray] = {
            agent.uuid: retro_capacity[name_to_id[(agent.name, agent.region)]]
            #            * agent.quantity
            for agent in agents
            if agent.category != "retrofit" and agent.region == region
        }

        id_to_nquantity = {
            agent.uuid: (agent.name, agent.region, agent.quantity)
            for agent in agents
            if agent.category != "retrofit" and agent.region == region
        }
        new_demands = _inner_split(
            new_capacity,
            demands.new.sel(region=region),
            partial(maximum_production, technologies=regional_techs, year=current_year),
            id_to_nquantity,
        )

        id_to_share.update(new_demands)

    result = cast(xr.DataArray, agent_concatenation(id_to_share))
    return result


@register_demand_share(name="default")
def standard_demand(
    agents: Sequence[AbstractAgent],
    market: xr.Dataset,
    technologies: xr.Dataset,
    current_year: int,
    forecast: int,
    production: Union[str, Mapping, Callable] = "maximum_production",
) -> xr.DataArray:
    r"""Splits demand across new agents.

    The input demand is split amongst *new* agents. *New* agents get a
    share of the increase in demand for the forecast years, as well as the demand that
    occurs from decommissioned assets.

    Args:
        agents: a list of all agents. This list should mainly be used to determine the
            type of an agent and the assets it owns. The agents will not be modified in
            any way.
        market: the market for which to satisfy the demand. It should contain at-least
            ``consumption`` and ``supply``. It may contain ``prices`` if that is of use
            to the production method. The ``consumption`` reflects the demand for the
            commodities produced by the current sector.
        technologies: quantities describing the technologies.
        production: Production method
        current_year: Current year of simulation
        forecast: How many years to forecast ahead

    """
    from functools import partial

    from muse.commodities import is_enduse
    from muse.quantities import maximum_production
    from muse.utilities import agent_concatenation, reduce_assets

    def decommissioning(capacity):
        from muse.quantities import decommissioning_demand

        return decommissioning_demand(
            technologies, capacity, year=[current_year, current_year + forecast]
        ).squeeze("year")

    # Make sure there are no retrofit agents
    for agent in agents:
        if agent.category == "retrofit":
            raise RetrofitAgentInStandardDemandShare()

    # Calculate existing capacity
    capacity = reduce_assets([agent.assets.capacity for agent in agents])

    # Calculate new and retrofit demands
    demands = new_and_retro_demands(
        capacity,
        market,
        technologies,
        production=production,
        current_year=current_year,
        forecast=forecast,
    )

    # Only consider end-use commodities
    demands = demands.where(
        is_enduse(technologies.comm_usage.sel(commodity=demands.commodity)), 0
    )

    id_to_share: MutableMapping[Hashable, xr.DataArray] = {}
    for region in demands.region.values:
        # Calculate current capacity
        current_capacity: MutableMapping[Hashable, xr.DataArray] = {
            agent.uuid: agent.assets.capacity
            for agent in agents
            if agent.region == region
        }

        # Split demands between agents
        id_to_quantity = {
            agent.uuid: (agent.name, agent.region, agent.quantity)
            for agent in agents
            if agent.region == region
        }
        retro_demands: MutableMapping[Hashable, xr.DataArray] = _inner_split(
            current_capacity,
            demands.retrofit.sel(region=region),
            decommissioning,
            id_to_quantity,
        )
        new_demands = _inner_split(
            current_capacity,
            demands.new.sel(region=region),
            partial(
                maximum_production,
                technologies=technologies.sel(region=region),
                year=current_year,
            ),
            id_to_quantity,
        )

        # Sum new and retrofit demands
        total_demands = {
            k: new_demands[k] + retro_demands[k] for k in new_demands.keys()
        }
        id_to_share.update(total_demands)

    result = cast(xr.DataArray, agent_concatenation(id_to_share))
    return result


@register_demand_share(name="unmet_demand")
def unmet_forecasted_demand(
    agents: Sequence[AbstractAgent],
    market: xr.Dataset,
    technologies: xr.Dataset,
    current_year: int,
    forecast: int,
    production: Union[str, Mapping, Callable] = "maximum_production",
) -> xr.DataArray:
    """Forecast demand that cannot be serviced by non-decommissioned current assets."""
    from muse.commodities import is_enduse
    from muse.utilities import reduce_assets

    year = current_year + forecast
    comm_usage = technologies.comm_usage.sel(commodity=market.commodity)
    smarket: xr.Dataset = market.where(is_enduse(comm_usage), 0).interp(year=year)
    capacity = reduce_assets([u.assets.capacity.interp(year=year) for u in agents])
<<<<<<< HEAD
    capa = cast(xr.DataArray, capacity)

    result = unmet_demand(smarket, capa, technologies, production)
=======
    capacity = cast(xr.DataArray, capacity)
    result = unmet_demand(smarket, capacity, technologies, production)
>>>>>>> 4ce54e6e
    if "year" in result.dims:
        result = result.squeeze("year")
    return result


def _inner_split(
    assets: Mapping[Hashable, xr.DataArray],
    demand: xr.DataArray,
    method: Callable,
    quantity: Mapping,
) -> MutableMapping[Hashable, xr.DataArray]:
    r"""Compute share of the demand for a set of agents.

    The input ``demand`` is split between agents according to their share of the
    demand computed by ``method``.
    """
    from numpy import logical_and

    # Find decrease in capacity production by each asset over time
    shares: Mapping[Hashable, xr.DataArray] = {
        key: method(capacity=capacity)
        .groupby("technology")
        .sum("asset")
        .rename(technology="asset")
        for key, capacity in assets.items()
    }

    # Total decrease in production across assets
    try:
        summed_shares: xr.DataArray = xr.concat(shares.values(), dim="concat_dim").sum(
            "concat_dim"
        )
        total: xr.DataArray = summed_shares.sum("asset")
    except AttributeError:
        raise AgentWithNoAssetsInDemandShare()

    # Calculates the demand divided by the number of assets times the number of agents
    # if the demand is bigger than zero and the total demand assigned with the "method"
    # function is zero.
    unassigned = (demand / (len(shares) * len(summed_shares))).where(
        logical_and(demand > 1e-12, total <= 1e-12), 0
    )

    totals = {
        key: (share / share.sum("asset")).fillna(0) for key, share in shares.items()
    }

    newshares = {
        key: (total * quantity[key][2] * demand).fillna(0)
        + unassigned * quantity[key][2]
        for key, total in totals.items()
    }
    return newshares


def unmet_demand(
    market: xr.Dataset,
    capacity: xr.DataArray,
    technologies: xr.Dataset,
    production: Union[str, Mapping, Callable] = "maximum_production",
):
    r"""Share of the demand that cannot be serviced by the existing assets.

    .. math::
        U[\mathcal{M}, \mathcal{A}] =
          \max(\mathcal{C} - P[\mathcal{M}, \mathcal{A}], 0)

    :math:`\max` operates element-wise, and indices have been dropped for simplicity.
    The resulting expression has the same indices as the consumption
    :math:`\mathcal{C}_{c, s}^r`.

    :math:`P` is any function registered with
    :py:func:`@register_production<muse.production.register_production>`.
    """
    from muse.production import factory as prod_factory

    prod_method = production if callable(production) else prod_factory(production)
    assert callable(prod_method)

    # Calculate production by existing assets
    produced = prod_method(market=market, capacity=capacity, technologies=technologies)

    # Total commodity production by summing over assets
    if "dst_region" in produced.dims:
        produced = produced.sum("asset").rename(dst_region="region")
    elif "region" in produced.coords and produced.region.dims:
        produced = produced.groupby("region").sum("asset")
    else:
        produced = produced.sum("asset")

    # Unmet demand is the difference between the consumption and the production
    unmet_demand = (market.consumption - produced).clip(min=0)
    return unmet_demand


def new_consumption(
    capacity: xr.DataArray,
    market: xr.Dataset,
    technologies: xr.Dataset,
    current_year: int,
    forecast: int,
) -> xr.DataArray:
    r"""Computes share of the demand attributed to new agents.

    The new agents service the demand that can be attributed specifically to growth and
    that cannot be serviced by existing assets. In other words:

    .. math::
        N_{c, s}^r = \min\left(
            C_{c, s}^(y + \Delta y) - C_{c, s}^(y),
            C_{c, s}^(y + \Delta y)
                - P[\mathcal{M}(y + \Delta y), \mathcal{A}_{a, s}^r(y)]
        \right)

    Where :math:`P` is a production function taking the market and assets as arguments.
    """
    from numpy import minimum

<<<<<<< HEAD
    from muse.timeslices import convert_timeslice
=======
    # Interpolate capacity to forecast year
    capa = capacity.interp(year=current_year + forecast)
    assert isinstance(capa, xr.DataArray)
>>>>>>> 4ce54e6e

    # Interpolate market to forecast year
    market = market.interp(year=[current_year, current_year + forecast])
    current = market.sel(year=current_year, drop=True)
    forecasted = market.sel(year=current_year + forecast, drop=True)

    # Calculate the increase in consumption over the forecast period
    delta = (forecasted.consumption - current.consumption).clip(min=0)
<<<<<<< HEAD

    # Capacity in the forecast year
    ts_capa = convert_timeslice(
        capacity.interp(year=current_year + forecast),
    )
    assert isinstance(ts_capa, xr.DataArray)

    #
    missing = unmet_demand(current, ts_capa, technologies)
=======
    missing = unmet_demand(current, capa, technologies)
>>>>>>> 4ce54e6e
    consumption = minimum(delta, missing)
    return consumption


def new_and_retro_demands(
    capacity: xr.DataArray,
    market: xr.Dataset,
    technologies: xr.Dataset,
    current_year: int,
    forecast: int,
    production: Union[str, Mapping, Callable] = "maximum_production",
) -> xr.Dataset:
    """Splits demand into *new* and *retrofit* demand.

    The demand (.i.e. `market.consumption`) in the forecast year is split three ways:

    #. the demand that can be serviced by the assets that will still be operational that
        year.
    #. the *new* demand is defined as the growth in consumption that cannot be serviced
        by existing assets in the current year, as computed in :py:func:`new_demand`.
    #. the retrofit demand is everything else.
    """
    from numpy import minimum

    from muse.production import factory as prod_factory
<<<<<<< HEAD
    from muse.timeslices import convert_timeslice
=======
>>>>>>> 4ce54e6e

    production_method = production if callable(production) else prod_factory(production)
    assert callable(production_method)

    # Interpolate market to forecast year
    smarket: xr.Dataset = market.interp(year=[current_year, current_year + forecast])
<<<<<<< HEAD

    # Split capacity between timeslices
    ts_capa = convert_timeslice(
        capacity.interp(year=[current_year, current_year + forecast]),
    )
    assert isinstance(ts_capa, xr.DataArray)

    if hasattr(ts_capa, "region") and ts_capa.region.dims == ():
        ts_capa["region"] = "asset", [str(ts_capa.region.values)] * len(ts_capa.asset)
=======
    capa = capacity.interp(year=[current_year, current_year + forecast])
    assert isinstance(capa, xr.DataArray)
    if hasattr(capa, "region") and capa.region.dims == ():
        capa["region"] = "asset", [str(capa.region.values)] * len(capa.asset)
>>>>>>> 4ce54e6e

    # Calculate demand to allocate to "new" agents
    new_demand = new_consumption(
        capa, smarket, technologies, current_year=current_year, forecast=forecast
    )
    if "year" in new_demand.dims:
        new_demand = new_demand.squeeze("year")

    # Total production in the forecast year by existing assets
    service = (
        production_method(
            smarket.sel(year=current_year + forecast),
            capa.sel(year=current_year + forecast),
            technologies,
        )
        .groupby("region")
        .sum("asset")
    )

    # Existing asset should not execute beyond demand
    service = minimum(
        service, smarket.consumption.sel(year=current_year + forecast, drop=True)
    )

    # Leftover demand that cannot be serviced by existing assets or "new" agents
    retro_demand = (
        smarket.consumption.sel(year=current_year + forecast, drop=True)
        - new_demand
        - service
    ).clip(min=0)
    if "year" in retro_demand.dims:
        retro_demand = retro_demand.squeeze("year")

    return xr.Dataset({"new": new_demand, "retrofit": retro_demand})<|MERGE_RESOLUTION|>--- conflicted
+++ resolved
@@ -439,14 +439,8 @@
     comm_usage = technologies.comm_usage.sel(commodity=market.commodity)
     smarket: xr.Dataset = market.where(is_enduse(comm_usage), 0).interp(year=year)
     capacity = reduce_assets([u.assets.capacity.interp(year=year) for u in agents])
-<<<<<<< HEAD
-    capa = cast(xr.DataArray, capacity)
-
-    result = unmet_demand(smarket, capa, technologies, production)
-=======
     capacity = cast(xr.DataArray, capacity)
     result = unmet_demand(smarket, capacity, technologies, production)
->>>>>>> 4ce54e6e
     if "year" in result.dims:
         result = result.squeeze("year")
     return result
@@ -565,13 +559,9 @@
     """
     from numpy import minimum
 
-<<<<<<< HEAD
-    from muse.timeslices import convert_timeslice
-=======
     # Interpolate capacity to forecast year
     capa = capacity.interp(year=current_year + forecast)
     assert isinstance(capa, xr.DataArray)
->>>>>>> 4ce54e6e
 
     # Interpolate market to forecast year
     market = market.interp(year=[current_year, current_year + forecast])
@@ -580,19 +570,7 @@
 
     # Calculate the increase in consumption over the forecast period
     delta = (forecasted.consumption - current.consumption).clip(min=0)
-<<<<<<< HEAD
-
-    # Capacity in the forecast year
-    ts_capa = convert_timeslice(
-        capacity.interp(year=current_year + forecast),
-    )
-    assert isinstance(ts_capa, xr.DataArray)
-
-    #
-    missing = unmet_demand(current, ts_capa, technologies)
-=======
     missing = unmet_demand(current, capa, technologies)
->>>>>>> 4ce54e6e
     consumption = minimum(delta, missing)
     return consumption
 
@@ -618,32 +596,16 @@
     from numpy import minimum
 
     from muse.production import factory as prod_factory
-<<<<<<< HEAD
-    from muse.timeslices import convert_timeslice
-=======
->>>>>>> 4ce54e6e
 
     production_method = production if callable(production) else prod_factory(production)
     assert callable(production_method)
 
     # Interpolate market to forecast year
     smarket: xr.Dataset = market.interp(year=[current_year, current_year + forecast])
-<<<<<<< HEAD
-
-    # Split capacity between timeslices
-    ts_capa = convert_timeslice(
-        capacity.interp(year=[current_year, current_year + forecast]),
-    )
-    assert isinstance(ts_capa, xr.DataArray)
-
-    if hasattr(ts_capa, "region") and ts_capa.region.dims == ():
-        ts_capa["region"] = "asset", [str(ts_capa.region.values)] * len(ts_capa.asset)
-=======
     capa = capacity.interp(year=[current_year, current_year + forecast])
     assert isinstance(capa, xr.DataArray)
     if hasattr(capa, "region") and capa.region.dims == ():
         capa["region"] = "asset", [str(capa.region.values)] * len(capa.asset)
->>>>>>> 4ce54e6e
 
     # Calculate demand to allocate to "new" agents
     new_demand = new_consumption(
