"""Demand share computations.

The demand share splits a demand amongst agents. It is used within a sector to assign
part of the input MCA demand to each agent.

Demand shares functions should be registered via the decorator `register_demand_share`.

Demand share functions are not expected to modify any of their arguments. They
should all have the following signature:

.. code-block:: Python

    @register_demand_share
    def demand_share(
        agents: Sequence[AbstractAgent],
        market: xr.Dataset,
        technologies: xr.Dataset,
        **kwargs
    ) -> xr.DataArray:
        pass

Arguments:
    agents: a sequence of  agent relevant to the demand share procedure. The agent can
        be queried for parameters specific to the demand share procedure. For instance,
        :py:func`new_and_retro` will query the agents for the assets they own, the
        region they are contained with, their category (new or retrofit), etc...
    market: Market variables, including prices, consumption and supply.
    technologies: a dataset containing all constant data characterizing the
        technologies.
    kwargs: Any number of keyword arguments that can parametrize how the demand is
        shared. These keyword arguments can be modified from the TOML file.

Returns:
    The unmet consumption. Unless indicated, all agents will compete for a the full
    demand. However, if there exists a coordinate "agent" of dimension "asset" giving
    the :py:attr:`~muse.agents.agent.AbstractAgent.uuid` of the agent, then agents will
    only service that par of the demand.
"""

__all__ = [
    "new_and_retro",
    "factory",
    "register_demand_share",
    "unmet_demand",
    "unmet_forecasted_demand",
    "DEMAND_SHARE_SIGNATURE",
]
from collections.abc import Hashable, Mapping, MutableMapping, Sequence
from typing import (
    Any,
    Callable,
    Optional,
    Union,
    cast,
)

import xarray as xr
from mypy_extensions import KwArg

from muse.agents import AbstractAgent
from muse.errors import (
    AgentWithNoAssetsInDemandShare,
    RetrofitAgentInStandardDemandShare,
)
from muse.registration import registrator

DEMAND_SHARE_SIGNATURE = Callable[
    [Sequence[AbstractAgent], xr.Dataset, xr.Dataset, KwArg(Any)], xr.DataArray
]
"""Demand share signature."""

DEMAND_SHARE: MutableMapping[str, DEMAND_SHARE_SIGNATURE] = {}
"""Dictionary of demand share functions."""


@registrator(registry=DEMAND_SHARE, loglevel="info")
def register_demand_share(function: DEMAND_SHARE_SIGNATURE):
    """Decorator to register a function as a demand share calculation."""
    return function


def factory(
    settings: Optional[Union[str, Mapping[str, Any]]] = None,
) -> DEMAND_SHARE_SIGNATURE:
    if settings is None or isinstance(settings, str):
        name = settings or "standard_demand"
        params: Mapping[str, Any] = {}
    else:
        name = settings.get("name", "standard_demand")
        params = {k: v for k, v in settings.items() if k != "name"}

    function = DEMAND_SHARE[name]
    keywords = dict(**params)

    def demand_share(
        agents: Sequence[AbstractAgent],
        market: xr.Dataset,
        technologies: xr.Dataset,
        **kwargs,
    ) -> xr.DataArray:
        from copy import copy

        keyword_args = copy(keywords)
        keyword_args.update(**kwargs)
        return function(agents, market, technologies, **keyword_args)

    return cast(DEMAND_SHARE_SIGNATURE, demand_share)


@register_demand_share(name="new_and_retro")
def new_and_retro(
    agents: Sequence[AbstractAgent],
    market: xr.Dataset,
    technologies: xr.Dataset,
    current_year: int,
    forecast: int,
    production: Union[str, Mapping, Callable] = "maximum_production",
) -> xr.DataArray:
    r"""Splits demand across new and retro agents.

    The input demand is split amongst both *new* and *retrofit* agents. *New* agents get
    a share of the increase in demand for the forecast year, whereas *retrofit* agents
    are assigned a share of the demand that occurs from decommissioned assets.

    Args:
        agents: a list of all agents. This list should mainly be used to determine the
            type of an agent and the assets it owns. The agents will not be modified in
            any way.
        market: the market for which to satisfy the demand. It should contain at-least
            ``consumption`` and ``supply``. It may contain ``prices`` if that is of use
            to the production method. The ``consumption`` reflects the demand for the
            commodities produced by the current sector.
        technologies: quantities describing the technologies.
        production: Production method
        current_year: Current year of simulation
        forecast: How many years to forecast ahead

    Pseudo-code:

    #. the capacity is reduced over agents and  expanded over timeslices (extensive
       quantity) and aggregated over agents. Generally:

       .. math::

           A_{a, s}^r = w_s\sum_i A_a^{r, i}

       with :math:`w_s` a weight associated with each timeslice and determined via
       :py:func:`muse.timeslices.convert_timeslice`.

    #. An intermediate quantity, the :py:func:`unmet demand
       <muse.demand_share.unmet_demand>` :math:`U` is defined from
       :math:`P[\mathcal{M}, \mathcal{A}]`, a function giving the production for a given
       market :math:`\mathcal{M}`, the associated consumption :math:`\mathcal{C}`, and
       aggregate assets :math:`\mathcal{A}`:

       .. math::
           U[\mathcal{M}, \mathcal{A}] =
             \max(\mathcal{C} - P[\mathcal{M}, \mathcal{A}], 0)

       where :math:`\max` operates element-wise, and indices have been dropped for
       simplicity. The resulting expression has the same indices as the consumption
       :math:`\mathcal{C}_{c, s}^r`.

       :math:`P` is any function registered with
       :py:func:`@register_production<muse.production.register_production>`.


    #. the *new* demand :math:`N` is defined as:

        .. math::

            N = \min\left(
                \mathcal{C}_{c, s}^r(y + \Delta y) - \mathcal{C}_{c, s}^r(y),
                U[\mathcal{M}^r(y + \Delta y), \mathcal{A}_{a, s}^r(y)]
            \right)

    #. the *retrofit* demand :math:`R` is defined from the identity

       .. math::

           C_{c, s}^r(y + \Delta y) =
            P[\mathcal{M}^r(y+\Delta y), \mathcal{A}_{a, s}^r(y + \Delta y)]
            + N_{c, s}^r
            + R_{c, s}^r

       In other words, it is the share of the forecasted consumption that is serviced
       neither by the current assets still present in the forecast year, nor by the
       *new* agent.

    #. then each *new* agent gets a share of :math:`N` proportional to it's
        share of the :py:func:`production <muse.quantities.maximum_production>`,
        :math:`P[\mathcal{A}_{a, s}^{r, i}(y)]`.  Then the share of the demand for new
        agent :math:`i` is:

        .. math::

            N_{c, s, t}^{i, r}(y) = N_{c, s}^r
                \frac{\sum_\iota P[\mathcal{A}_{s, t, \iota}^{r, i}(y)]}
                     {\sum_{i, t, \iota}P[\mathcal{A}_{s, t, \iota}^{r, i}(y)]}


    #. similarly, each *retrofit* agent gets a share of :math:`N` proportional to it's
        share of the :py:func:`decommissioning demand
        <muse.quantities.decommissioning_demand>`, :math:`D^{r, i}_{t, c}`.
        Then the share of the demand for retrofit agent :math:`i` is:

        .. math::

            R_{c, s, t}^{i, r}(y) = R_{c, s}^r
                \frac{\sum_\iota\mathcal{D}_{t, c, \iota}^{i, r}(y)}
                    {\sum_{i, t, \iota}\mathcal{D}_{t, c, \iota}^{i, r}(y)}


    Note that in the last two steps, the assets owned by the agent are aggregated over
    the installation year. The effect is that the demand serviced by agents is
    disaggregated over each technology, rather than not over each *model* of each
    technology (asset).

    .. SeeAlso::

        :ref:`indices`, :ref:`quantities`,
        :ref:`Agent investments<model, agent investment>`,
        :py:func:`~muse.quantities.decommissioning_demand`,
        :py:func:`~muse.quantities.maximum_production`
    """
    from functools import partial

    from muse.commodities import is_enduse
    from muse.quantities import maximum_production
    from muse.utilities import agent_concatenation, reduce_assets

    def decommissioning(capacity):
        from muse.quantities import decommissioning_demand

        return decommissioning_demand(
            technologies, capacity, year=[current_year, current_year + forecast]
        ).squeeze("year")

    capacity = reduce_assets([u.assets.capacity for u in agents])

    demands = new_and_retro_demands(
        capacity,
        market,
        technologies,
        production=production,
        current_year=current_year,
        forecast=forecast,
    )

    demands = demands.where(
        is_enduse(technologies.comm_usage.sel(commodity=demands.commodity)), 0
    )

    quantity = {
        agent.name: agent.quantity for agent in agents if agent.category != "retrofit"
    }

    for agent in agents:
        if agent.category == "retrofit":
            setattr(agent, "quantity", quantity[agent.name])

    id_to_share: MutableMapping[Hashable, xr.DataArray] = {}
    for region in demands.region.values:
        regional_techs = technologies.sel(region=region)
        retro_capacity: MutableMapping[Hashable, xr.DataArray] = {
            agent.uuid: agent.assets.capacity
            for agent in agents
            if agent.category == "retrofit" and agent.region == region
        }

        name_to_id = {
            (agent.name, agent.region): agent.uuid
            for agent in agents
            if agent.category == "retrofit" and agent.region == region
        }

        id_to_rquantity = {
            agent.uuid: (agent.name, agent.region, agent.quantity)
            for agent in agents
            if agent.category == "retrofit" and agent.region == region
        }

        retro_demands: MutableMapping[Hashable, xr.DataArray] = _inner_split(
            retro_capacity,
            demands.retrofit.sel(region=region),
            decommissioning,
            id_to_rquantity,
        )
        assert len(name_to_id) == len(retro_capacity)

        id_to_share.update(retro_demands)

        new_capacity: Mapping[Hashable, xr.DataArray] = {
            agent.uuid: retro_capacity[name_to_id[(agent.name, agent.region)]]
            #            * agent.quantity
            for agent in agents
            if agent.category != "retrofit" and agent.region == region
        }

        id_to_nquantity = {
            agent.uuid: (agent.name, agent.region, agent.quantity)
            for agent in agents
            if agent.category != "retrofit" and agent.region == region
        }
        new_demands = _inner_split(
            new_capacity,
            demands.new.sel(region=region),
            partial(maximum_production, technologies=regional_techs, year=current_year),
            id_to_nquantity,
        )

        id_to_share.update(new_demands)

    result = cast(xr.DataArray, agent_concatenation(id_to_share))
    return result


@register_demand_share(name="default")
def standard_demand(
    agents: Sequence[AbstractAgent],
    market: xr.Dataset,
    technologies: xr.Dataset,
    current_year: int,
    forecast: int,
    production: Union[str, Mapping, Callable] = "maximum_production",
) -> xr.DataArray:
    r"""Splits demand across new agents.

    The input demand is split amongst *new* agents. *New* agents get a
    share of the increase in demand for the forecast years, as well as the demand that
    occurs from decommissioned assets.

    Args:
        agents: a list of all agents. This list should mainly be used to determine the
            type of an agent and the assets it owns. The agents will not be modified in
            any way.
        market: the market for which to satisfy the demand. It should contain at-least
            ``consumption`` and ``supply``. It may contain ``prices`` if that is of use
            to the production method. The ``consumption`` reflects the demand for the
            commodities produced by the current sector.
        technologies: quantities describing the technologies.
        production: Production method
        current_year: Current year of simulation
        forecast: How many years to forecast ahead

    """
    from functools import partial

    from muse.commodities import is_enduse
    from muse.quantities import maximum_production
    from muse.utilities import agent_concatenation, reduce_assets

    def decommissioning(capacity):
        from muse.quantities import decommissioning_demand

        return decommissioning_demand(
            technologies, capacity, year=[current_year, current_year + forecast]
        ).squeeze("year")

    # Make sure there are no retrofit agents
    for agent in agents:
        if agent.category == "retrofit":
            raise RetrofitAgentInStandardDemandShare()

    # Calculate existing capacity
    capacity = reduce_assets([agent.assets.capacity for agent in agents])

    # Calculate new and retrofit demands
    demands = new_and_retro_demands(
        capacity,
        market,
        technologies,
        production=production,
        current_year=current_year,
        forecast=forecast,
    )

    # Only consider end-use commodities
    demands = demands.where(
        is_enduse(technologies.comm_usage.sel(commodity=demands.commodity)), 0
    )

    id_to_share: MutableMapping[Hashable, xr.DataArray] = {}
    for region in demands.region.values:
        # Calculate current capacity
        current_capacity: MutableMapping[Hashable, xr.DataArray] = {
            agent.uuid: agent.assets.capacity
            for agent in agents
            if agent.region == region
        }

        # Split demands between agents
        id_to_quantity = {
            agent.uuid: (agent.name, agent.region, agent.quantity)
            for agent in agents
            if agent.region == region
        }
        retro_demands: MutableMapping[Hashable, xr.DataArray] = _inner_split(
            current_capacity,
            demands.retrofit.sel(region=region),
            decommissioning,
            id_to_quantity,
        )
        new_demands = _inner_split(
            current_capacity,
            demands.new.sel(region=region),
            partial(
                maximum_production,
                technologies=technologies.sel(region=region),
                year=current_year,
            ),
            id_to_quantity,
        )

        # Sum new and retrofit demands
        total_demands = {
            k: new_demands[k] + retro_demands[k] for k in new_demands.keys()
        }
        id_to_share.update(total_demands)

    result = cast(xr.DataArray, agent_concatenation(id_to_share))
    return result


@register_demand_share(name="unmet_demand")
def unmet_forecasted_demand(
    agents: Sequence[AbstractAgent],
    market: xr.Dataset,
    technologies: xr.Dataset,
    current_year: int,
    forecast: int,
    production: Union[str, Mapping, Callable] = "maximum_production",
) -> xr.DataArray:
    """Forecast demand that cannot be serviced by non-decommissioned current assets."""
    from muse.commodities import is_enduse
    from muse.utilities import reduce_assets

    year = current_year + forecast
    comm_usage = technologies.comm_usage.sel(commodity=market.commodity)
    smarket: xr.Dataset = market.where(is_enduse(comm_usage), 0).interp(year=year)
    capacity = reduce_assets([u.assets.capacity.interp(year=year) for u in agents])
    capacity = cast(xr.DataArray, capacity)
    result = unmet_demand(smarket, capacity, technologies, production)
    if "year" in result.dims:
        result = result.squeeze("year")
    return result


def _inner_split(
    assets: Mapping[Hashable, xr.DataArray],
    demand: xr.DataArray,
    method: Callable,
    quantity: Mapping,
) -> MutableMapping[Hashable, xr.DataArray]:
    r"""Compute share of the demand for a set of agents.

    The input ``demand`` is split between agents according to their share of the
    demand computed by ``method``.
    """
    from numpy import logical_and

    # Find decrease in capacity production by each asset over time
    shares: Mapping[Hashable, xr.DataArray] = {
        key: method(capacity=capacity)
        .groupby("technology")
        .sum("asset")
        .rename(technology="asset")
        for key, capacity in assets.items()
    }

    # Total decrease in production across assets
    try:
        summed_shares: xr.DataArray = xr.concat(shares.values(), dim="concat_dim").sum(
            "concat_dim"
        )
        total: xr.DataArray = summed_shares.sum("asset")
    except AttributeError:
        raise AgentWithNoAssetsInDemandShare()

    # Calculates the demand divided by the number of assets times the number of agents
    # if the demand is bigger than zero and the total demand assigned with the "method"
    # function is zero.
    unassigned = (demand / (len(shares) * len(summed_shares))).where(
        logical_and(demand > 1e-12, total <= 1e-12), 0
    )

    totals = {
        key: (share / share.sum("asset")).fillna(0) for key, share in shares.items()
    }

    newshares = {
        key: (total * quantity[key][2] * demand).fillna(0)
        + unassigned * quantity[key][2]
        for key, total in totals.items()
    }
    return newshares


def unmet_demand(
    market: xr.Dataset,
    capacity: xr.DataArray,
    technologies: xr.Dataset,
    production: Union[str, Mapping, Callable] = "maximum_production",
):
    r"""Share of the demand that cannot be serviced by the existing assets.

    .. math::
        U[\mathcal{M}, \mathcal{A}] =
          \max(\mathcal{C} - P[\mathcal{M}, \mathcal{A}], 0)

    :math:`\max` operates element-wise, and indices have been dropped for simplicity.
    The resulting expression has the same indices as the consumption
    :math:`\mathcal{C}_{c, s}^r`.

    :math:`P` is any function registered with
    :py:func:`@register_production<muse.production.register_production>`.
    """
    from muse.production import factory as prod_factory

    prod_method = production if callable(production) else prod_factory(production)
    assert callable(prod_method)

    # Calculate production by existing assets
    produced = prod_method(market=market, capacity=capacity, technologies=technologies)

    # Total commodity production by summing over assets
    if "dst_region" in produced.dims:
        produced = produced.sum("asset").rename(dst_region="region")
    elif "region" in produced.coords and produced.region.dims:
        produced = produced.groupby("region").sum("asset")
    else:
        produced = produced.sum("asset")

    # Unmet demand is the difference between the consumption and the production
    unmet_demand = (market.consumption - produced).clip(min=0)
    return unmet_demand


def new_consumption(
    capacity: xr.DataArray,
    market: xr.Dataset,
    technologies: xr.Dataset,
    current_year: int,
    forecast: int,
) -> xr.DataArray:
    r"""Computes share of the demand attributed to new agents.

    The new agents service the demand that can be attributed specifically to growth and
    that cannot be serviced by existing assets. In other words:

    .. math::
        N_{c, s}^r = \min\left(
            C_{c, s}^(y + \Delta y) - C_{c, s}^(y),
            C_{c, s}^(y + \Delta y)
                - P[\mathcal{M}(y + \Delta y), \mathcal{A}_{a, s}^r(y)]
        \right)

    Where :math:`P` is a production function taking the market and assets as arguments.
    """
    from numpy import minimum

<<<<<<< HEAD
=======
    # Interpolate capacity to forecast year
    capa = capacity.interp(year=current_year + forecast)
    assert isinstance(capa, xr.DataArray)

>>>>>>> a02088e0
    # Interpolate market to forecast year
    market = market.interp(year=[current_year, current_year + forecast])
    current = market.sel(year=current_year, drop=True)
    forecasted = market.sel(year=current_year + forecast, drop=True)

    # Calculate the increase in consumption over the forecast period
    delta = (forecasted.consumption - current.consumption).clip(min=0)
<<<<<<< HEAD

    # Capacity in the forecast year
    capa = capacity.interp(year=current_year + forecast)
    assert isinstance(capa, xr.DataArray)

    #
=======
>>>>>>> a02088e0
    missing = unmet_demand(current, capa, technologies)
    consumption = minimum(delta, missing)
    return consumption


def new_and_retro_demands(
    capacity: xr.DataArray,
    market: xr.Dataset,
    technologies: xr.Dataset,
    current_year: int,
    forecast: int,
    production: Union[str, Mapping, Callable] = "maximum_production",
) -> xr.Dataset:
    """Splits demand into *new* and *retrofit* demand.

    The demand (.i.e. `market.consumption`) in the forecast year is split three ways:

    #. the demand that can be serviced by the assets that will still be operational that
        year.
    #. the *new* demand is defined as the growth in consumption that cannot be serviced
        by existing assets in the current year, as computed in :py:func:`new_demand`.
    #. the retrofit demand is everything else.
    """
    from numpy import minimum

    from muse.production import factory as prod_factory

    production_method = production if callable(production) else prod_factory(production)
    assert callable(production_method)

    # Interpolate market to forecast year
    smarket: xr.Dataset = market.interp(year=[current_year, current_year + forecast])

    # Interpolate capacity to forecast year
    capa = capacity.interp(year=[current_year, current_year + forecast])
    assert isinstance(capa, xr.DataArray)

    if hasattr(capa, "region") and capa.region.dims == ():
        capa["region"] = "asset", [str(capa.region.values)] * len(capa.asset)

    # Calculate demand to allocate to "new" agents
    new_demand = new_consumption(
        capa, smarket, technologies, current_year=current_year, forecast=forecast
    )
    if "year" in new_demand.dims:
        new_demand = new_demand.squeeze("year")

    # Total production in the forecast year by existing assets
    service = (
        production_method(
            smarket.sel(year=current_year + forecast),
            capa.sel(year=current_year + forecast),
            technologies,
        )
        .groupby("region")
        .sum("asset")
    )

    # Existing asset should not execute beyond demand
    service = minimum(
        service, smarket.consumption.sel(year=current_year + forecast, drop=True)
    )

    # Leftover demand that cannot be serviced by existing assets or "new" agents
    retro_demand = (
        smarket.consumption.sel(year=current_year + forecast, drop=True)
        - new_demand
        - service
    ).clip(min=0)
    if "year" in retro_demand.dims:
        retro_demand = retro_demand.squeeze("year")

    return xr.Dataset({"new": new_demand, "retrofit": retro_demand})<|MERGE_RESOLUTION|>--- conflicted
+++ resolved
@@ -559,13 +559,10 @@
     """
     from numpy import minimum
 
-<<<<<<< HEAD
-=======
     # Interpolate capacity to forecast year
     capa = capacity.interp(year=current_year + forecast)
     assert isinstance(capa, xr.DataArray)
 
->>>>>>> a02088e0
     # Interpolate market to forecast year
     market = market.interp(year=[current_year, current_year + forecast])
     current = market.sel(year=current_year, drop=True)
@@ -573,15 +570,7 @@
 
     # Calculate the increase in consumption over the forecast period
     delta = (forecasted.consumption - current.consumption).clip(min=0)
-<<<<<<< HEAD
-
-    # Capacity in the forecast year
-    capa = capacity.interp(year=current_year + forecast)
-    assert isinstance(capa, xr.DataArray)
-
-    #
-=======
->>>>>>> a02088e0
+
     missing = unmet_demand(current, capa, technologies)
     consumption = minimum(delta, missing)
     return consumption
