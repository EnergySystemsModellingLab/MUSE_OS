"""Example models and datasets.

Helps create and run small standard models from the command-line or directly from
python.

To run from the command-line:

.. code-block:: Bash

    python -m muse --model default


Other models may be available. Check the command-line help:

.. code-block:: Bash

    python -m muse --help

The same models can be instanciated in a python script as follows:

.. code-block:: Python

    from muse import example
    model = example.model("default")
    model.run()
"""
from pathlib import Path
from typing import List, Optional, Text, Union, cast

<<<<<<< HEAD
from xarray import DataArray, Dataset
=======
import numpy as np
import xarray as xr
>>>>>>> 44aebbc3

from muse.mca import MCA
from muse.sectors import AbstractSector

__all__ = ["model", "technodata"]


def example_data_dir() -> Path:
    import muse

    return Path(muse.__file__).parent / "data" / "example"


def model(name: Text = "default") -> MCA:
    """Simple model with Residential, Power, and Gas sectors."""
    from tempfile import TemporaryDirectory
    from muse.readers.toml import read_settings

    # we could modify the settings directly, but instead we use the copy_model function.
    # That way, there is only one function to get a model.
    with TemporaryDirectory() as tmpdir:

        path = copy_model(name, tmpdir)
        return MCA.factory(read_settings(path / "settings.toml"))


def copy_model(
    name: Text = "default",
    path: Optional[Union[Text, Path]] = None,
    overwrite: bool = False,
) -> Path:
    """Copy model files to given path.

    The model ends up in a "model" subfolder of the given path, or of the current
    working directory if no path is given. The subfolder must not exist, unless
    permission to ``overwrite`` is explicitly given. If the directory does exist and
    permission to ``overwrite`` is given, then all files inside the directory are
    deleted.
    """
    from shutil import rmtree

    if name.lower() not in {"default", "multiple-agents", "medium"}:
        raise ValueError(f"Unknown model {name}")

    path = Path() if path is None else Path(path)

    if path.exists() and not path.is_dir():
        raise IOError(f"{path} exists and is not a directory")

    path /= "model"
    if path.exists():
        if not path.is_dir():
            raise IOError(f"{path} exists and is not a directory")
        elif not overwrite:
            raise IOError(f"{path} exists and ``overwrite`` is not allowed")
        rmtree(path)

    if name.lower() == "default":
        _copy_default(path)
    elif name.lower() == "medium":
        _copy_medium(path)
    elif name.lower() == "multiple-agents":
        _copy_multiple_agents(path)
    return path


<<<<<<< HEAD
def technodata(sector: Text, model: Text = "default") -> Dataset:
    """Technology for a sector of a given example model."""
    from tempfile import TemporaryDirectory
=======
def technodata(sector: Text) -> xr.Dataset:
    """Technology for a sector of the default example model."""
>>>>>>> 44aebbc3
    from muse.readers.csv import read_technologies

    sector = sector.lower()
    allowed = {"residential", "power", "gas", "preset"}
    if sector == "preset":
        raise RuntimeError("The preset sector has no technodata.")
    if sector not in allowed:
        raise RuntimeError(f"This model only knows about sectors {allowed}.")
<<<<<<< HEAD
    with TemporaryDirectory() as tmpdir:
        path = copy_model(model, tmpdir)
        return read_technologies(
            path / "technodata" / sector.lower() / "Technodata.csv",
            path / "technodata" / sector.lower() / "CommOut.csv",
            path / "technodata" / sector.lower() / "CommIn.csv",
            path / "input" / "GlobalCommodities.csv",
        )


def search_space(sector: Text, model: Text = "default") -> DataArray:
    """Determines which technology is considered for which asset.

    Used in constraints or during investment.
    """
    from numpy import ones

    technology = technodata(sector, model).technology
    return DataArray(
        ones((len(technology), len(technology)), dtype=bool),
        coords=dict(asset=technology.values, replacement=technology.values),
        dims=("asset", "replacement"),
    )


def sector(sector: Text, model: Text = "default") -> AbstractSector:
    from tempfile import TemporaryDirectory
    from muse.readers.toml import read_settings
    from muse.sectors import SECTORS_REGISTERED

    with TemporaryDirectory() as tmpdir:
        path = copy_model(model, tmpdir)
        settings = read_settings(path / "settings.toml")
        kind = getattr(settings.sectors, sector).type
        return SECTORS_REGISTERED[kind](sector, settings)


def available_sectors(*sectors: Text, model: Text = "default") -> List[Text]:
    from tempfile import TemporaryDirectory
    from muse.readers.toml import read_settings, undo_damage

    with TemporaryDirectory() as tmpdir:
        path = copy_model(model, tmpdir)
        settings = read_settings(path / "settings.toml").sectors
        return [u for u in undo_damage(settings).keys() if u != "list"]


def mca_market(model: Text = "default") -> Dataset:
    """Initial market as seen by the MCA."""
    from tempfile import TemporaryDirectory
    from xarray import zeros_like
    from muse.readers.csv import read_initial_market
    from muse.readers.toml import read_settings

    with TemporaryDirectory() as tmpdir:
        path = copy_model(model, tmpdir)
        settings = read_settings(path / "settings.toml")

        market = (
            read_initial_market(
                settings.global_input_files.projections,
                base_year_export=getattr(
                    settings.global_input_files, "base_year_export", None
                ),
                base_year_import=getattr(
                    settings.global_input_files, "base_year_import", None
                ),
                timeslices=settings.timeslices,
            )
            .sel(region=settings.regions)
            .interp(year=settings.time_framework, method=settings.interpolation_mode)
        )
        market["supply"] = zeros_like(market.exports)
        market["consumption"] = zeros_like(market.exports)

        return cast(Dataset, market)


def residential_market(model: Text = "default") -> Dataset:
    """Initial market as seen by the residential sector."""
    from muse.mca import single_year_iteration

    market = mca_market(model)
    sectors = [sector("residential_presets", model=model)]
    return cast(
        Dataset,
        single_year_iteration(market, sectors)[0][
            ["prices", "supply", "consumption"]
        ].drop_vars("units_prices"),
    )


def _copy_default(path: Path):
    from shutil import copytree, copyfile

    copytree(example_data_dir() / "default" / "input", path / "input")
    copytree(example_data_dir() / "default" / "technodata", path / "technodata")
    copyfile(example_data_dir() / "default" / "settings.toml", path / "settings.toml")


def _copy_multiple_agents(path: Path):
    from shutil import copytree, copyfile
    from toml import load, dump

    copytree(example_data_dir() / "default" / "input", path / "input")
    copytree(example_data_dir() / "default" / "technodata", path / "technodata")
    toml = load(example_data_dir() / "default" / "settings.toml")
    toml["sectors"]["residential"][
        "agents"
    ] = "{path}/technodata/residential/Agents.csv"
    with (path / "settings.toml").open("w") as fileobj:
        dump(toml, fileobj)
    copyfile(
        example_data_dir() / "multiple_agents" / "Agents.csv",
        path / "technodata" / "residential" / "Agents.csv",
    )
    copyfile(
        example_data_dir() / "multiple_agents" / "residential" / "Technodata.csv",
        path / "technodata" / "residential" / "Technodata.csv",
    )


def _copy_medium(path: Path):
    from shutil import copytree, copyfile

    copytree(example_data_dir() / "medium" / "input", path / "input")
    copytree(example_data_dir() / "medium" / "technodata", path / "technodata")
    copytree(
        example_data_dir() / "default" / "technodata" / "power",
        path / "technodata" / "power",
    )
    copytree(
        example_data_dir() / "default" / "technodata" / "gas",
        path / "technodata" / "gas",
    )
    copyfile(
        example_data_dir() / "default" / "technodata" / "Agents.csv",
        path / "technodata" / "Agents.csv",
    )
    copyfile(example_data_dir() / "default" / "settings.toml", path / "settings.toml")
=======
    return read_technologies(
        example_data_dir() / "technodata" / sector.title() / "Technodata.csv",
        example_data_dir() / "technodata" / sector.title() / "CommOut.csv",
        example_data_dir() / "technodata" / sector.title() / "CommIn.csv",
        example_data_dir() / "input" / "GlobalCommodities.csv",
    )


def random_agent_assets(rng: np.random.Generator):
    """Creates random set of assets for testing and debugging."""
    nassets = rng.integers(low=1, high=6)
    nyears = rng.integers(low=2, high=5)
    years = rng.choice(list(range(2030, 2051)), size=nyears, replace=False)
    installed = rng.choice([2030, 2030, 2025, 2010], size=nassets)
    technologies = rng.choice(["stove", "thermomix", "oven"], size=nassets)
    capacity = rng.integers(101, size=(nassets, nyears))
    result = xr.Dataset()
    result["capacity"] = xr.DataArray(
        capacity.astype("int64"),
        coords=dict(
            installed=("asset", installed.astype("int64")),
            technology=("asset", technologies),
            region=rng.choice(["USA", "EU18", "Brexitham"]),
            year=sorted(years.astype("int64")),
        ),
        dims=("asset", "year"),
    )
    return result
>>>>>>> 44aebbc3
<|MERGE_RESOLUTION|>--- conflicted
+++ resolved
@@ -27,12 +27,8 @@
 from pathlib import Path
 from typing import List, Optional, Text, Union, cast
 
-<<<<<<< HEAD
-from xarray import DataArray, Dataset
-=======
 import numpy as np
 import xarray as xr
->>>>>>> 44aebbc3
 
 from muse.mca import MCA
 from muse.sectors import AbstractSector
@@ -99,14 +95,9 @@
     return path
 
 
-<<<<<<< HEAD
-def technodata(sector: Text, model: Text = "default") -> Dataset:
+def technodata(sector: Text, model: Text = "default") -> xr.Dataset:
     """Technology for a sector of a given example model."""
     from tempfile import TemporaryDirectory
-=======
-def technodata(sector: Text) -> xr.Dataset:
-    """Technology for a sector of the default example model."""
->>>>>>> 44aebbc3
     from muse.readers.csv import read_technologies
 
     sector = sector.lower()
@@ -115,7 +106,6 @@
         raise RuntimeError("The preset sector has no technodata.")
     if sector not in allowed:
         raise RuntimeError(f"This model only knows about sectors {allowed}.")
-<<<<<<< HEAD
     with TemporaryDirectory() as tmpdir:
         path = copy_model(model, tmpdir)
         return read_technologies(
@@ -126,7 +116,7 @@
         )
 
 
-def search_space(sector: Text, model: Text = "default") -> DataArray:
+def search_space(sector: Text, model: Text = "default") -> xr.DataArray:
     """Determines which technology is considered for which asset.
 
     Used in constraints or during investment.
@@ -134,7 +124,7 @@
     from numpy import ones
 
     technology = technodata(sector, model).technology
-    return DataArray(
+    return xr.DataArray(
         ones((len(technology), len(technology)), dtype=bool),
         coords=dict(asset=technology.values, replacement=technology.values),
         dims=("asset", "replacement"),
@@ -163,7 +153,7 @@
         return [u for u in undo_damage(settings).keys() if u != "list"]
 
 
-def mca_market(model: Text = "default") -> Dataset:
+def mca_market(model: Text = "default") -> xr.Dataset:
     """Initial market as seen by the MCA."""
     from tempfile import TemporaryDirectory
     from xarray import zeros_like
@@ -191,17 +181,17 @@
         market["supply"] = zeros_like(market.exports)
         market["consumption"] = zeros_like(market.exports)
 
-        return cast(Dataset, market)
-
-
-def residential_market(model: Text = "default") -> Dataset:
+        return cast(xr.Dataset, market)
+
+
+def residential_market(model: Text = "default") -> xr.Dataset:
     """Initial market as seen by the residential sector."""
     from muse.mca import single_year_iteration
 
     market = mca_market(model)
     sectors = [sector("residential_presets", model=model)]
     return cast(
-        Dataset,
+        xr.Dataset,
         single_year_iteration(market, sectors)[0][
             ["prices", "supply", "consumption"]
         ].drop_vars("units_prices"),
@@ -256,13 +246,6 @@
         path / "technodata" / "Agents.csv",
     )
     copyfile(example_data_dir() / "default" / "settings.toml", path / "settings.toml")
-=======
-    return read_technologies(
-        example_data_dir() / "technodata" / sector.title() / "Technodata.csv",
-        example_data_dir() / "technodata" / sector.title() / "CommOut.csv",
-        example_data_dir() / "technodata" / sector.title() / "CommIn.csv",
-        example_data_dir() / "input" / "GlobalCommodities.csv",
-    )
 
 
 def random_agent_assets(rng: np.random.Generator):
@@ -284,5 +267,4 @@
         ),
         dims=("asset", "year"),
     )
-    return result
->>>>>>> 44aebbc3
+    return result