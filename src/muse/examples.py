--- conflicted
+++ resolved
@@ -293,12 +293,12 @@
     copyfile(example_data_dir() / "default" / "settings.toml", path / "settings.toml")
 
 
-<<<<<<< HEAD
 def _copy_default_new_input(path: Path):
     from shutil import copytree
 
     copytree(example_data_dir() / "default_new_input", path)
-=======
+
+    
 def _copy_default_retro(path: Path):
     from shutil import copyfile, copytree
 
@@ -307,7 +307,6 @@
     copyfile(
         example_data_dir() / "default_retro" / "settings.toml", path / "settings.toml"
     )
->>>>>>> 478e99c4
 
 
 def _copy_default_timeslice(path: Path):
