"""Valuation functions for replacement technologies.

.. currentmodule:: muse.objectives

Objectives are used to compare replacement technologies. They should correspond to
a single well defined economic concept. Multiple objectives can later be combined
via decision functions.

Objectives should be registered via the
:py:func:`@register_objective<register_objective>` decorator. This makes it possible to
refer to them by name in agent input files, and nominally to set extra input parameters.

The :py:func:`factory` function creates a function that calls all objectives defined in
its input argument and returns a dataset with each objective as a separate data array.

Objectives are not expected to modify their arguments. Furthermore they should
conform the following signatures:

.. code-block:: Python

    @register_objective
    def comfort(
        agent: Agent,
        demand: xr.DataArray,
        search_space: xr.DataArray,
        technologies: xr.Dataset,
        market: xr.Dataset,
        **kwargs
    ) -> xr.DataArray:
        pass

Arguments:
    agent: the agent relevant to the search space. The filters may need to query
        the agent for parameters, e.g. the current year, the interpolation
        method, the tolerance, etc.
    demand: Demand to fulfill.
    search_space: A boolean matrix represented as a ``xr.DataArray``, listing
        replacement technologies for each asset.
    technologies: A data set characterising the technologies from which the
        agent can draw assets.
    market: Market variables, such as prices or current capacity and retirement
        profile.
    kwargs: Extra input parameters. These parameters are expected to be set from the
        input file.

        .. warning::

            The standard :ref:`agent csv file<inputs-agents>` does not allow to set
            these parameters.

Returns:
    A dataArray with at least one dimension corresponding to ``replacement``.  Only the
    technologies in ``search_space.replacement`` should be present.  Furthermore, if an
    ``asset`` dimension is present, then it should correspond to ``search_space.asset``.
    Other dimensions can be present, as long as the subsequent decision function nows
    how to reduce them.
"""

__all__ = [
    "register_objective",
    "comfort",
    "efficiency",
    "fixed_costs",
    "capital_costs",
    "emission_cost",
    "fuel_consumption_cost",
    "lifetime_levelized_cost_of_energy",
    "net_present_value",
    "equivalent_annual_cost",
    "capacity_to_service_demand",
    "factory",
]

from typing import Any, Callable, Mapping, MutableMapping, Sequence, Text, Union, cast

import numpy as np
import xarray as xr
from mypy_extensions import KwArg

from muse.agents import Agent
from muse.outputs.cache import cache_quantity
from muse.registration import registrator

OBJECTIVE_SIGNATURE = Callable[
    [Agent, xr.DataArray, xr.DataArray, xr.Dataset, xr.Dataset, KwArg(Any)],
    xr.DataArray,
]
"""Objectives signature."""

OBJECTIVES: MutableMapping[Text, OBJECTIVE_SIGNATURE] = {}
"""Dictionary of objectives when selecting replacement technology."""


def objective_factory(settings=Union[Text, Mapping]):
    from functools import partial

    if isinstance(settings, Text):
        params = dict(name=settings)
    else:
        params = dict(**settings)
    name = params.pop("name")
    function = OBJECTIVES[name]
    return partial(function, **params)


def factory(
    settings: Union[Text, Mapping, Sequence[Union[Text, Mapping]]] = "LCOE",
) -> Callable:
    """Creates a function computing multiple objectives.

    The input can be a single objective defined by its name alone. Or it can be a single
    objective defined by a dictionary which must include at least a "name" item, as well
    as any extra parameters to pass to the objective. Or it can be a sequence of
    objectives defined by name or by dictionary.
    """
    from logging import getLogger
    from typing import Dict, List

    if isinstance(settings, Text):
        params: List[Dict] = [{"name": settings}]
    elif isinstance(settings, Mapping):
        params = [dict(**settings)]
    else:
        params = [
            {"name": param} if isinstance(param, Text) else dict(**param)
            for param in settings
        ]

    if len(set(param["name"] for param in params)) != len(params):
        msg = (
            "The same objective is named twice."
            " The result may be undefined if parameters differ."
        )
        getLogger(__name__).critical(msg)

    functions = [(param["name"], objective_factory(param)) for param in params]

    def objectives(
        agent: Agent, demand: xr.DataArray, search_space: xr.DataArray, *args, **kwargs
    ) -> xr.Dataset:
        result = xr.Dataset(coords=search_space.coords)
        for name, objective in functions:
            result[name] = objective(agent, demand, search_space, *args, **kwargs)
        return result

    return objectives


@registrator(registry=OBJECTIVES, loglevel="info")
def register_objective(function: OBJECTIVE_SIGNATURE):
    """Decorator to register a function as a objective.

    Registers a function as a objective so that it can be applied easily
    when sorting technologies one against the other.

    The input name is expected to be in lower_snake_case, since it ought to be a
    python function. CamelCase, lowerCamelCase, and kebab-case names are also
    registered.
    """
    from functools import wraps

    @wraps(function)
    def decorated_objective(
        agent: Agent, demand: xr.DataArray, search_space: xr.DataArray, *args, **kwargs
    ) -> xr.DataArray:
        from logging import getLogger

        reduced_demand = demand.sel(
            {
                k: search_space[k]
                for k in set(demand.dims).intersection(search_space.dims)
            }
        )
        result = function(agent, reduced_demand, search_space, *args, **kwargs)

        dtype = result.values.dtype
        if not (np.issubdtype(dtype, np.number) or np.issubdtype(dtype, np.bool_)):
            msg = "dtype of objective %s is not a number (%s)" % (
                function.__name__,
                dtype,
            )
            getLogger(function.__module__).warning(msg)

        if "technology" in result.dims:
            raise RuntimeError("Objective should not return a dimension 'technology'")
        if "technology" in result.coords:
            raise RuntimeError("Objective should not return a coordinate 'technology'")
        result.name = function.__name__
        cache_quantity(**{result.name: result})
        return result

    return decorated_objective


@register_objective
def comfort(
    agent: Agent,
    demand: xr.DataArray,
    search_space: xr.DataArray,
    technologies: xr.Dataset,
    *args,
    **kwargs,
) -> xr.DataArray:
    """Comfort value provided by technologies."""
    output = agent.filter_input(
        technologies.comfort,
        year=agent.forecast_year,
        technology=search_space.replacement,
    ).drop_vars("technology")
    return output


@register_objective
def efficiency(
    agent: Agent,
    demand: xr.DataArray,
    search_space: xr.DataArray,
    technologies: xr.Dataset,
    *args,
    **kwargs,
) -> xr.DataArray:
    """Efficiency of the technologies."""
    result = agent.filter_input(
        technologies.efficiency,
        year=agent.forecast_year,
        technology=search_space.replacement,
    ).drop_vars("technology")
    assert isinstance(result, xr.DataArray)
    return result


def _represent_hours(market: xr.Dataset, search_space: xr.DataArray) -> xr.DataArray:
    """Retrieves the appropriate value for represent_hours.

    Args:
        market: The simulation market.
        search_space: The search space for new tehcnologies.

    Returns:
        DataArray with the hours of each timeslice.
    """
    from muse.timeslices import represent_hours

    if "represent_hours" in market:
        return market.represent_hours
    if "represent_hours" in search_space.coords:
        return search_space.represent_hours
    return represent_hours(market.timeslice)


@register_objective(name="capacity")
def capacity_to_service_demand(
    agent: Agent,
    demand: xr.DataArray,
    search_space: xr.DataArray,
    technologies: xr.Dataset,
    market: xr.Dataset,
    *args,
    **kwargs,
) -> xr.DataArray:
    """Minimum capacity required to fulfill the demand."""

    params = agent.filter_input(
        technologies[["utilization_factor", "fixed_outputs"]],
        year=agent.forecast_year,
        region=agent.region,
        technology=search_space.replacement,
    ).drop_vars("technology")
    hours = _represent_hours(market, search_space)
    max_hours = hours.max() / hours.sum()

    commodity_output = params.fixed_outputs.sel(commodity=demand.commodity)

    max_demand = (
        demand.where(commodity_output > 0, 0)
        / commodity_output.where(commodity_output > 0, 1)
    ).max(("commodity", "timeslice"))

    return max_demand / params.utilization_factor / max_hours


@register_objective
def fixed_costs(
    agent: Agent,
    demand: xr.DataArray,
    search_space: xr.DataArray,
    technologies: xr.Dataset,
    market: xr.Dataset,
    *args,
    **kwargs,
) -> xr.DataArray:
    r"""Fixed costs associated with a technology.

    Given a factor :math:`\alpha` and an  exponent :math:`\beta`, the fixed costs
    :math:`F` are computed from the :py:func:`capacity fulfilling the current demand
    <capacity_to_service_demand>` :math:`C` as:

    .. math::

        F = \alpha * C^\beta

    :math:`\alpha` and :math:`\beta` are "fix_par" and "fix_exp" in
    :ref:`inputs-technodata`, respectively.
    """
    from muse.timeslices import QuantityType, convert_timeslice

    cfd = capacity_to_service_demand(
        agent, demand, search_space, technologies, market, *args, **kwargs
    )
    data = agent.filter_input(
        technologies[["fix_par", "fix_exp"]],
        technology=search_space.replacement,
        year=agent.forecast_year,
    ).drop_vars("technology")
    result = convert_timeslice(
        data.fix_par * (cfd**data.fix_exp),
        demand.timeslice,
        QuantityType.EXTENSIVE,
    )
    return xr.DataArray(result)


@register_objective
def capital_costs(
    agent: Agent,
    demand: xr.DataArray,
    search_space: xr.DataArray,
    technologies: xr.Dataset,
    *args,
    **kwargs,
) -> xr.DataArray:
    r"""Capital costs for input technologies.

    The capital costs are computed as :math:`a * b^\alpha`, where :math:`a` is
    "cap_par" from the :ref:`inputs-technodata`, :math:`b` is the "scaling_size", and
    :math:`\alpha` is "cap_exp". In other words, capital costs are constant across the
    simulation for each technology.
    """
    from muse.timeslices import QuantityType, convert_timeslice

    data = agent.filter_input(
        technologies[["cap_par", "scaling_size", "cap_exp"]],
        technology=search_space.replacement,
        year=agent.forecast_year,
    ).drop_vars("technology")
    result = convert_timeslice(
        data.cap_par * (data.scaling_size**data.cap_exp),
        demand.timeslice,
        QuantityType.EXTENSIVE,
    )
    return xr.DataArray(result)


@register_objective(name="emissions")
def emission_cost(
    agent: Agent,
    demand: xr.DataArray,
    search_space: xr.DataArray,
    technologies: xr.Dataset,
    market: xr.Dataset,
    *args,
    **kwargs,
) -> xr.DataArray:
    r"""Emission cost for each technology when fultfilling whole demand.

    Given the demand share :math:`D`, the emissions per amount produced :math:`E`, and
    the prices per emittant :math:`P`, then emissions costs :math:`C` are computed
    as:

    .. math::

        C = \sum_s \left(\sum_cD\right)\left(\sum_cEP\right),

    with :math:`s` the timeslices and :math:`c` the commodity.
    """
    from muse.commodities import is_enduse, is_pollutant

    enduses = is_enduse(technologies.comm_usage.sel(commodity=demand.commodity))
    total = demand.sel(commodity=enduses).sum("commodity")
    allemissions = agent.filter_input(
        technologies.fixed_outputs,
        commodity=is_pollutant(technologies.comm_usage),
        technology=search_space.replacement,
        year=agent.forecast_year,
    ).drop_vars("technology")
    envs = is_pollutant(technologies.comm_usage)
    prices = agent.filter_input(market.prices, year=agent.forecast_year, commodity=envs)
    return total * (allemissions * prices).sum("commodity")


@register_objective
def capacity_in_use(
    agent: Agent,
    demand: xr.DataArray,
    search_space: xr.DataArray,
    technologies: xr.Dataset,
    market: xr.Dataset,
    *args,
    **kwargs,
):
    from muse.commodities import is_enduse
    from muse.timeslices import represent_hours

    if "represent_hours" in market:
        hours = market.represent_hours
    elif "represent_hours" in search_space.coords:
        hours = search_space.represent_hours
    else:
        hours = represent_hours(market.timeslice)

    ufac = agent.filter_input(
        technologies.utilization_factor,
        technology=search_space.replacement,
        year=agent.forecast_year,
    ).drop_vars("technology")
    enduses = is_enduse(technologies.comm_usage.sel(commodity=demand.commodity))
    return (
        (demand.sel(commodity=enduses).sum("commodity") / hours).sum("timeslice")
        * hours.sum()
        / ufac
    )


@register_objective
def consumption(
    agent: Agent,
    demand: xr.DataArray,
    search_space: xr.DataArray,
    technologies: xr.Dataset,
    market: xr.Dataset,
    *args,
    **kwargs,
) -> xr.DataArray:
    """Commodity consumption when fulfilling the whole demand.

    Currently, the consumption is implemented for commodity_max == +infinity.
    """
    from muse.quantities import consumption

    params = agent.filter_input(
        technologies[["fixed_inputs", "flexible_inputs"]],
        year=agent.forecast_year,
        technology=search_space.replacement.values,
    )
    prices = agent.filter_input(market.prices, year=agent.forecast_year)
    demand = demand.where(search_space, 0).rename(replacement="technology")
    result = consumption(technologies=params, prices=prices, production=demand)
    return result.sum("commodity").rename(technology="replacement")


@register_objective
def fuel_consumption_cost(
    agent: Agent,
    demand: xr.DataArray,
    search_space: xr.DataArray,
    technologies: xr.Dataset,
    market: xr.Dataset,
    *args,
    **kwargs,
):
    """Cost of fuels when fulfilling whole demand."""
    from muse.commodities import is_fuel
    from muse.quantities import consumption

    commodity = is_fuel(technologies.comm_usage.sel(commodity=market.commodity))
    params = agent.filter_input(
        technologies[["fixed_inputs", "flexible_inputs"]],
        year=agent.forecast_year,
        technology=search_space.replacement.values,
    )
    prices = agent.filter_input(market.prices, year=agent.forecast_year)
    demand = demand.where(search_space, 0).rename(replacement="technology")
    fcons = consumption(technologies=params, prices=prices, production=demand)

    return (
        (fcons * prices)
        .sel(commodity=commodity)
        .sum("commodity")
        .rename(technology="replacement")
    )


@register_objective(name=["ALCOE"])
def annual_levelized_cost_of_energy(
    agent: Agent,
    demand: xr.DataArray,
    search_space: xr.DataArray,
    technologies: xr.Dataset,
    market: xr.Dataset,
    *args,
    **kwargs,
):
    """Annual cost of energy (LCOE) of technologies - not dependent on production.
    It needs to be used for trade agents where the actual service is unknown

    It follows the `simplified LCOE` given by NREL.

    Arguments:
        agent: The agent of interest
        search_space: The search space space for replacement technologies
        technologies: All the technologies
        market: The market parameters

    Return:
        xr.DataArray with the LCOE calculated for the relevant technologies
    """
    from muse.quantities import annual_levelized_cost_of_energy as aLCOE

    techs = agent.filter_input(technologies, technology=search_space.replacement.values)
    assert isinstance(techs, xr.Dataset)
    prices = cast(xr.DataArray, agent.filter_input(market.prices))
    return aLCOE(prices, techs).rename(technology="replacement").max("timeslice")


def capital_recovery_factor(
    agent: Agent, search_space: xr.DataArray, technologies: xr.Dataset
) -> xr.DataArray:
    """Capital recovery factor using interest rate and expected lifetime.

    The `capital recovery factor`_ is computed using the expression given by HOMER
    Energy.

    .. _capital recovery factor:
        https://www.homerenergy.com/products/pro/docs/3.11/capital_recovery_factor.html

    Arguments:
        agent: The agent of interest
        search_space: The search space space for replacement technologies
        technologies: All the technologies

    Return:
        xr.DataArray with the CRF calculated for the relevant technologies
    """

    tech = agent.filter_input(
        technologies[["technical_life", "interest_rate"]],
        technology=search_space.replacement,
        year=agent.forecast_year,
    ).drop_vars("technology")
    nyears = tech.technical_life.astype(int)

    return tech.interest_rate / (1 - (1 / (1 + tech.interest_rate) ** nyears))


@register_objective(name=["LCOE", "LLCOE"])
def lifetime_levelized_cost_of_energy(
    agent: Agent,
    demand: xr.DataArray,
    search_space: xr.DataArray,
    technologies: xr.Dataset,
    market: xr.Dataset,
    *args,
    **kwargs,
):
    """Levelized cost of energy (LCOE) of technologies over their lifetime.

<<<<<<< HEAD
    It follows the `simpified LCOE` given by NREL. The LCOE is set to zero for those
    timeslices where the production is zero, normally due to a zero utilisation
    factor.
=======
    It follows the `simplified LCOE` given by NREL.
>>>>>>> 5316595b

    Arguments:
        agent: The agent of interest
        search_space: The search space space for replacement technologies
        technologies: All the technologies
        market: The market parameters

    Return:
        xr.DataArray with the LCOE calculated for the relevant technologies
    """
    from muse.commodities import is_enduse, is_fuel, is_material, is_pollutant
    from muse.quantities import consumption
    from muse.timeslices import QuantityType, convert_timeslice

    # Filtering of the inputs
    tech = agent.filter_input(
        technologies[
            [
                "technical_life",
                "interest_rate",
                "cap_par",
                "cap_exp",
                "var_par",
                "var_exp",
                "fix_par",
                "fix_exp",
                "fixed_outputs",
                "fixed_inputs",
                "flexible_inputs",
                "utilization_factor",
            ]
        ],
        technology=search_space.replacement,
        year=agent.forecast_year,
    ).drop_vars("technology")
    nyears = tech.technical_life.astype(int)
    interest_rate = tech.interest_rate
    cap_par = tech.cap_par
    cap_exp = tech.cap_exp
    var_par = tech.var_par
    var_exp = tech.var_exp
    fix_par = tech.fix_par
    fix_exp = tech.fix_exp
    fixed_outputs = tech.fixed_outputs
    utilization_factor = tech.utilization_factor

    # All years the simulation is running
    # NOTE: see docstring about installation year
    iyears = range(
        agent.forecast_year,
        max(agent.forecast_year + nyears.values.max(), agent.forecast_year),
    )
    years = xr.DataArray(iyears, coords={"year": iyears}, dims="year")

    # Filters
    environmentals = is_pollutant(technologies.comm_usage)
    material = is_material(technologies.comm_usage)
    products = is_enduse(technologies.comm_usage)
    fuels = is_fuel(technologies.comm_usage)
    # Capacity
    capacity = capacity_to_service_demand(
        agent, demand, search_space, technologies, market
    )

    # Evolution of rates with time
    rates = discount_factor(
        years - agent.forecast_year + 1,
        interest_rate,
        years <= agent.forecast_year + nyears,
    )
    production = capacity * fixed_outputs * utilization_factor
    production = convert_timeslice(production, demand.timeslice, QuantityType.EXTENSIVE)
    # raw costs --> make the NPV more negative
    # Cost of installed capacity
    installed_capacity_costs = convert_timeslice(
        cap_par * (capacity**cap_exp),
        demand.timeslice,
        QuantityType.EXTENSIVE,
    )

    # Cost related to environmental products
    prices_environmental = agent.filter_input(
        market.prices, commodity=environmentals, year=years.values
    ).ffill("year")
    environmental_costs = (production * prices_environmental * rates).sum(
        ("commodity", "year")
    )

    # Fuel/energy costs
    prices_fuel = agent.filter_input(
        market.prices, commodity=fuels, year=years.values
    ).ffill("year")
    prices = agent.filter_input(market.prices, year=years.values).ffill("year")
    fuel = consumption(technologies=tech, production=production, prices=prices)
    fuel_costs = (fuel * prices_fuel * rates).sum(("commodity", "year"))

    # Cost related to material other than fuel/energy and environmentals
    prices_material = agent.filter_input(
        market.prices, commodity=material, year=years.values
    ).ffill("year")
    material_costs = (production * prices_material * rates).sum(("commodity", "year"))

    # Fixed and Variable costs
    fixed_costs = convert_timeslice(
        fix_par * (capacity**fix_exp),
        demand.timeslice,
        QuantityType.EXTENSIVE,
    )
    variable_costs = (var_par * production.sel(commodity=products) ** var_exp).sum(
        "commodity"
    )
    fixed_and_variable_costs = ((fixed_costs + variable_costs) * rates).sum("year")
    denominator = production.where(production > 0.0, 1e-6)
    results = (
        installed_capacity_costs
        + fuel_costs
        + environmental_costs
        + material_costs
        + fixed_and_variable_costs
    ) / (denominator.sel(commodity=products).sum("commodity") * rates).sum("year")

    results = results.where(np.isfinite(results)).fillna(0.0)
    return results


@register_objective(name="NPV")
def net_present_value(
    agent: Agent,
    demand: xr.DataArray,
    search_space: xr.DataArray,
    technologies: xr.Dataset,
    market: xr.Dataset,
    *args,
    **kwargs,
):
    """Net present value (NPV) of the relevant technologies.

    The net present value of a Component is the present value  of all the revenues that
    a Component earns over its lifetime minus all the costs of installing and operating
    it. Follows the definition of the `net present cost`_ given by HOMER Energy.
    Metrics are calculated
    .. _net present cost:
    ..      https://www.homerenergy.com/products/pro/docs/3.11/net_present_cost.html

    - energy commodities INPUTS are related to fuel costs
    - environmental commodities OUTPUTS are related to environmental costs
    - material and service commodities INPUTS are related to consumable costs
    - fixed and variable costs are given as technodata inputs and depend on the
      installed capacity and production (non-environmental), respectively
    - capacity costs are given as technodata inputs and depend on the installed capacity

    Note:
        Here, the installation year is always agent.forecast_year,
        since objectives compute the
        NPV for technologies to be installed in the current year. A more general NPV
        computation (which would then live in quantities.py) would have to refer to
        installation year of the technology.

    Arguments:
        agent: The agent of interest
        search_space: The search space space for replacement technologies
        technologies: All the technologies
        market: The market parameters

    Return:
        xr.DataArray with the NPV calculated for the relevant technologies
    """
    from muse.commodities import is_enduse, is_fuel, is_material, is_pollutant
    from muse.quantities import consumption
    from muse.timeslices import QuantityType, convert_timeslice

    # Filtering of the inputs
    tech = agent.filter_input(
        technologies[
            [
                "technical_life",
                "interest_rate",
                "cap_par",
                "cap_exp",
                "var_par",
                "var_exp",
                "fix_par",
                "fix_exp",
                "fixed_outputs",
                "fixed_inputs",
                "flexible_inputs",
                "utilization_factor",
            ]
        ],
        technology=search_space.replacement,
        year=agent.forecast_year,
    ).drop_vars("technology")
    nyears = tech.technical_life.astype(int)
    interest_rate = tech.interest_rate
    cap_par = tech.cap_par
    cap_exp = tech.cap_exp
    var_par = tech.var_par
    var_exp = tech.var_exp
    fix_par = tech.fix_par
    fix_exp = tech.fix_exp
    fixed_outputs = tech.fixed_outputs
    utilization_factor = tech.utilization_factor

    # All years the simulation is running
    # NOTE: see docstring about installation year
    iyears = range(
        agent.forecast_year,
        max(agent.forecast_year + nyears.values.max(), agent.forecast_year + 1),
    )
    years = xr.DataArray(iyears, coords={"year": iyears}, dims="year")

    # Filters
    environmentals = is_pollutant(technologies.comm_usage)
    material = is_material(technologies.comm_usage)
    products = is_enduse(technologies.comm_usage)
    fuels = is_fuel(technologies.comm_usage)
    # Capacity
    capacity = capacity_to_service_demand(
        agent, demand, search_space, technologies, market
    )

    # Evolution of rates with time
    rates = discount_factor(
        years - agent.forecast_year + 1,
        interest_rate,
        years <= agent.forecast_year + nyears,
    )

    # raw revenues --> Make the NPV more positive
    # This production is the absolute maximum production, given the capacity
    prices_non_env = agent.filter_input(
        market.prices, commodity=products, year=years.values
    ).ffill("year")

    production = capacity * fixed_outputs * utilization_factor
    production = convert_timeslice(production, demand.timeslice, QuantityType.EXTENSIVE)

    raw_revenues = (production * prices_non_env * rates).sum(("commodity", "year"))

    # raw costs --> make the NPV more negative
    # Cost of installed capacity
    installed_capacity_costs = convert_timeslice(
        cap_par * (capacity**cap_exp),
        demand.timeslice,
        QuantityType.EXTENSIVE,
    )

    # Cost related to environmental products
    prices_environmental = agent.filter_input(
        market.prices, commodity=environmentals, year=years.values
    ).ffill("year")
    environmental_costs = (production * prices_environmental * rates).sum(
        ("commodity", "year")
    )

    # Fuel/energy costs
    prices_fuel = agent.filter_input(
        market.prices, commodity=fuels, year=years.values
    ).ffill("year")
    prices = agent.filter_input(market.prices, year=years.values).ffill("year")
    fuel = consumption(technologies=tech, production=production, prices=prices).sel(
        commodity=fuels
    )
    fuel_costs = (fuel * prices_fuel * rates).sum(("commodity", "year"))

    # Cost related to material other than fuel/energy and environmentals
    prices_material = agent.filter_input(
        market.prices, commodity=material, year=years.values
    ).ffill("year")
    material_costs = (production * prices_material * rates).sum(("commodity", "year"))

    # Fixed and Variable costs
    fixed_costs = convert_timeslice(
        fix_par * (capacity**fix_exp),
        demand.timeslice,
        QuantityType.EXTENSIVE,
    )
    variable_costs = var_par * (
        (production.sel(commodity=products).sum("commodity")) ** var_exp
    )
    assert set(fixed_costs.dims) == set(variable_costs.dims)
    fixed_and_variable_costs = ((fixed_costs + variable_costs) * rates).sum("year")

    assert set(raw_revenues.dims) == set(installed_capacity_costs.dims)
    assert set(raw_revenues.dims) == set(environmental_costs.dims)
    assert set(raw_revenues.dims) == set(fuel_costs.dims)
    assert set(raw_revenues.dims) == set(material_costs.dims)
    assert set(raw_revenues.dims) == set(fixed_and_variable_costs.dims)

    results = raw_revenues - (
        +installed_capacity_costs
        + environmental_costs
        + material_costs
        + fixed_and_variable_costs
        + fuel_costs
    )

    return results


@register_objective(name="NPC")
def net_present_cost(
    agent: Agent,
    demand: xr.DataArray,
    search_space: xr.DataArray,
    technologies: xr.Dataset,
    market: xr.Dataset,
    *args,
    **kwargs,
):
    """Net present cost (NPC) of the relevant technologies.

    The net present cost of a Component is the present value of all the costs of
    installing and operating the Component over the project lifetime, minus the present
    value of all the revenues that it earns over the project lifetime.

    .. seealso::
        :py:func:`net_present_value`.
    """
    return -net_present_value(
        agent, demand, search_space, technologies, market, *args, **kwargs
    )


def discount_factor(years, interest_rate, mask=1.0):
    """Calculate an array with the rate (aka discount factor) values over the years."""
    return mask / (1 + interest_rate) ** years


@register_objective(name="EAC")
def equivalent_annual_cost(
    agent: Agent,
    demand: xr.DataArray,
    search_space: xr.DataArray,
    technologies: xr.Dataset,
    market: xr.Dataset,
    *args,
    **kwargs,
):
    """Equivalent annual costs (or annualized cost) of a technology.

    This is the cost that, if it were to occur equally in every year of the
    project lifetime, would give the same net present cost as the actual cash
    flow sequence associated with that component. The cost is computed using the
    `annualized cost`_ expression given by HOMER Energy.

    .. _annualized cost:
        https://www.homerenergy.com/products/pro/docs/3.11/annualized_cost.html

    Arguments:
        agent: The agent of interest
        search_space: The search space space for replacement technologies
        technologies: All the technologies
        market: The market parameters

    Return:
        xr.DataArray with the EAC calculated for the relevant technologies
    """
    npv = net_present_cost(agent, demand, search_space, technologies, market)
    crf = capital_recovery_factor(agent, search_space, technologies)
    return npv * crf<|MERGE_RESOLUTION|>--- conflicted
+++ resolved
@@ -554,13 +554,9 @@
 ):
     """Levelized cost of energy (LCOE) of technologies over their lifetime.
 
-<<<<<<< HEAD
     It follows the `simpified LCOE` given by NREL. The LCOE is set to zero for those
     timeslices where the production is zero, normally due to a zero utilisation
     factor.
-=======
-    It follows the `simplified LCOE` given by NREL.
->>>>>>> 5316595b
 
     Arguments:
         agent: The agent of interest
