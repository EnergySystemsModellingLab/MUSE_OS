--- conflicted
+++ resolved
@@ -71,11 +71,7 @@
 
 from muse.outputs.cache import cache_quantity
 from muse.registration import registrator
-<<<<<<< HEAD
-from muse.timeslices import broadcast_timeslice, drop_timeslice
-=======
 from muse.timeslices import broadcast_timeslice, distribute_timeslice, drop_timeslice
->>>>>>> f94ee1bd
 from muse.utilities import filter_input
 
 OBJECTIVE_SIGNATURE = Callable[
@@ -436,12 +432,7 @@
     due to a zero utilisation factor.
     """
     from muse.costs import lifetime_levelized_cost_of_energy as LCOE
-<<<<<<< HEAD
     from muse.quantities import capacity_to_service_demand, consumption
-    from muse.timeslices import broadcast_timeslice, distribute_timeslice
-=======
-    from muse.quantities import capacity_to_service_demand
->>>>>>> f94ee1bd
 
     capacity = capacity_to_service_demand(
         technologies=technologies, demand=demand, timeslice_level=timeslice_level
@@ -460,12 +451,8 @@
         prices=prices,
         capacity=capacity,
         production=production,
-<<<<<<< HEAD
         consumption=consump,
-=======
-        year=demand.year.item(),
         timeslice_level=timeslice_level,
->>>>>>> f94ee1bd
     )
 
     return results.where(np.isfinite(results)).fillna(0.0)
@@ -485,12 +472,7 @@
     See :py:func:`muse.costs.net_present_value` for more details.
     """
     from muse.costs import net_present_value as NPV
-<<<<<<< HEAD
     from muse.quantities import capacity_to_service_demand, consumption
-    from muse.timeslices import broadcast_timeslice, distribute_timeslice
-=======
-    from muse.quantities import capacity_to_service_demand
->>>>>>> f94ee1bd
 
     capacity = capacity_to_service_demand(technologies=technologies, demand=demand)
     production = (
@@ -507,12 +489,8 @@
         prices=prices,
         capacity=capacity,
         production=production,
-<<<<<<< HEAD
         consumption=consump,
-=======
-        year=demand.year.item(),
         timeslice_level=timeslice_level,
->>>>>>> f94ee1bd
     )
     return results
 
@@ -531,12 +509,7 @@
     See :py:func:`muse.costs.net_present_cost` for more details.
     """
     from muse.costs import net_present_cost as NPC
-<<<<<<< HEAD
     from muse.quantities import capacity_to_service_demand, consumption
-    from muse.timeslices import broadcast_timeslice, distribute_timeslice
-=======
-    from muse.quantities import capacity_to_service_demand
->>>>>>> f94ee1bd
 
     capacity = capacity_to_service_demand(technologies=technologies, demand=demand)
     production = (
@@ -572,12 +545,7 @@
     See :py:func:`muse.costs.equivalent_annual_cost` for more details.
     """
     from muse.costs import equivalent_annual_cost as EAC
-<<<<<<< HEAD
     from muse.quantities import capacity_to_service_demand, consumption
-    from muse.timeslices import broadcast_timeslice, distribute_timeslice
-=======
-    from muse.quantities import capacity_to_service_demand
->>>>>>> f94ee1bd
 
     capacity = capacity_to_service_demand(technologies=technologies, demand=demand)
     production = (
@@ -594,11 +562,7 @@
         prices=prices,
         capacity=capacity,
         production=production,
-<<<<<<< HEAD
         consumption=consump,
-=======
-        year=demand.year.item(),
         timeslice_level=timeslice_level,
->>>>>>> f94ee1bd
     )
     return results