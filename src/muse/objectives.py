--- conflicted
+++ resolved
@@ -133,13 +133,11 @@
         *args,
         **kwargs,
     ) -> xr.Dataset:
-<<<<<<< HEAD
+        from muse.timeslices import broadcast_timeslice
+
         assert set(technologies.dims) == {"replacement", "commodity"}
         assert set(demand.dims) == {"asset", "timeslice", "commodity"}
         assert set(prices.dims) == {"commodity", "timeslice"}
-=======
-        from muse.timeslices import broadcast_timeslice
->>>>>>> d3604dc8
 
         result = xr.Dataset()
         for name, objective in functions:
@@ -415,13 +413,8 @@
     due to a zero utilisation factor.
     """
     from muse.costs import lifetime_levelized_cost_of_energy as LCOE
-<<<<<<< HEAD
-    from muse.quantities import consumption
-    from muse.timeslices import QuantityType, convert_timeslice
-=======
-    from muse.quantities import capacity_to_service_demand
+    from muse.quantities import capacity_to_service_demand, consumption
     from muse.timeslices import broadcast_timeslice, distribute_timeslice
->>>>>>> d3604dc8
 
     capacity = capacity_to_service_demand(technologies=technologies, demand=demand)
     production = (
