--- conflicted
+++ resolved
@@ -300,14 +300,10 @@
         """
         from logging import getLogger
 
-<<<<<<< HEAD
+        from muse.utilities import reduce_assets
+
         # Increment the year
         self.year = next(self.years)
-=======
-        from muse.utilities import reduce_assets
-
-        current_year = self.year
->>>>>>> f21be761
 
         # Skip forward if demand is zero
         if demand.size == 0 or demand.sum() < 1e-12:
@@ -339,28 +335,19 @@
         search = search.sel(asset=condtechs)
 
         # Get technology parameters for the investment year
-        techs = self.filter_input(technologies, year=current_year + time_period)
+        techs = self.filter_input(technologies, year=self.year + self.forecast)
 
         # Calculate capacity in current and forecast year
         capacity = reduce_assets(
             self.assets.capacity, coords=("technology", "region")
-        ).interp(year=[current_year, current_year + self.forecast], method="linear")
+        ).interp(year=[self.year, self.year + self.forecast], method="linear")
 
         # Calculate constraints
         constraints = self.constraints(
-<<<<<<< HEAD
-            search.demand,
-            self.assets,
-            search.search_space,
-            market,
-            technologies,
-            year=self.year,
-=======
             demand=search.demand,
             capacity=capacity,
             search_space=search.search_space,
             technologies=techs,
->>>>>>> f21be761
             timeslice_level=self.timeslice_level,
         )
 
