--- conflicted
+++ resolved
@@ -339,12 +339,8 @@
             search.search_space,
             market,
             technologies,
-<<<<<<< HEAD
             year=self.year,
-=======
-            year=current_year,
             timeslice_level=self.timeslice_level,
->>>>>>> f94ee1bd
         )
 
         # Calculate investments
@@ -352,12 +348,8 @@
             search[["search_space", "decision"]],
             technologies,
             constraints,
-<<<<<<< HEAD
             year=self.year,
-=======
-            year=current_year,
             timeslice_level=self.timeslice_level,
->>>>>>> f94ee1bd
         )
 
         # Add investments
