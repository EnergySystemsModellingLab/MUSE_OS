"""Holds all building agents."""

from abc import ABC, abstractmethod
from collections.abc import Sequence
from typing import Callable, Optional, Union

import xarray as xr

from muse.timeslices import drop_timeslice


class AbstractAgent(ABC):
    """Base class for all agents."""

    tolerance = 1e-12
    """tolerance criteria for floating point comparisons."""

    def __init__(
        self,
        name: str = "Agent",
        region: str = "",
        assets: Optional[xr.Dataset] = None,
        interpolation: str = "linear",
        category: Optional[str] = None,
        quantity: Optional[float] = 1,
        timeslice_level: Optional[str] = None,
    ):
        """Creates a standard MUSE agent.

        Arguments:
            name: Name of the agent, used for cross-refencing external tables
            region: Region where the agent operates, used for cross-referencing
                external tables.
            interpolation: interpolation method. see `xarray.interp`.
            assets: dataset holding information about the assets owned by this
                instance. The information should not be anything describing the
                technologies themselves, but rather the stock of assets held by
                the agent.
            category: optional value that could be used to classify different agents
                together.
            quantity: optional value to classify different agents' share of the
                population.
            timeslice_level: the timeslice level over which investments/production
                will be optimized (e.g "hour", "day"). If None, the agent will use the
                finest timeslice level.
        """
        from uuid import uuid4

        super().__init__()
        self.name = name
        """Name associated with the agent."""
        self.region = region
        """Region the agent operates in."""
        self.assets = assets if assets is not None else xr.Dataset()
        """Current stock of technologies."""
        self.uuid = uuid4()
        """A unique identifier for the agent."""
        self.interpolation = interpolation
        """Interpolation method."""
        self.category = category
        """Attribute to classify different sets of agents."""
        self.quantity = quantity
        """Attribute to classify different agents' share of the population."""
        self.timeslice_level = timeslice_level
        """Timeslice level for the agent."""

    def filter_input(
        self,
        dataset: Union[xr.Dataset, xr.DataArray],
        year: Optional[Union[Sequence[int], int]] = None,
        **kwargs,
    ) -> Union[xr.Dataset, xr.DataArray]:
        """Filter inputs for usage in agent.

        For instance, filters down to agent's region, etc.
        """
        from muse.utilities import filter_input

        if "region" in dataset.dims and "region" not in kwargs:
            kwargs["region"] = self.region
        return filter_input(dataset, year=year, **kwargs)

    @abstractmethod
    def next(
        self,
        technologies: xr.Dataset,
        market: xr.Dataset,
        demand: xr.DataArray,
    ) -> None:
        """Increments agent to the next time point (e.g. performing investments).

        Performs investments to meet demands, and increments agent.year to the
        investment year.

        Arguments:
            technologies: dataset of technology parameters for the investment year
            market: market dataset covering the current year and investment year
            demand: data array of demand for the investment year
        """

    def __repr__(self):
        return (
            f"<{self.region}:({self.name}, {self.category}) "
            f"- {self.__class__.__name__} at "
            f"{hex(id(self))}>"
        )


class Agent(AbstractAgent):
    """Standard agent that does not perform investments."""

    def __init__(
        self,
        name: str = "Agent",
        region: str = "USA",
        assets: Optional[xr.Dataset] = None,
        interpolation: str = "linear",
        search_rules: Optional[Callable] = None,
        objectives: Optional[Callable] = None,
        decision: Optional[Callable] = None,
        year: int = 2010,
        maturity_threshold: float = 0,
        forecast: int = 5,
        housekeeping: Optional[Callable] = None,
        merge_transform: Optional[Callable] = None,
        demand_threshold: Optional[float] = None,
        category: Optional[str] = None,
        asset_threshold: float = 1e-4,
        quantity: Optional[float] = 1,
        spend_limit: int = 0,
        timeslice_level: Optional[str] = None,
        **kwargs,
    ):
        """Creates a standard agent.

        Arguments:
            name: Name of the agent, used for cross-refencing external tables
            region: Region where the agent operates, used for cross-referencing
                external tables.
            assets: Current stock of technologies.
            interpolation: interpolation method. see `xarray.interp`.
            search_rules: method used to filter the search space
            objectives: One or more objectives by which to decide next investments.
            decision: single decision objective from one or more objectives.
            year: year the agent is created / current year
            maturity_threshold: threshold when filtering replacement
                technologies with respect to market share
            forecast: Number of years the agent will forecast
            housekeeping: transform applied to the assets at the start of
                iteration. Defaults to doing nothing.
            merge_transform: transform merging current and newly invested assets
                together. Defaults to replacing old assets completely.
            demand_threshold: criteria below which the demand is zero.
            category: optional attribute that could be used to classify
                different agents together.
            asset_threshold: Threshold below which assets are not added.
            quantity: different agents' share of the population
            spend_limit: The cost above which agents will not invest
            timeslice_level: the timeslice level over which the agent invesments will
                be optimized (e.g "hour", "day"). If None, the agent will use the finest
                timeslice level.
            **kwargs: Extra arguments
        """
        from muse.decisions import factory as decision_factory
        from muse.filters import factory as filter_factory
        from muse.hooks import asset_merge_factory, housekeeping_factory
        from muse.objectives import factory as objectives_factory

        super().__init__(
            name=name,
            region=region,
            assets=assets,
            interpolation=interpolation,
            category=category,
            quantity=quantity,
            timeslice_level=timeslice_level,
        )

        """ Current year. Incremented by one every time next is called."""
        self.year = year

        """Number of years to look into the future for forecating purposed."""
        self.forecast = forecast

        """Search rule(s) determining potential replacement technologies.

        This is a string referring to a filter, or a sequence of strings
        referring to multiple filters, applied one after the other.  Any
        function registered via `muse.filters.register_filter` can be
        used to filter the search space.
        """
        if search_rules is None:
            search_rules = filter_factory()
        self.search_rules: Callable = search_rules

        """ Market share threshold.

        Threshold when and if filtering replacement technologies with respect
        to market share.
        """
        self.maturity_threshold = maturity_threshold

        self.spend_limit = spend_limit

        """One or more objectives by which to decide next investments."""
        if objectives is None:
            objectives = objectives_factory()
        self.objectives = objectives

        """Creates single decision objective from one or more objectives."""
        if decision is None:
            decision = decision_factory()
        self.decision = decision

        """Transforms applied on the assets at the start of each iteration.

        It could mean keeping the assets as are, or removing assets with no
        capacity in the current year and beyond, etc...
        It can be any function registered with
        :py:func:`~muse.hooks.register_initial_asset_transform`.
        """
        if housekeeping is None:
            housekeeping = housekeeping_factory()
        self._housekeeping = housekeeping

        """Transforms applied on the old and new assets.

        It could mean using only the new assets, or merging old and new, etc...
        It can be any function registered with
        :py:func:`~muse.hooks.register_final_asset_transform`.
        """
        if merge_transform is None:
            merge_transform = asset_merge_factory()
        self.merge_transform = merge_transform

        """Threshold below which the demand share is zero.

        This criteria avoids fulfilling demand for very small values. If None,
        then the criteria is not applied.
        """
        self.demand_threshold = demand_threshold

        """Threshold below which assets are not added."""
        self.asset_threshold = asset_threshold

    @property
    def forecast_year(self):
        """Year to consider when forecasting."""
        return self.year + self.forecast

    def asset_housekeeping(self):
        """Reduces memory footprint of assets.

        Performs tasks such as:

        - remove empty assets
        - remove years prior to current
        - interpolate current year and forecasted year
        """
        # TODO: move this into search and make sure filters, demand_share and
        #  what not use assets from search. That would remove another bit of
        #  state.
        self.assets = self._housekeeping(self, self.assets)

    def next(
        self,
        technologies: xr.Dataset,
        market: xr.Dataset,
        demand: xr.DataArray,
    ) -> None:
        investment_year = int(market.year[1])
        self.year = investment_year


class InvestingAgent(Agent):
    """Agent that performs investment for itself."""

    def __init__(
        self,
        *args,
        constraints: Optional[Callable] = None,
        investment: Optional[Callable] = None,
        **kwargs,
    ):
        """Creates an investing agent.

        Arguments:
            *args: See :py:class:`~muse.agents.agent.Agent`
            constraints: Set of constraints limiting investment
            investment: A function to perform investments
            **kwargs: See :py:class:`~muse.agents.agent.Agent`
        """
        from muse.constraints import factory as csfactory
        from muse.investments import factory as ifactory

        super().__init__(*args, **kwargs)

        self.invest = investment or ifactory()
        """Method to use when fulfilling demand from rated set of techs."""
        self.constraints = constraints or csfactory()
        """Creates a set of constraints limiting investment."""

    def next(
        self,
        technologies: xr.Dataset,
        market: xr.Dataset,
        demand: xr.DataArray,
    ) -> None:
        """Iterates agent one turn.

        The goal is to figure out from market variables which technologies to
        invest in and by how much.

        This function will modify `self.assets` and increment `self.year`.
        Other attributes are left unchanged. Arguments to the function are
        never modified.
        """
        from logging import getLogger

        from muse.utilities import reduce_assets

<<<<<<< HEAD
        assert "year" not in technologies.dims
        assert len(market.year) == 2
=======
        # Check inputs
        assert len(market.year) == 2
        assert "year" not in technologies.dims
>>>>>>> b4453e86
        assert "year" not in demand.dims

        # Time period
        current_year = int(market.year[0])
        assert current_year == self.year
        investment_year = int(market.year[1])
<<<<<<< HEAD
=======
        time_period = investment_year - current_year
>>>>>>> b4453e86

        # Skip forward if demand is zero
        if demand.size == 0 or demand.sum() < 1e-12:
            self.year = investment_year
            return None

        # Calculate the search space
        search_space = (
            self.search_rules(self, demand, technologies, market).fillna(0).astype(int)
        )

        # Skip forward if the search space is empty
        if any(u == 0 for u in search_space.shape):
            getLogger(__name__).critical("Search space is empty")
            self.year = investment_year
            return None

        # Calculate the decision metric
        decision = self.compute_decision(technologies, market, demand, search_space)
        search = xr.Dataset(dict(search_space=search_space, decision=decision))
        if "timeslice" in search.dims:
            search["demand"] = drop_timeslice(demand)
        else:
            search["demand"] = demand

        # Filter assets with demand
        not_assets = [u for u in search.demand.dims if u != "asset"]
        condtechs = (
            search.demand.sum(not_assets) > getattr(self, "tolerance", 1e-8)
        ).values
        search = search.sel(asset=condtechs)

        # Calculate capacity in current and investment year
        capacity = reduce_assets(
            self.assets.capacity, coords=("technology", "region")
        ).interp(year=[current_year, investment_year], method="linear")

        # Calculate constraints
        constraints = self.constraints(
            demand=search.demand,
            capacity=capacity,
            search_space=search.search_space,
            technologies=technologies,
            timeslice_level=self.timeslice_level,
        )

        # Calculate investments
        investments = self.invest(
<<<<<<< HEAD
            search=search[["search_space", "decision"]],
            technologies=technologies,
            constraints=constraints,
=======
            search[["search_space", "decision"]],
            technologies,
            constraints,
>>>>>>> b4453e86
            timeslice_level=self.timeslice_level,
        )

        # Add investments
        self.add_investments(
            technologies=technologies,
            investments=investments,
            investment_year=investment_year,
        )

        # Increment the year
        self.year = investment_year

    def compute_decision(
        self,
        technologies: xr.Dataset,
        market: xr.Dataset,
        demand: xr.DataArray,
        search_space: xr.DataArray,
    ) -> xr.DataArray:
        # Filter technologies according to the search space, forecast year and region
        techs = self.filter_input(
            technologies,
            technology=search_space.replacement,
            year=self.forecast_year,
        ).drop_vars("technology")

        # Reduce dimensions of the demand array
        reduced_demand = demand.sel(
            {
                k: search_space[k]
                for k in set(demand.dims).intersection(search_space.dims)
            }
        )

        # Filter prices according to the region
        prices = self.filter_input(market.prices)

        # Select prices for the investment year
        investment_year_prices = prices.isel(year=1)

        # Compute the objectives
        objectives = self.objectives(
            technologies=techs,
            demand=reduced_demand,
            prices=investment_year_prices,
            timeslice_level=self.timeslice_level,
        )

        # Compute the decision metric
        decision = self.decision(objectives)
        return decision

    def add_investments(
        self,
        technologies: xr.Dataset,
        investments: xr.DataArray,
        investment_year: int,
    ) -> None:
        """Add new assets to the agent."""
        assert "year" not in technologies.dims

        # Calculate retirement profile of new assets
        new_capacity = self.retirement_profile(
            technologies, investments, investment_year
        )
        if new_capacity is None:
            return
        new_capacity = new_capacity.drop_vars(
            set(new_capacity.coords) - set(self.assets.coords)
        )
        new_assets = xr.Dataset(dict(capacity=new_capacity))

        # Merge new assets with existing assets
        self.assets = self.merge_transform(self.assets, new_assets)

    def retirement_profile(
        self,
        technologies: xr.Dataset,
        investments: xr.DataArray,
        investment_year: int,
    ) -> Optional[xr.DataArray]:
        from muse.investments import cliff_retirement_profile

        assert "year" not in technologies.dims

        # Sum investments
        if "asset" in investments.dims:
            investments = investments.sum("asset")
        if "agent" in investments.dims:
            investments = investments.squeeze("agent", drop=True)

        # Filter out investments below the threshold
        investments = investments.sel(
            replacement=(investments > self.asset_threshold).any(
                [d for d in investments.dims if d != "replacement"]
            )
        )
        if investments.size == 0:
            return None

        # Calculate the retirement profile for new investments
        # Note: technical life must be at least the length of the time period
        lifetime = self.filter_input(
            technologies.technical_life,
            technology=investments.replacement,
        )
        profile = cliff_retirement_profile(
            lifetime,
            investment_year=investment_year,
        )
        if "dst_region" in investments.coords:
            investments = investments.reindex_like(profile, method="ffill")

        # Apply the retirement profile to the investments
        new_assets = (investments * profile).rename(replacement="asset")
        new_assets["installed"] = "asset", [investment_year] * len(new_assets.asset)

        # The new assets have picked up quite a few coordinates along the way.
        # we try and keep only those that were there originally.
        if set(new_assets.dims) != set(self.assets.dims):
            new, old = new_assets.dims, self.assets.dims
            raise RuntimeError(f"Asset dimensions do not match: {new} vs {old}")
        return new_assets<|MERGE_RESOLUTION|>--- conflicted
+++ resolved
@@ -319,24 +319,15 @@
 
         from muse.utilities import reduce_assets
 
-<<<<<<< HEAD
-        assert "year" not in technologies.dims
-        assert len(market.year) == 2
-=======
         # Check inputs
         assert len(market.year) == 2
         assert "year" not in technologies.dims
->>>>>>> b4453e86
         assert "year" not in demand.dims
 
         # Time period
         current_year = int(market.year[0])
         assert current_year == self.year
         investment_year = int(market.year[1])
-<<<<<<< HEAD
-=======
-        time_period = investment_year - current_year
->>>>>>> b4453e86
 
         # Skip forward if demand is zero
         if demand.size == 0 or demand.sum() < 1e-12:
@@ -385,15 +376,9 @@
 
         # Calculate investments
         investments = self.invest(
-<<<<<<< HEAD
             search=search[["search_space", "decision"]],
             technologies=technologies,
             constraints=constraints,
-=======
-            search[["search_space", "decision"]],
-            technologies,
-            constraints,
->>>>>>> b4453e86
             timeslice_level=self.timeslice_level,
         )
 
