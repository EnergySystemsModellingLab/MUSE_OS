"""Holds all building agents."""

from abc import ABC, abstractmethod
from collections.abc import Sequence
from typing import Callable, Optional, Union

import xarray as xr

from muse.timeslices import drop_timeslice


class AbstractAgent(ABC):
    """Base class for all agents."""

    tolerance = 1e-12
    """tolerance criteria for floating point comparisons."""

    def __init__(
        self,
        name: str = "Agent",
        region: str = "",
        assets: Optional[xr.Dataset] = None,
        interpolation: str = "linear",
        category: Optional[str] = None,
        quantity: Optional[float] = 1,
        timeslice_level: Optional[str] = None,
    ):
        """Creates a standard MUSE agent.

        Arguments:
            name: Name of the agent, used for cross-refencing external tables
            region: Region where the agent operates, used for cross-referencing
                external tables.
            interpolation: interpolation method. see `xarray.interp`.
            assets: dataset holding information about the assets owned by this
                instance. The information should not be anything describing the
                technologies themselves, but rather the stock of assets held by
                the agent.
            category: optional value that could be used to classify different agents
                together.
            quantity: optional value to classify different agents' share of the
                population.
            timeslice_level: the timeslice level over which investments/production
                will be optimized (e.g "hour", "day"). If None, the agent will use the
                finest timeslice level.
        """
        from uuid import uuid4

        super().__init__()
        self.name = name
        """Name associated with the agent."""
        self.region = region
        """Region the agent operates in."""
        self.assets = assets if assets is not None else xr.Dataset()
        """Current stock of technologies."""
        self.uuid = uuid4()
        """A unique identifier for the agent."""
        self.interpolation = interpolation
        """Interpolation method."""
        self.category = category
        """Attribute to classify different sets of agents."""
        self.quantity = quantity
        """Attribute to classify different agents' share of the population."""
        self.timeslice_level = timeslice_level
        """Timeslice level for the agent."""

    def filter_input(
        self,
        dataset: Union[xr.Dataset, xr.DataArray],
        year: Optional[Union[Sequence[int], int]] = None,
        **kwargs,
    ) -> Union[xr.Dataset, xr.DataArray]:
        """Filter inputs for usage in agent.

        For instance, filters down to agent's region, etc.
        """
        from muse.utilities import filter_input

        if "region" in dataset.dims and "region" not in kwargs:
            kwargs["region"] = self.region
        return filter_input(dataset, year=year, **kwargs)

    @abstractmethod
    def next(
        self,
        technologies: xr.Dataset,
        market: xr.Dataset,
        demand: xr.DataArray,
        time_period: int,
    ) -> None:
        """Increments agent to the next time point (e.g. performing investments)."""

    def __repr__(self):
        return (
            f"<{self.region}:({self.name}, {self.category}) "
            f"- {self.__class__.__name__} at "
            f"{hex(id(self))}>"
        )


class Agent(AbstractAgent):
    """Standard agent that does not perform investments."""

    def __init__(
        self,
        name: str = "Agent",
        region: str = "USA",
        assets: Optional[xr.Dataset] = None,
        interpolation: str = "linear",
        search_rules: Optional[Callable] = None,
        objectives: Optional[Callable] = None,
        decision: Optional[Callable] = None,
        year: int = 2010,
        maturity_threshold: float = 0,
        forecast: int = 5,
        housekeeping: Optional[Callable] = None,
        merge_transform: Optional[Callable] = None,
        demand_threshold: Optional[float] = None,
        category: Optional[str] = None,
        asset_threshold: float = 1e-4,
        quantity: Optional[float] = 1,
        spend_limit: int = 0,
        timeslice_level: Optional[str] = None,
        **kwargs,
    ):
        """Creates a standard agent.

        Arguments:
            name: Name of the agent, used for cross-refencing external tables
            region: Region where the agent operates, used for cross-referencing
                external tables.
            assets: Current stock of technologies.
            interpolation: interpolation method. see `xarray.interp`.
            search_rules: method used to filter the search space
            objectives: One or more objectives by which to decide next investments.
            decision: single decision objective from one or more objectives.
            year: year the agent is created / current year
            maturity_threshold: threshold when filtering replacement
                technologies with respect to market share
            forecast: Number of years the agent will forecast
            housekeeping: transform applied to the assets at the start of
                iteration. Defaults to doing nothing.
            merge_transform: transform merging current and newly invested assets
                together. Defaults to replacing old assets completely.
            demand_threshold: criteria below which the demand is zero.
            category: optional attribute that could be used to classify
                different agents together.
            asset_threshold: Threshold below which assets are not added.
            quantity: different agents' share of the population
            spend_limit: The cost above which agents will not invest
            timeslice_level: the timeslice level over which the agent invesments will
                be optimized (e.g "hour", "day"). If None, the agent will use the finest
                timeslice level.
            **kwargs: Extra arguments
        """
        from muse.decisions import factory as decision_factory
        from muse.filters import factory as filter_factory
        from muse.hooks import asset_merge_factory, housekeeping_factory
        from muse.objectives import factory as objectives_factory

        super().__init__(
            name=name,
            region=region,
            assets=assets,
            interpolation=interpolation,
            category=category,
            quantity=quantity,
            timeslice_level=timeslice_level,
        )

        self.year = year
        """ Current year. Incremented by one every time next is called."""
        self.forecast = forecast
        """Number of years to look into the future for forecating purposed."""
        if search_rules is None:
            search_rules = filter_factory()
        self.search_rules: Callable = search_rules
        """Search rule(s) determining potential replacement technologies.

        This is a string referring to a filter, or a sequence of strings
        referring to multiple filters, applied one after the other.  Any
        function registered via `muse.filters.register_filter` can be
        used to filter the search space.
        """
        self.maturity_threshold = maturity_threshold
        """ Market share threshold.

        Threshold when and if filtering replacement technologies with respect
        to market share.
        """
        self.spend_limit = spend_limit

        if objectives is None:
            objectives = objectives_factory()
        self.objectives = objectives
        """One or more objectives by which to decide next investments."""
        if decision is None:
            decision = decision_factory()
        self.decision = decision
        """Creates single decision objective from one or more objectives."""
        if housekeeping is None:
            housekeeping = housekeeping_factory()
        self._housekeeping = housekeeping
        """Transforms applied on the assets at the start of each iteration.

        It could mean keeping the assets as are, or removing assets with no
        capacity in the current year and beyond, etc...
        It can be any function registered with
        :py:func:`~muse.hooks.register_initial_asset_transform`.
        """
        if merge_transform is None:
            merge_transform = asset_merge_factory()
        self.merge_transform = merge_transform
        """Transforms applied on the old and new assets.

        It could mean using only the new assets, or merging old and new, etc...
        It can be any function registered with
        :py:func:`~muse.hooks.register_final_asset_transform`.
        """
        self.demand_threshold = demand_threshold
        """Threshold below which the demand share is zero.

        This criteria avoids fulfilling demand for very small values. If None,
        then the criteria is not applied.
        """
        self.asset_threshold = asset_threshold
        """Threshold below which assets are not added."""

    @property
    def forecast_year(self):
        """Year to consider when forecasting."""
        return self.year + self.forecast

    def asset_housekeeping(self):
        """Reduces memory footprint of assets.

        Performs tasks such as:

        - remove empty assets
        - remove years prior to current
        - interpolate current year and forecasted year
        """
        # TODO: move this into search and make sure filters, demand_share and
        #  what not use assets from search. That would remove another bit of
        #  state.
        self.assets = self._housekeeping(self, self.assets)

    def next(
        self,
        technologies: xr.Dataset,
        market: xr.Dataset,
        demand: xr.DataArray,
        time_period: int,
    ) -> None:
        self.year += time_period


class InvestingAgent(Agent):
    """Agent that performs investment for itself."""

    def __init__(
        self,
        *args,
        constraints: Optional[Callable] = None,
        investment: Optional[Callable] = None,
        **kwargs,
    ):
        """Creates an investing agent.

        Arguments:
            *args: See :py:class:`~muse.agents.agent.Agent`
            constraints: Set of constraints limiting investment
            investment: A function to perform investments
            **kwargs: See :py:class:`~muse.agents.agent.Agent`
        """
        from muse.constraints import factory as csfactory
        from muse.investments import factory as ifactory

        super().__init__(*args, **kwargs)

        self.invest = investment or ifactory()
        """Method to use when fulfilling demand from rated set of techs."""
        self.constraints = constraints or csfactory()
        """Creates a set of constraints limiting investment."""

    def next(
        self,
        technologies: xr.Dataset,
        market: xr.Dataset,
        demand: xr.DataArray,
        time_period: int,
    ) -> None:
        """Iterates agent one turn.

        The goal is to figure out from market variables which technologies to
        invest in and by how much.

        This function will modify `self.assets` and increment `self.year`.
        Other attributes are left unchanged. Arguments to the function are
        never modified.
        """
        from logging import getLogger

        current_year = self.year

        # Skip forward if demand is zero
        if demand.size == 0 or demand.sum() < 1e-12:
            self.year += time_period
            return None

        # Calculate the search space
        search_space = (
            self.search_rules(self, demand, technologies, market).fillna(0).astype(int)
        )

        # Skip forward if the search space is empty
        if any(u == 0 for u in search_space.shape):
            getLogger(__name__).critical("Search space is empty")
            self.year += time_period
            return None

        # Calculate the decision metric
        decision = self.compute_decision(technologies, market, demand, search_space)
        search = xr.Dataset(dict(search_space=search_space, decision=decision))
        if "timeslice" in search.dims:
            search["demand"] = drop_timeslice(demand)
        else:
            search["demand"] = demand

        # Filter assets with demand
        not_assets = [u for u in search.demand.dims if u != "asset"]
        condtechs = (
            search.demand.sum(not_assets) > getattr(self, "tolerance", 1e-8)
        ).values
        search = search.sel(asset=condtechs)

        # Calculate constraints
        constraints = self.constraints(
            search.demand,
            self.assets,
            search.search_space,
            market,
            technologies,
            year=current_year,
            timeslice_level=self.timeslice_level,
        )

        # Calculate investments
        investments = self.invest(
            search[["search_space", "decision"]],
            technologies,
            constraints,
            year=current_year,
            timeslice_level=self.timeslice_level,
        )

        # Add investments
        self.add_investments(
            technologies,
            investments,
            current_year=current_year,
            time_period=time_period,
        )

        # Increment the year
        self.year += time_period

    def compute_decision(
        self,
        technologies: xr.Dataset,
        market: xr.Dataset,
        demand: xr.DataArray,
        search_space: xr.DataArray,
    ) -> xr.DataArray:
        # Filter technologies according to the search space, forecast year and region
        techs = self.filter_input(
            technologies,
            technology=search_space.replacement,
            year=self.forecast_year,
        ).drop_vars("technology")

        # Reduce dimensions of the demand array
        reduced_demand = demand.sel(
            {
                k: search_space[k]
                for k in set(demand.dims).intersection(search_space.dims)
            }
        )

        # Filter prices according to the region
        prices = self.filter_input(market.prices)

        # Select prices for the investment year
        investment_year_prices = prices.isel(year=1)

        # Compute the objectives
        objectives = self.objectives(
            technologies=techs,
            demand=reduced_demand,
<<<<<<< HEAD
            prices=prices.isel(year=1),
=======
            prices=investment_year_prices,
>>>>>>> 339ea03d
            timeslice_level=self.timeslice_level,
        )

        # Compute the decision metric
        decision = self.decision(objectives)
        return decision

    def add_investments(
        self,
        technologies: xr.Dataset,
        investments: xr.DataArray,
        current_year: int,
        time_period: int,
    ) -> None:
        """Add new assets to the agent."""
        # Calculate retirement profile of new assets
        new_capacity = self.retirement_profile(
            technologies, investments, current_year, time_period
        )
        if new_capacity is None:
            return
        new_capacity = new_capacity.drop_vars(
            set(new_capacity.coords) - set(self.assets.coords)
        )
        new_assets = xr.Dataset(dict(capacity=new_capacity))

        # Merge new assets with existing assets
        self.assets = self.merge_transform(self.assets, new_assets)

    def retirement_profile(
        self,
        technologies: xr.Dataset,
        investments: xr.DataArray,
        current_year: int,
        time_period: int,
    ) -> Optional[xr.DataArray]:
        from muse.investments import cliff_retirement_profile

        # Sum investments
        if "asset" in investments.dims:
            investments = investments.sum("asset")
        if "agent" in investments.dims:
            investments = investments.squeeze("agent", drop=True)

        # Filter out investments below the threshold
        investments = investments.sel(
            replacement=(investments > self.asset_threshold).any(
                [d for d in investments.dims if d != "replacement"]
            )
        )
        if investments.size == 0:
            return None

        # Calculate the retirement profile for new investments
        # Note: technical life must be at least the length of the time period
        lifetime = self.filter_input(
            technologies.technical_life,
            year=current_year,
            technology=investments.replacement,
        ).clip(min=time_period)
        profile = cliff_retirement_profile(
            lifetime,
            investment_year=current_year + time_period,
        )
        if "dst_region" in investments.coords:
            investments = investments.reindex_like(profile, method="ffill")

        # Apply the retirement profile to the investments
        new_assets = (investments * profile).rename(replacement="asset")
        new_assets["installed"] = "asset", [current_year] * len(new_assets.asset)

        # The new assets have picked up quite a few coordinates along the way.
        # we try and keep only those that were there originally.
        if set(new_assets.dims) != set(self.assets.dims):
            new, old = new_assets.dims, self.assets.dims
            raise RuntimeError(f"Asset dimensions do not match: {new} vs {old}")
        return new_assets<|MERGE_RESOLUTION|>--- conflicted
+++ resolved
@@ -397,11 +397,7 @@
         objectives = self.objectives(
             technologies=techs,
             demand=reduced_demand,
-<<<<<<< HEAD
-            prices=prices.isel(year=1),
-=======
             prices=investment_year_prices,
->>>>>>> 339ea03d
             timeslice_level=self.timeslice_level,
         )
 
