"""Holds all building agents."""

from abc import ABC, abstractmethod
from collections.abc import Sequence
from typing import Callable, Optional, Union

import xarray as xr

from muse.timeslices import drop_timeslice


class AbstractAgent(ABC):
    """Base class for all agents."""

    tolerance = 1e-12
    """tolerance criteria for floating point comparisons."""

    def __init__(
        self,
        name: str = "Agent",
        region: str = "",
        assets: Optional[xr.Dataset] = None,
        interpolation: str = "linear",
        category: Optional[str] = None,
        quantity: Optional[float] = 1,
        timeslice_level: str | None = None,
    ):
        """Creates a standard MUSE agent.

        Arguments:
            name: Name of the agent, used for cross-refencing external tables
            region: Region where the agent operates, used for cross-referencing
                external tables.
            interpolation: interpolation method. see `xarray.interp`.
            assets: dataset holding information about the assets owned by this
                instance. The information should not be anything describing the
                technologies themselves, but rather the stock of assets held by
                the agent.
            category: optional value that could be used to classify different agents
                together.
            quantity: optional value to classify different agents' share of the
                population.
        """
        from uuid import uuid4

        super().__init__()
        self.name = name
        """Name associated with the agent."""
        self.region = region
        """Region the agent operates in."""
        self.assets = assets if assets is not None else xr.Dataset()
        """Current stock of technologies."""
        self.uuid = uuid4()
        """A unique identifier for the agent."""
        self.interpolation = interpolation
        """Interpolation method."""
        self.category = category
        """Attribute to classify different sets of agents."""
        self.quantity = quantity
        """Attribute to classify different agents' share of the population."""
        self.timeslice_level = timeslice_level

    def filter_input(
        self,
        dataset: Union[xr.Dataset, xr.DataArray],
        year: Optional[Union[Sequence[int], int]] = None,
        **kwargs,
    ) -> Union[xr.Dataset, xr.DataArray]:
        """Filter inputs for usage in agent.

        For instance, filters down to agent's region, etc.
        """
        from muse.utilities import filter_input

        if "region" in dataset.dims and "region" not in kwargs:
            kwargs["region"] = self.region
        return filter_input(dataset, year=year, **kwargs)

    @abstractmethod
    def next(
        self,
        technologies: xr.Dataset,
        market: xr.Dataset,
        demand: xr.DataArray,
        time_period: int,
    ) -> None:
        """Increments agent to the next time point (e.g. performing investments)."""

    def __repr__(self):
        return (
            f"<{self.region}:({self.name}, {self.category}) "
            f"- {self.__class__.__name__} at "
            f"{hex(id(self))}>"
        )


class Agent(AbstractAgent):
    """Standard agent that does not perform investments."""

    def __init__(
        self,
        name: str = "Agent",
        region: str = "USA",
        assets: Optional[xr.Dataset] = None,
        interpolation: str = "linear",
        search_rules: Optional[Callable] = None,
        objectives: Optional[Callable] = None,
        decision: Optional[Callable] = None,
        year: int = 2010,
        maturity_threshold: float = 0,
        forecast: int = 5,
        housekeeping: Optional[Callable] = None,
        merge_transform: Optional[Callable] = None,
        demand_threshold: Optional[float] = None,
        category: Optional[str] = None,
        asset_threshold: float = 1e-4,
        quantity: Optional[float] = 1,
        spend_limit: int = 0,
        timeslice_level: str | None = None,
        **kwargs,
    ):
        """Creates a standard agent.

        Arguments:
            name: Name of the agent, used for cross-refencing external tables
            region: Region where the agent operates, used for cross-referencing
                external tables.
            assets: Current stock of technologies.
            interpolation: interpolation method. see `xarray.interp`.
            search_rules: method used to filter the search space
            objectives: One or more objectives by which to decide next investments.
            decision: single decision objective from one or more objectives.
            year: year the agent is created / current year
            maturity_threshold: threshold when filtering replacement
                technologies with respect to market share
            forecast: Number of years the agent will forecast
            housekeeping: transform applied to the assets at the start of
                iteration. Defaults to doing nothing.
            merge_transform: transform merging current and newly invested assets
                together. Defaults to replacing old assets completely.
            demand_threshold: criteria below which the demand is zero.
            category: optional attribute that could be used to classify
                different agents together.
            asset_threshold: Threshold below which assets are not added.
            quantity: different agents' share of the population
            spend_limit: The cost above which agents will not invest
            **kwargs: Extra arguments
        """
        from muse.decisions import factory as decision_factory
        from muse.filters import factory as filter_factory
        from muse.hooks import asset_merge_factory, housekeeping_factory
        from muse.objectives import factory as objectives_factory

        super().__init__(
            name=name,
            region=region,
            assets=assets,
            interpolation=interpolation,
            category=category,
            quantity=quantity,
            timeslice_level=timeslice_level,
        )

        self.year = year
        """ Current year. Incremented by one every time next is called."""
        self.forecast = forecast
        """Number of years to look into the future for forecating purposed."""
        if search_rules is None:
            search_rules = filter_factory()
        self.search_rules: Callable = search_rules
        """Search rule(s) determining potential replacement technologies.

        This is a string referring to a filter, or a sequence of strings
        referring to multiple filters, applied one after the other.  Any
        function registered via `muse.filters.register_filter` can be
        used to filter the search space.
        """
        self.maturity_threshold = maturity_threshold
        """ Market share threshold.

        Threshold when and if filtering replacement technologies with respect
        to market share.
        """
        self.spend_limit = spend_limit

        if objectives is None:
            objectives = objectives_factory()
        self.objectives = objectives
        """One or more objectives by which to decide next investments."""
        if decision is None:
            decision = decision_factory()
        self.decision = decision
        """Creates single decision objective from one or more objectives."""
        if housekeeping is None:
            housekeeping = housekeeping_factory()
        self._housekeeping = housekeeping
        """Transforms applied on the assets at the start of each iteration.

        It could mean keeping the assets as are, or removing assets with no
        capacity in the current year and beyond, etc...
        It can be any function registered with
        :py:func:`~muse.hooks.register_initial_asset_transform`.
        """
        if merge_transform is None:
            merge_transform = asset_merge_factory()
        self.merge_transform = merge_transform
        """Transforms applied on the old and new assets.

        It could mean using only the new assets, or merging old and new, etc...
        It can be any function registered with
        :py:func:`~muse.hooks.register_final_asset_transform`.
        """
        self.demand_threshold = demand_threshold
        """Threshold below which the demand share is zero.

        This criteria avoids fulfilling demand for very small values. If None,
        then the criteria is not applied.
        """
        self.asset_threshold = asset_threshold
        """Threshold below which assets are not added."""

    @property
    def forecast_year(self):
        """Year to consider when forecasting."""
        return self.year + self.forecast

    def asset_housekeeping(self):
        """Reduces memory footprint of assets.

        Performs tasks such as:

        - remove empty assets
        - remove years prior to current
        - interpolate current year and forecasted year
        """
        # TODO: move this into search and make sure filters, demand_share and
        #  what not use assets from search. That would remove another bit of
        #  state.
        self.assets = self._housekeeping(self, self.assets)

    def next(
        self,
        technologies: xr.Dataset,
        market: xr.Dataset,
        demand: xr.DataArray,
        time_period: int,
    ) -> None:
        self.year += time_period

<<<<<<< HEAD
    def compute_decision(
        self,
        technologies: xr.Dataset,
        market: xr.Dataset,
        demand: xr.DataArray,
        search_space: xr.DataArray,
    ) -> xr.DataArray:
        # Filter technologies according to the search space, forecast year and region
        techs = self.filter_input(
            technologies,
            technology=search_space.replacement,
            year=self.forecast_year,
        ).drop_vars("technology")

        # Reduce dimensions of the demand array
        reduced_demand = demand.sel(
            {
                k: search_space[k]
                for k in set(demand.dims).intersection(search_space.dims)
            }
        )

        # Filter prices according to the region
        prices = self.filter_input(market.prices)

        # Compute the objectives
        objectives = self.objectives(
            technologies=techs,
            demand=reduced_demand,
            prices=prices,
            timeslice_level=self.timeslice_level,
        )

        # Compute the decision metric
        decision = self.decision(objectives)
        return decision

=======
>>>>>>> d3604dc8

class InvestingAgent(Agent):
    """Agent that performs investment for itself."""

    def __init__(
        self,
        *args,
        constraints: Optional[Callable] = None,
        investment: Optional[Callable] = None,
        **kwargs,
    ):
        """Creates an investing agent.

        Arguments:
            *args: See :py:class:`~muse.agents.agent.Agent`
            constraints: Set of constraints limiting investment
            investment: A function to perform investments
            **kwargs: See :py:class:`~muse.agents.agent.Agent`
        """
        from muse.constraints import factory as csfactory
        from muse.investments import factory as ifactory

        super().__init__(*args, **kwargs)

        self.invest = investment or ifactory()
        """Method to use when fulfilling demand from rated set of techs."""
        self.constraints = constraints or csfactory()
        """Creates a set of constraints limiting investment."""

    def next(
        self,
        technologies: xr.Dataset,
        market: xr.Dataset,
        demand: xr.DataArray,
        time_period: int,
    ) -> None:
        """Iterates agent one turn.

        The goal is to figure out from market variables which technologies to
        invest in and by how much.

        This function will modify `self.assets` and increment `self.year`.
        Other attributes are left unchanged. Arguments to the function are
        never modified.
        """
        from logging import getLogger

        current_year = self.year

        # Skip forward if demand is zero
        if demand.size == 0 or demand.sum() < 1e-12:
            self.year += time_period
            return None

        # Calculate the search space
        search_space = (
            self.search_rules(self, demand, technologies, market).fillna(0).astype(int)
        )

        # Skip forward if the search space is empty
        if any(u == 0 for u in search_space.shape):
            getLogger(__name__).critical("Search space is empty")
            self.year += time_period
            return None

        # Calculate the decision metric
        decision = self.compute_decision(technologies, market, demand, search_space)
        search = xr.Dataset(dict(search_space=search_space, decision=decision))
        if "timeslice" in search.dims:
            search["demand"] = drop_timeslice(demand)
        else:
            search["demand"] = demand

        # Filter assets with demand
        not_assets = [u for u in search.demand.dims if u != "asset"]
        condtechs = (
            search.demand.sum(not_assets) > getattr(self, "tolerance", 1e-8)
        ).values
        search = search.sel(asset=condtechs)

        # Calculate constraints
        constraints = self.constraints(
            search.demand,
            self.assets,
            search.search_space,
            market,
            technologies,
            year=current_year,
            timeslice_level=self.timeslice_level,
        )

        # Calculate investments
        investments = self.invest(
            search[["search_space", "decision"]],
            technologies,
            constraints,
            year=current_year,
            timeslice_level=self.timeslice_level,
        )

        # Add investments
        self.add_investments(
            technologies,
            investments,
            current_year=current_year,
            time_period=time_period,
        )

        # Increment the year
        self.year += time_period

    def compute_decision(
        self,
        technologies: xr.Dataset,
        market: xr.Dataset,
        demand: xr.DataArray,
        search_space: xr.DataArray,
    ) -> xr.DataArray:
        # Filter technologies according to the search space, forecast year and region
        techs = self.filter_input(
            technologies,
            technology=search_space.replacement,
            year=self.forecast_year,
        ).drop_vars("technology")

        # Reduce dimensions of the demand array
        reduced_demand = demand.sel(
            {
                k: search_space[k]
                for k in set(demand.dims).intersection(search_space.dims)
            }
        )

        # Filter prices according to the region
        prices = self.filter_input(market.prices)

        # Compute the objectives
        objectives = self.objectives(
            technologies=techs, demand=reduced_demand, prices=prices
        )

        # Compute the decision metric
        decision = self.decision(objectives)
        return decision

    def add_investments(
        self,
        technologies: xr.Dataset,
        investments: xr.DataArray,
        current_year: int,
        time_period: int,
    ) -> None:
        """Add new assets to the agent."""
        # Calculate retirement profile of new assets
        new_capacity = self.retirement_profile(
            technologies, investments, current_year, time_period
        )
        if new_capacity is None:
            return
        new_capacity = new_capacity.drop_vars(
            set(new_capacity.coords) - set(self.assets.coords)
        )
        new_assets = xr.Dataset(dict(capacity=new_capacity))

        # Merge new assets with existing assets
        self.assets = self.merge_transform(self.assets, new_assets)

    def retirement_profile(
        self,
        technologies: xr.Dataset,
        investments: xr.DataArray,
        current_year: int,
        time_period: int,
    ) -> Optional[xr.DataArray]:
        from muse.investments import cliff_retirement_profile

        # Sum investments
        if "asset" in investments.dims:
            investments = investments.sum("asset")
        if "agent" in investments.dims:
            investments = investments.squeeze("agent", drop=True)

        # Filter out investments below the threshold
        investments = investments.sel(
            replacement=(investments > self.asset_threshold).any(
                [d for d in investments.dims if d != "replacement"]
            )
        )
        if investments.size == 0:
            return None

        # Calculate the retirement profile for new investments
        # Note: technical life must be at least the length of the time period
        lifetime = self.filter_input(
            technologies.technical_life,
            year=current_year,
            technology=investments.replacement,
        ).clip(min=time_period)
        profile = cliff_retirement_profile(
            lifetime,
            investment_year=current_year + time_period,
        )
        if "dst_region" in investments.coords:
            investments = investments.reindex_like(profile, method="ffill")

        # Apply the retirement profile to the investments
        new_assets = (investments * profile).rename(replacement="asset")
        new_assets["installed"] = "asset", [current_year] * len(new_assets.asset)

        # The new assets have picked up quite a few coordinates along the way.
        # we try and keep only those that were there originally.
        if set(new_assets.dims) != set(self.assets.dims):
            new, old = new_assets.dims, self.assets.dims
            raise RuntimeError(f"Asset dimensions do not match: {new} vs {old}")
        return new_assets<|MERGE_RESOLUTION|>--- conflicted
+++ resolved
@@ -247,7 +247,117 @@
     ) -> None:
         self.year += time_period
 
-<<<<<<< HEAD
+
+class InvestingAgent(Agent):
+    """Agent that performs investment for itself."""
+
+    def __init__(
+        self,
+        *args,
+        constraints: Optional[Callable] = None,
+        investment: Optional[Callable] = None,
+        **kwargs,
+    ):
+        """Creates an investing agent.
+
+        Arguments:
+            *args: See :py:class:`~muse.agents.agent.Agent`
+            constraints: Set of constraints limiting investment
+            investment: A function to perform investments
+            **kwargs: See :py:class:`~muse.agents.agent.Agent`
+        """
+        from muse.constraints import factory as csfactory
+        from muse.investments import factory as ifactory
+
+        super().__init__(*args, **kwargs)
+
+        self.invest = investment or ifactory()
+        """Method to use when fulfilling demand from rated set of techs."""
+        self.constraints = constraints or csfactory()
+        """Creates a set of constraints limiting investment."""
+
+    def next(
+        self,
+        technologies: xr.Dataset,
+        market: xr.Dataset,
+        demand: xr.DataArray,
+        time_period: int,
+    ) -> None:
+        """Iterates agent one turn.
+
+        The goal is to figure out from market variables which technologies to
+        invest in and by how much.
+
+        This function will modify `self.assets` and increment `self.year`.
+        Other attributes are left unchanged. Arguments to the function are
+        never modified.
+        """
+        from logging import getLogger
+
+        current_year = self.year
+
+        # Skip forward if demand is zero
+        if demand.size == 0 or demand.sum() < 1e-12:
+            self.year += time_period
+            return None
+
+        # Calculate the search space
+        search_space = (
+            self.search_rules(self, demand, technologies, market).fillna(0).astype(int)
+        )
+
+        # Skip forward if the search space is empty
+        if any(u == 0 for u in search_space.shape):
+            getLogger(__name__).critical("Search space is empty")
+            self.year += time_period
+            return None
+
+        # Calculate the decision metric
+        decision = self.compute_decision(technologies, market, demand, search_space)
+        search = xr.Dataset(dict(search_space=search_space, decision=decision))
+        if "timeslice" in search.dims:
+            search["demand"] = drop_timeslice(demand)
+        else:
+            search["demand"] = demand
+
+        # Filter assets with demand
+        not_assets = [u for u in search.demand.dims if u != "asset"]
+        condtechs = (
+            search.demand.sum(not_assets) > getattr(self, "tolerance", 1e-8)
+        ).values
+        search = search.sel(asset=condtechs)
+
+        # Calculate constraints
+        constraints = self.constraints(
+            search.demand,
+            self.assets,
+            search.search_space,
+            market,
+            technologies,
+            year=current_year,
+            timeslice_level=self.timeslice_level,
+        )
+
+        # Calculate investments
+        investments = self.invest(
+            search[["search_space", "decision"]],
+            technologies,
+            constraints,
+            year=current_year,
+            timeslice_level=self.timeslice_level,
+        )
+
+        # Add investments
+        self.add_investments(
+            technologies,
+            investments,
+            current_year=current_year,
+            time_period=time_period,
+        )
+
+        # Increment the year
+        self.year += time_period
+
     def compute_decision(
         self,
         technologies: xr.Dataset,
@@ -285,153 +395,6 @@
         decision = self.decision(objectives)
         return decision
 
-=======
->>>>>>> d3604dc8
-
-class InvestingAgent(Agent):
-    """Agent that performs investment for itself."""
-
-    def __init__(
-        self,
-        *args,
-        constraints: Optional[Callable] = None,
-        investment: Optional[Callable] = None,
-        **kwargs,
-    ):
-        """Creates an investing agent.
-
-        Arguments:
-            *args: See :py:class:`~muse.agents.agent.Agent`
-            constraints: Set of constraints limiting investment
-            investment: A function to perform investments
-            **kwargs: See :py:class:`~muse.agents.agent.Agent`
-        """
-        from muse.constraints import factory as csfactory
-        from muse.investments import factory as ifactory
-
-        super().__init__(*args, **kwargs)
-
-        self.invest = investment or ifactory()
-        """Method to use when fulfilling demand from rated set of techs."""
-        self.constraints = constraints or csfactory()
-        """Creates a set of constraints limiting investment."""
-
-    def next(
-        self,
-        technologies: xr.Dataset,
-        market: xr.Dataset,
-        demand: xr.DataArray,
-        time_period: int,
-    ) -> None:
-        """Iterates agent one turn.
-
-        The goal is to figure out from market variables which technologies to
-        invest in and by how much.
-
-        This function will modify `self.assets` and increment `self.year`.
-        Other attributes are left unchanged. Arguments to the function are
-        never modified.
-        """
-        from logging import getLogger
-
-        current_year = self.year
-
-        # Skip forward if demand is zero
-        if demand.size == 0 or demand.sum() < 1e-12:
-            self.year += time_period
-            return None
-
-        # Calculate the search space
-        search_space = (
-            self.search_rules(self, demand, technologies, market).fillna(0).astype(int)
-        )
-
-        # Skip forward if the search space is empty
-        if any(u == 0 for u in search_space.shape):
-            getLogger(__name__).critical("Search space is empty")
-            self.year += time_period
-            return None
-
-        # Calculate the decision metric
-        decision = self.compute_decision(technologies, market, demand, search_space)
-        search = xr.Dataset(dict(search_space=search_space, decision=decision))
-        if "timeslice" in search.dims:
-            search["demand"] = drop_timeslice(demand)
-        else:
-            search["demand"] = demand
-
-        # Filter assets with demand
-        not_assets = [u for u in search.demand.dims if u != "asset"]
-        condtechs = (
-            search.demand.sum(not_assets) > getattr(self, "tolerance", 1e-8)
-        ).values
-        search = search.sel(asset=condtechs)
-
-        # Calculate constraints
-        constraints = self.constraints(
-            search.demand,
-            self.assets,
-            search.search_space,
-            market,
-            technologies,
-            year=current_year,
-            timeslice_level=self.timeslice_level,
-        )
-
-        # Calculate investments
-        investments = self.invest(
-            search[["search_space", "decision"]],
-            technologies,
-            constraints,
-            year=current_year,
-            timeslice_level=self.timeslice_level,
-        )
-
-        # Add investments
-        self.add_investments(
-            technologies,
-            investments,
-            current_year=current_year,
-            time_period=time_period,
-        )
-
-        # Increment the year
-        self.year += time_period
-
-    def compute_decision(
-        self,
-        technologies: xr.Dataset,
-        market: xr.Dataset,
-        demand: xr.DataArray,
-        search_space: xr.DataArray,
-    ) -> xr.DataArray:
-        # Filter technologies according to the search space, forecast year and region
-        techs = self.filter_input(
-            technologies,
-            technology=search_space.replacement,
-            year=self.forecast_year,
-        ).drop_vars("technology")
-
-        # Reduce dimensions of the demand array
-        reduced_demand = demand.sel(
-            {
-                k: search_space[k]
-                for k in set(demand.dims).intersection(search_space.dims)
-            }
-        )
-
-        # Filter prices according to the region
-        prices = self.filter_input(market.prices)
-
-        # Compute the objectives
-        objectives = self.objectives(
-            technologies=techs, demand=reduced_demand, prices=prices
-        )
-
-        # Compute the decision metric
-        decision = self.decision(objectives)
-        return decision
-
     def add_investments(
         self,
         technologies: xr.Dataset,
