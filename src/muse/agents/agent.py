--- conflicted
+++ resolved
@@ -392,14 +392,10 @@
 
         # Compute the objectives
         objectives = self.objectives(
-<<<<<<< HEAD
-            technologies=techs, demand=reduced_demand, prices=prices.isel(year=1)
-=======
             technologies=techs,
             demand=reduced_demand,
-            prices=prices,
+            prices=prices.isel(year=1),
             timeslice_level=self.timeslice_level,
->>>>>>> f94ee1bd
         )
 
         # Compute the decision metric
