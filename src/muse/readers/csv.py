--- conflicted
+++ resolved
@@ -170,12 +170,8 @@
         if item not in ["technology", "region", "year"]
     ]
     result = result.stack(timeslice=timeslice_levels)
-<<<<<<< HEAD
-    result = convert_timeslice(result)  # sort timeslices
-=======
     result = convert_timeslice(result)
     # sorts timeslices into the correct order
->>>>>>> a02088e0
     return result
 
 
