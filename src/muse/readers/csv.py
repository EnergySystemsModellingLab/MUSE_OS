"""Ensemble of functions to read MUSE data."""

from __future__ import annotations

__all__ = [
    "read_attribute_table",
    "read_csv_agent_parameters",
    "read_global_commodities",
    "read_initial_assets",
    "read_initial_market",
    "read_io_technodata",
    "read_macro_drivers",
    "read_presets",
    "read_regression_parameters",
    "read_technodictionary",
    "read_technologies",
    "read_timeslice_shares",
]

from collections.abc import Sequence
from pathlib import Path
from typing import cast

import numpy as np
import pandas as pd
import xarray as xr

from muse.defaults import DEFAULT_SECTORS_DIRECTORY
from muse.errors import UnitsConflictInCommodities


def to_numeric(x):
    """Converts a value to numeric if possible.

    Args:
        x: The value to convert.

    Returns:
        The value converted to numeric if possible, otherwise the original value.
    """
    try:
        return pd.to_numeric(x)
    except ValueError:
        return x


def find_sectors_file(
    filename: str | Path,
    sector: str | None = None,
    sectors_directory: str | Path = DEFAULT_SECTORS_DIRECTORY,
) -> Path:
    """Looks through a few standard place for sector files."""
    filename = Path(filename)

    if sector is not None:
        dirs: Sequence[Path] = (
            Path(sectors_directory) / sector.title(),
            Path(sectors_directory),
        )
    else:
        dirs = (Path(sectors_directory),)
    for directory in dirs:
        path = directory / filename
        if path.is_file():
            return path
    if sector is not None:
        msg = f"Could not find sector {sector.title()} file {filename}."
    else:
        msg = f"Could not find file {filename}."
    raise OSError(msg)


def read_technodictionary(filename: str | Path) -> xr.Dataset:
    """Reads and formats technodata into a dataset.

    There are three axes: technologies, regions, and year.
    """
    from muse.readers import camel_to_snake

    csv = pd.read_csv(filename, float_precision="high", low_memory=False)
    csv.drop(csv.filter(regex="Unname"), axis=1, inplace=True)
    csv = csv.rename(columns=camel_to_snake).rename(
        columns={"end_use": "enduse", "availabiliy year": "availability"}
    )
    data = csv[csv.process_name != "Unit"]

    ts = pd.MultiIndex.from_arrays(
        [data.process_name, data.region_name, [int(u) for u in data.time]],
        names=("technology", "region", "year"),
    )
    data.index = ts
    data.columns.name = "technodata"
    data.index.name = "technology"
    data = data.drop(["process_name", "region_name", "time"], axis=1)
    data = data.apply(to_numeric, axis=0)

    result = xr.Dataset.from_dataframe(data.sort_index())
    if "fuel" in result.variables:
        result["fuel"] = result.fuel.isel(region=0, year=0)
        result["fuel"].values = [camel_to_snake(name) for name in result["fuel"].values]
    if "type" in result.variables:
        result["tech_type"] = result.type.isel(region=0, year=0)
        result["tech_type"].values = [
            camel_to_snake(name) for name in result["tech_type"].values
        ]
    if "enduse" in result.variables:
        result["enduse"] = result.enduse.isel(region=0, year=0)
        result["enduse"].values = [
            camel_to_snake(name) for name in result["enduse"].values
        ]

    units = csv[csv.process_name == "Unit"].drop(
        ["process_name", "region_name", "time"], axis=1
    )
    for variable, value in units.items():
        if all(u not in {"-", "Retro", "New"} for u in value.values):
            result[variable].attrs["units"] = value.values[0]

    # Sanity checks
    if "year" in result.dims:
        assert len(set(result.year.data)) == result.year.data.size
        result = result.sortby("year")

    if "year" in result.dims and len(result.year) == 1:
        result = result.isel(year=0, drop=True)

    return result


def read_technodata_timeslices(filename: str | Path) -> xr.Dataset:
    from muse.readers import camel_to_snake
    from muse.timeslices import sort_timeslices

    csv = pd.read_csv(filename, float_precision="high", low_memory=False)
    csv = csv.rename(columns=camel_to_snake)

    csv = csv.rename(
        columns={"process_name": "technology", "region_name": "region", "time": "year"}
    )
    data = csv[csv.technology != "Unit"]

    data = data.apply(to_numeric)

    ts = pd.MultiIndex.from_frame(
        data.drop(
            columns=["utilization_factor", "minimum_service_factor", "obj_sort"],
            errors="ignore",
        )
    )

    data.index = ts
    data.columns.name = "technodata_timeslice"
    data.index.name = "technology"

    data = data.filter(["utilization_factor", "minimum_service_factor"])

    result = xr.Dataset.from_dataframe(data)

    timeslice_levels = [
        item
        for item in list(result.coords)
        if item not in ["technology", "region", "year"]
    ]
    result = result.stack(timeslice=timeslice_levels)
    return sort_timeslices(result)


def read_io_technodata(filename: str | Path) -> xr.Dataset:
    """Reads process inputs or outputs.

    There are four axes: (technology, region, year, commodity)
    """
    from muse.readers import camel_to_snake

    csv = pd.read_csv(filename, float_precision="high", low_memory=False)

    # Unspecified Level values default to "fixed"
    if "Level" in csv.columns:
        csv["Level"] = csv["Level"].fillna("fixed")
    else:
        # Particularly relevant to outputs files where the Level column is omitted by
        # default, as only "fixed" outputs are allowed.
        csv["Level"] = "fixed"

    data = csv[csv.ProcessName != "Unit"]
    region = np.array(data.RegionName, dtype=str)
    process = data.ProcessName
    year = [int(u) for u in data.Time]

    data = data.drop(["ProcessName", "RegionName", "Time"], axis=1)

    ts = pd.MultiIndex.from_arrays(
        [process, region, year], names=("technology", "region", "year")
    )
    data.index = ts
    data.columns.name = "commodity"
    data.index.name = "technology"
    data = data.rename(columns=camel_to_snake)
    data = data.apply(to_numeric, axis=0)

    fixed_set = xr.Dataset.from_dataframe(data[data.level == "fixed"]).drop_vars(
        "level"
    )
    flexible_set = xr.Dataset.from_dataframe(data[data.level == "flexible"]).drop_vars(
        "level"
    )
    commodity = xr.DataArray(
        list(fixed_set.data_vars.keys()), dims="commodity", name="commodity"
    )
    fixed = xr.concat(fixed_set.data_vars.values(), dim=commodity)
    flexible = xr.concat(flexible_set.data_vars.values(), dim=commodity)

    result = xr.Dataset(data_vars={"fixed": fixed, "flexible": flexible})
    result["flexible"] = result.flexible.fillna(0)

    # add units for flexible and fixed
    units = csv[csv.ProcessName == "Unit"].drop(
        ["ProcessName", "RegionName", "Time", "Level"], axis=1
    )
    units.index.name = "units"
    units.columns.name = "commodity"
    units = xr.DataArray(units).isel(units=0, drop=True)
    result["commodity_units"] = units
    return result


def read_initial_assets(filename: str | Path) -> xr.DataArray:
    """Reads and formats data about initial capacity into a dataframe."""
    data = pd.read_csv(filename, float_precision="high", low_memory=False)
    result = read_initial_capacity(data)
    technology = result.technology
    result = result.drop_vars("technology").rename(technology="asset")
    result["technology"] = "asset", technology.values
    result["installed"] = ("asset", [int(result.year.min())] * len(result.technology))
    result["year"] = result.year.astype(int)
    return result


def read_initial_capacity(data: str | Path | pd.DataFrame) -> xr.DataArray:
    if not isinstance(data, pd.DataFrame):
        data = pd.read_csv(data, float_precision="high", low_memory=False)
    if "Unit" in data.columns:
        data = data.drop(columns="Unit")
    data = (
        data.rename(columns=dict(ProcessName="technology", RegionName="region"))
        .melt(id_vars=["technology", "region"], var_name="year")
        .set_index(["region", "technology", "year"])
    )
    result = xr.DataArray.from_series(data["value"])
    result = result.sel(year=result.year != "2100.1")
    result["year"] = result.year.astype(int)
    return result


def read_technologies(
    technodata_path_or_sector: str | Path | None = None,
    technodata_timeslices_path: str | Path | None = None,
    comm_out_path: str | Path | None = None,
    comm_in_path: str | Path | None = None,
    commodities: str | Path | xr.Dataset | None = None,
    sectors_directory: str | Path = DEFAULT_SECTORS_DIRECTORY,
) -> xr.Dataset:
    """Reads data characterising technologies from files.

    Arguments:
        technodata_path_or_sector: If `comm_out_path` and `comm_in_path` are not given,
            then this argument refers to the name of the sector. The three paths are
            then determined using standard locations and name. Specifically, technodata
            looks for a "technodataSECTORNAME.csv" file in the standard location for
            that sector. However, if  `comm_out_path` and `comm_in_path` are given, then
            this should be the path to the the technodata file.
        technodata_timeslices_path: This argument refers to the TechnodataTimeslices
            file which specifies the utilization factor per timeslice for the specified
            technology.
        comm_out_path: If given, then refers to the path of the file specifying output
            commmodities. If not given, then defaults to
            "commOUTtechnodataSECTORNAME.csv" in the relevant sector directory.
        comm_in_path: If given, then refers to the path of the file specifying input
            commmodities. If not given, then defaults to
            "commINtechnodataSECTORNAME.csv" in the relevant sector directory.
        commodities: Optional. If commodities is given, it should point to a global
            commodities file, or a dataset akin to reading such a file with
            `read_global_commodities`. In either case, the information pertaining to
            commodities will be added to the technologies dataset.
        sectors_directory: Optional. If `paths_or_sector` is a string indicating the
            name of the sector, then this is a path to a directory where standard input
            files are contained.

    Returns:
        A dataset with all the characteristics of the technologies.
    """
    from logging import getLogger

    from muse.commodities import CommodityUsage

    if (not comm_out_path) and (not comm_in_path):
        sector = technodata_path_or_sector
        assert sector is None or isinstance(sector, str)
        tpath = find_sectors_file(
            f"technodata{sector.title()}.csv",
            sector,
            sectors_directory,  # type: ignore
        )
        opath = find_sectors_file(
            f"commOUTtechnodata{sector.title()}.csv",  # type: ignore
            sector,
            sectors_directory,
        )
        ipath = find_sectors_file(
            f"commINtechnodata{sector.title()}.csv",  # type: ignore
            sector,
            sectors_directory,
        )
    else:
        assert isinstance(technodata_path_or_sector, (str, Path))
        assert comm_out_path is not None
        assert comm_in_path is not None
        tpath = Path(technodata_path_or_sector)
        opath = Path(comm_out_path)
        ipath = Path(comm_in_path)

    msg = f"""Reading technology information from:
    - technodata: {tpath}
    - outputs: {opath}
    - inputs: {ipath}
    """
    if technodata_timeslices_path and isinstance(
        technodata_timeslices_path, (str, Path)
    ):
        ttpath = Path(technodata_timeslices_path)
        msg += f"""- technodata_timeslices: {ttpath}
        """
    else:
        ttpath = None

    if isinstance(commodities, (str, Path)):
        msg += f"""- global commodities file: {commodities}"""

    logger = getLogger(__name__)
    logger.info(msg)

    result = read_technodictionary(tpath)
    if any(result[u].isnull().any() for u in result.data_vars):
        raise ValueError(f"Inconsistent data in {tpath} (e.g. inconsistent years)")

    outs = read_io_technodata(opath).rename(
        flexible="flexible_outputs", fixed="fixed_outputs"
    )
    if not (outs["flexible_outputs"] == 0).all():
        raise ValueError(
            f"'flexible' outputs are not permitted in {opath}. "
            "All outputs must be 'fixed'"
        )
    outs = outs.drop_vars("flexible_outputs")
    ins = read_io_technodata(ipath).rename(
        flexible="flexible_inputs", fixed="fixed_inputs"
    )
    if "year" in result.dims and len(result.year) > 1:
        if all(len(outs[d]) > 1 for d in outs.dims if outs[d].dtype.kind in "uifc"):
            outs = outs.interp(year=result.year)
        if all(len(ins[d]) > 1 for d in ins.dims if ins[d].dtype.kind in "uifc"):
            ins = ins.interp(year=result.year)

    try:
        result = result.merge(outs).merge(ins)
    except xr.core.merge.MergeError:
        raise UnitsConflictInCommodities

    if isinstance(ttpath, (str, Path)):
        technodata_timeslice = read_technodata_timeslices(ttpath)
        result = result.drop_vars("utilization_factor")
        result = result.merge(technodata_timeslice)
    else:
        technodata_timeslice = None
    # try and add info about commodities
    if isinstance(commodities, (str, Path)):
        try:
            commodities = read_global_commodities(commodities)
        except OSError:
            logger.warning("Could not load global commodities file.")
            commodities = None

    if isinstance(commodities, xr.Dataset):
        if result.commodity.isin(commodities.commodity).all():
            result = result.merge(commodities.sel(commodity=result.commodity))

        else:
            raise OSError(
                "Commodities not found in global commodities file: check spelling."
            )

    result["comm_usage"] = (
        "commodity",
        CommodityUsage.from_technologies(result).values,
    )
    result = result.set_coords("comm_usage")
    if "comm_type" in result.data_vars or "comm_type" in result.coords:
        result = result.drop_vars("comm_type")

    check_utilization_and_minimum_service_factors(
        result.to_dataframe(), [tpath, ttpath]
    )

    return result


def read_global_commodities(path: str | Path) -> xr.Dataset:
    """Reads commodities information from input."""
    from logging import getLogger

    from muse.readers import camel_to_snake

    path = Path(path)
    if path.is_dir():
        path = path / "MuseGlobalCommodities.csv"
    if not path.is_file():
        raise OSError(f"File {path} does not exist.")

    getLogger(__name__).info(f"Reading global commodities from {path}.")

    data = pd.read_csv(path, float_precision="high", low_memory=False)
    data.index = [camel_to_snake(u) for u in data.CommodityName]
    data.CommodityType = [camel_to_snake(u) for u in data.CommodityType]
    data = data.drop("CommodityName", axis=1)
    data = data.rename(
        columns={
            "CommodityType": "comm_type",
            "Commodity": "comm_name",
            "CommodityEmissionFactor_CO2": "emmission_factor",
            "HeatRate": "heat_rate",
            "Unit": "unit",
        }
    )
    data.index.name = "commodity"
    return xr.Dataset(data)


def read_timeslice_shares(
    path: str | Path = DEFAULT_SECTORS_DIRECTORY,
    sector: str | None = None,
) -> xr.Dataset:
    """Reads sliceshare information into a xr.Dataset.

    Additionally, this function will try and recover the timeslice multi- index from a
    import file "Timeslices{sector}.csv" in the same directory as the timeslice shares.
    Pass `None` if this behaviour is not required.
    """
    from logging import getLogger
    from re import match

    path = Path(path)
    if sector is None:
        if path.is_dir():
            sector = path.name
        else:
            path, filename = path.parent, path.name
            re = match(r"TimesliceShare(.*)\.csv", filename)
            sector = path.name if re is None else re.group(1)

    share_path = find_sectors_file(f"TimesliceShare{sector}.csv", sector, path)
    getLogger(__name__).info(f"Reading timeslice shares from {share_path}")
    data = pd.read_csv(share_path, float_precision="high", low_memory=False)
    data.index = pd.MultiIndex.from_arrays(
        (data.RegionName, data.SN), names=("region", "timeslice")
    )
    data.index.name = "rt"
    data = data.drop(["RegionName", "SN"], axis=1)
    data.columns.name = "commodity"

    result = xr.DataArray(data).unstack("rt").to_dataset(name="shares")
    return result.shares


def read_csv_agent_parameters(filename) -> list:
    """Reads standard MUSE agent-declaration csv-files.

    Returns a list of dictionaries, where each dictionary can be used to instantiate an
    agent in :py:func:`muse.agents.factories.factory`.
    """
    from muse.readers import camel_to_snake

    if (
        isinstance(filename, str)
        and Path(filename).suffix != ".csv"
        and not Path(filename).is_file()
    ):
        filename = find_sectors_file(f"BuildingAgent{filename}.csv", filename)

    data = pd.read_csv(filename, float_precision="high", low_memory=False)
    if "AgentNumber" in data.columns:
        data = data.drop(["AgentNumber"], axis=1)
    result = []

    # We remove rows with missing information, and next over the rest
    for _, row in data.iterrows():
        objectives = row[[i.startswith("Objective") for i in row.index]]
        floats = row[[i.startswith("ObjData") for i in row.index]]
        sorting = row[[i.startswith("Objsort") for i in row.index]]

        if len(objectives) != len(floats) or len(objectives) != len(sorting):
            raise ValueError(
                f"Agent Objective, ObjData, and Objsort columns are inconsistent in {filename}"  # noqa: E501
            )
        objectives = objectives.dropna().to_list()
        for u in objectives:
            if not issubclass(type(u), str):
                raise ValueError(
                    f"Agent Objective requires a string entry in {filename}"
                )
        sort = sorting.dropna().to_list()
        for u in sort:
            if not issubclass(type(u), bool):
                raise ValueError(
                    f"Agent Objsort requires a boolean entry in {filename}"
                )
        floats = floats.dropna().to_list()
        for u in floats:
            if not issubclass(type(u), (int, float)):
                raise ValueError(f"Agent ObjData requires a float entry in {filename}")
        decision_params = [
            u for u in zip(objectives, sorting, floats) if isinstance(u[0], str)
        ]

        agent_type = {
            "new": "newcapa",
            "newcapa": "newcapa",
            "retrofit": "retrofit",
            "retro": "retrofit",
            "agent": "agent",
            "default": "agent",
        }[getattr(row, "Type", "agent").lower()]
        data = {
            "name": row.Name,
            "region": row.RegionName,
            "objectives": [u[0] for u in decision_params],
            "search_rules": row.SearchRule,
            "decision": {"name": row.DecisionMethod, "parameters": decision_params},
            "agent_type": agent_type,
        }
        if hasattr(row, "Quantity"):
            data["quantity"] = row.Quantity
        if hasattr(row, "MaturityThreshold"):
            data["maturity_threshold"] = row.MaturityThreshold
        if hasattr(row, "SpendLimit"):
            data["spend_limit"] = row.SpendLimit
        data["share"] = camel_to_snake(row.AgentShare)
        if agent_type == "retrofit" and data["decision"] == "lexo":
            data["decision"] = "retro_lexo"
        result.append(data)
    return result


def read_macro_drivers(path: str | Path) -> xr.Dataset:
    """Reads a standard MUSE csv file for macro drivers."""
    from logging import getLogger

    path = Path(path)

    getLogger(__name__).info(f"Reading macro drivers from {path}")

    table = pd.read_csv(path, float_precision="high", low_memory=False)
    table.index = table.RegionName
    table.index.name = "region"
    table.columns.name = "year"
    table = table.drop(["Unit", "RegionName"], axis=1)

    population = table[table.Variable == "Population"]
    population = population.drop("Variable", axis=1)
    gdp = table[table.Variable == "GDP|PPP"].drop("Variable", axis=1)

    result = xr.Dataset({"gdp": gdp, "population": population})
    result["year"] = "year", result.year.values.astype(int)
    result["region"] = "region", result.region.values.astype(str)
    return result


def read_initial_market(
    projections: xr.DataArray | Path | str,
    base_year_import: str | Path | xr.DataArray | None = None,
    base_year_export: str | Path | xr.DataArray | None = None,
) -> xr.Dataset:
    """Read projections, import and export csv files."""
    from logging import getLogger

    from muse.timeslices import TIMESLICE, distribute_timeslice

    # Projections must always be present
    if isinstance(projections, (str, Path)):
        getLogger(__name__).info(f"Reading projections from {projections}")
        projections = read_attribute_table(projections)

    # Base year export is optional. If it is not there, it's set to zero
    if isinstance(base_year_export, (str, Path)):
        getLogger(__name__).info(f"Reading base year export from {base_year_export}")
        base_year_export = read_attribute_table(base_year_export)
    elif base_year_export is None:
        getLogger(__name__).info("Base year export not provided. Set to zero.")
        base_year_export = xr.zeros_like(projections)

    # Base year import is optional. If it is not there, it's set to zero
    if isinstance(base_year_import, (str, Path)):
        getLogger(__name__).info(f"Reading base year import from {base_year_import}")
        base_year_import = read_attribute_table(base_year_import)
    elif base_year_import is None:
        getLogger(__name__).info("Base year import not provided. Set to zero.")
        base_year_import = xr.zeros_like(projections)

    base_year_export = distribute_timeslice(base_year_export, level=None)
    base_year_import = distribute_timeslice(base_year_import, level=None)
    base_year_export.name = "exports"
    base_year_import.name = "imports"

    static_trade = base_year_import - base_year_export
    static_trade.name = "static_trade"

    result = xr.Dataset(
        {
            projections.name: projections,
            base_year_export.name: base_year_export,
            base_year_import.name: base_year_import,
            static_trade.name: static_trade,
        }
    )

    result = result.rename(
        commodity_price="prices", units_commodity_price="units_prices"
    )
    result["prices"] = (
        result["prices"].expand_dims({"timeslice": TIMESLICE}).drop_vars("timeslice")
    )

    return result


def read_attribute_table(path: str | Path) -> xr.DataArray:
    """Read a standard MUSE csv file for price projections."""
    from logging import getLogger

    from muse.readers import camel_to_snake

    path = Path(path)
    if not path.is_file():
        raise OSError(f"{path} does not exist.")

    getLogger(__name__).info(f"Reading prices from {path}")

    table = pd.read_csv(path, float_precision="high", low_memory=False)
    units = table.loc[0].drop(["RegionName", "Attribute", "Time"])
    table = table.drop(0)

    table.columns.name = "commodity"
    table = table.rename(
        columns={"RegionName": "region", "Attribute": "attribute", "Time": "year"}
    )

    region, year = table.region, table.year.astype(int)
    table = table.drop(["region", "year"], axis=1)
    table.index = pd.MultiIndex.from_arrays([region, year], names=["region", "year"])

    attribute = camel_to_snake(table.attribute.unique()[0])
    table = table.drop(["attribute"], axis=1)
    table = table.rename(columns={c: camel_to_snake(c) for c in table.columns})

    result = xr.DataArray(table, name=attribute).astype(float)
    result = result.unstack("dim_0").fillna(0)

    result.coords["units_" + attribute] = ("commodity", units)

    return result


def read_regression_parameters(path: str | Path) -> xr.Dataset:
    """Reads the regression parameters from a standard MUSE csv file."""
    from logging import getLogger

    from muse.readers import camel_to_snake

    path = Path(path)
    if not path.is_file():
        raise OSError(f"{path} does not exist or is not a file.")
    getLogger(__name__).info(f"Reading regression parameters from {path}.")
    table = pd.read_csv(path, float_precision="high", low_memory=False)

    # Normalize column names
    table.columns.name = "commodity"
    table = table.rename(
        columns={
            "RegionName": "region",
            "SectorName": "sector",
            "FunctionType": "function_type",
        }
    )

    # Create a multiindex based on three of the columns
    sector, region, function_type = (
        table.sector.apply(lambda x: x.lower()),
        table.region,
        table.function_type,
    )
    table = table.drop(["sector", "region", "function_type"], axis=1)
    table.index = pd.MultiIndex.from_arrays(
        [sector, region], names=["sector", "region"]
    )
    table = table.rename(columns={c: camel_to_snake(c) for c in table.columns})

    # Create a dataset, separating each type of coeeficient as a separate xr.DataArray
    coeffs = xr.Dataset(
        {
            k: xr.DataArray(table[table.coeff == k].drop("coeff", axis=1))
            for k in table.coeff.unique()
        }
    )

    # Unstack the multi-index into separate dimensions
    coeffs = coeffs.unstack("dim_0").fillna(0)

    # We pair each sector with its function type
    function_type = list(zip(*set(zip(sector, function_type))))
    function_type = xr.DataArray(
        list(function_type[1]),
        dims=["sector"],
        coords={"sector": list(function_type[0])},
    )
    coeffs["function_type"] = function_type

    return coeffs


def read_presets(
    paths: str | Path | Sequence[str | Path],
    columns: str = "commodity",
    indices: Sequence[str] = ("RegionName", "Timeslice"),
    drop: Sequence[str] = ("Unnamed: 0",),
) -> xr.Dataset:
    """Read consumption or supply files for preset sectors."""
    from logging import getLogger
    from re import match

    from muse.readers import camel_to_snake

    def expand_paths(path):
        from glob import glob

        if isinstance(paths, str):
            return [Path(p) for p in glob(path)]
        return Path(path)

    if isinstance(paths, str):
        allfiles = expand_paths(paths)
    else:
        allfiles = [expand_paths(p) for p in cast(Sequence, paths)]
    if len(allfiles) == 0:
        raise OSError(f"No files found with paths {paths}")

    datas = {}
    for path in allfiles:
        data = pd.read_csv(path, low_memory=False)
        assert all(u in data.columns for u in indices)

        # Legacy: drop ProcessName column and sum data (PR #448)
        if "ProcessName" in data.columns:
            data = (
                data.drop(columns=["ProcessName"])
                .groupby(list(indices))
                .sum()
                .reset_index()
            )
            msg = (
                f"The ProcessName column (in file {path}) is deprecated. "
                "Data has been summed across processes, and this column has been "
                "dropped."
            )
            getLogger(__name__).warning(msg)

        data = data.drop(columns=[k for k in drop if k in data.columns])
        data.index = pd.MultiIndex.from_arrays([data[u] for u in indices])
        data.index.name = "asset"
        data.columns.name = columns
        data = data.drop(columns=list(indices))

        reyear = match(r"\S*.(\d{4})\S*\.csv", path.name)
        if reyear is None:
            raise OSError(f"Unexpected filename {path.name}")
        year = int(reyear.group(1))
        if year in datas:
            raise OSError(f"Year f{year} was found twice")
        data.year = year
        datas[year] = xr.DataArray(data)

    result = (
        xr.Dataset(datas)
        .to_array(dim="year")
        .sortby("year")
        .fillna(0)
        .unstack("asset")
        .rename({k: k.replace("Name", "").lower() for k in indices})
    )

    if "commodity" in result.coords:
        result.coords["commodity"] = [
            camel_to_snake(u) for u in result.commodity.values
        ]
    return result


<<<<<<< HEAD
def read_finite_resources(path: Union[str, Path]) -> xr.DataArray:
    """Reads finite resources from csv file.

    The CSV file is made up of columns "Region", "Year", as well
    as three timeslice columns ("Month", "Day", "Hour"). All three sets of columns are
    optional. The timeslice set should contain a full set of timeslices, if present.
    Other columns correspond to commodities.
    """
    from muse.timeslices import TIMESLICE

    data = pd.read_csv(path)
    data.columns = [c.lower() for c in data.columns]
    ts_levels = TIMESLICE.get_index("timeslice").names

    if set(data.columns).issuperset(ts_levels):
        timeslice = pd.MultiIndex.from_arrays(
            [data[u] for u in ts_levels], names=ts_levels
        )
        timeslice = pd.DataFrame(timeslice, columns=["timeslice"])
        data = pd.concat((data, timeslice), axis=1)
        data.drop(columns=ts_levels, inplace=True)
    indices = list({"year", "region", "timeslice"}.intersection(data.columns))
    data.set_index(indices, inplace=True)

    return xr.Dataset.from_dataframe(data).to_array(dim="commodity")


def check_utilization_and_minimum_service_factors(data, filename):
=======
def read_trade(
    data: pd.DataFrame | str | Path,
    columns_are_source: bool = True,
    parameters: str | None = None,
    skiprows: Sequence[int] | None = None,
    name: str | None = None,
    drop: str | Sequence[str] | None = None,
) -> xr.DataArray | xr.Dataset:
    """Read CSV table with source and destination regions."""
    from muse.readers import camel_to_snake

    if not isinstance(data, pd.DataFrame):
        data = pd.read_csv(data, skiprows=skiprows)

    if parameters is None and "Parameter" in data.columns:
        parameters = "Parameter"
    if columns_are_source:
        col_region = "src_region"
        row_region = "dst_region"
    else:
        row_region = "src_region"
        col_region = "dst_region"
    data = data.apply(to_numeric, axis=0)
    if isinstance(drop, str):
        drop = [drop]
    if drop:
        drop = list(set(drop).intersection(data.columns))
    if drop:
        data = data.drop(columns=drop)
    data = data.rename(
        columns=dict(
            Time="year",
            ProcessName="technology",
            RegionName=row_region,
            Commodity="commodity",
        )
    )
    indices = list(
        {"commodity", "year", "src_region", "dst_region", "technology"}.intersection(
            data.columns
        )
    )
    data = data.melt(
        id_vars={parameters}.union(indices).intersection(data.columns),
        var_name=col_region,
    )
    if parameters is None:
        result: xr.DataArray | xr.Dataset = xr.DataArray.from_series(
            data.set_index([*indices, col_region])["value"]
        ).rename(name)
    else:
        result = xr.Dataset.from_dataframe(
            data.pivot_table(
                values="value", columns=parameters, index=[*indices, col_region]
            ).rename(columns=camel_to_snake)
        )

    return result.rename(src_region="region")


def check_utilization_and_minimum_service_factors(
    data: pd.DataFrame, filename: str | list[str]
) -> None:
    filename = [filename] if isinstance(filename, (str, Path)) else filename
    filename = [name for name in filename if name is not None]
>>>>>>> 6fe3ebe9
    if "utilization_factor" not in data.columns:
        raise ValueError(
            f"""A technology needs to have a utilization factor defined for every
             timeslice. Please check files: {filename}."""
        )

    _check_utilization_not_all_zero(data, filename)
    _check_utilization_in_range(data, filename)

    if "minimum_service_factor" in data.columns:
        _check_minimum_service_factors_in_range(data, filename)
        _check_utilization_not_below_minimum(data, filename)


def _check_utilization_not_all_zero(data, filename):
    utilization_sum = data.groupby(["technology", "region", "year"]).sum()

    if (utilization_sum.utilization_factor == 0).any():
        raise ValueError(
            f"""A technology can not have a utilization factor of 0 for every
                timeslice. Please check files: {filename}."""
        )


def _check_utilization_in_range(data, filename):
    utilization = data["utilization_factor"]
    if not np.all((0 <= utilization) & (utilization <= 1)):
        raise ValueError(
            f"""Utilization factor values must all be between 0 and 1 inclusive.
            Please check files: {filename}."""
        )


def _check_utilization_not_below_minimum(data, filename):
    if (data["utilization_factor"] < data["minimum_service_factor"]).any():
        raise ValueError(f"""Utilization factors must all be greater than or equal to
                          their corresponding minimum service factors. Please check
                         {filename}.""")


def _check_minimum_service_factors_in_range(data, filename):
    min_service_factor = data["minimum_service_factor"]

    if not np.all((0 <= min_service_factor) & (min_service_factor <= 1)):
        raise ValueError(
            f"""Minimum service factor values must all be between 0 and 1 inclusive.
             Please check files: {filename}."""
        )<|MERGE_RESOLUTION|>--- conflicted
+++ resolved
@@ -803,102 +803,11 @@
     return result
 
 
-<<<<<<< HEAD
-def read_finite_resources(path: Union[str, Path]) -> xr.DataArray:
-    """Reads finite resources from csv file.
-
-    The CSV file is made up of columns "Region", "Year", as well
-    as three timeslice columns ("Month", "Day", "Hour"). All three sets of columns are
-    optional. The timeslice set should contain a full set of timeslices, if present.
-    Other columns correspond to commodities.
-    """
-    from muse.timeslices import TIMESLICE
-
-    data = pd.read_csv(path)
-    data.columns = [c.lower() for c in data.columns]
-    ts_levels = TIMESLICE.get_index("timeslice").names
-
-    if set(data.columns).issuperset(ts_levels):
-        timeslice = pd.MultiIndex.from_arrays(
-            [data[u] for u in ts_levels], names=ts_levels
-        )
-        timeslice = pd.DataFrame(timeslice, columns=["timeslice"])
-        data = pd.concat((data, timeslice), axis=1)
-        data.drop(columns=ts_levels, inplace=True)
-    indices = list({"year", "region", "timeslice"}.intersection(data.columns))
-    data.set_index(indices, inplace=True)
-
-    return xr.Dataset.from_dataframe(data).to_array(dim="commodity")
-
-
-def check_utilization_and_minimum_service_factors(data, filename):
-=======
-def read_trade(
-    data: pd.DataFrame | str | Path,
-    columns_are_source: bool = True,
-    parameters: str | None = None,
-    skiprows: Sequence[int] | None = None,
-    name: str | None = None,
-    drop: str | Sequence[str] | None = None,
-) -> xr.DataArray | xr.Dataset:
-    """Read CSV table with source and destination regions."""
-    from muse.readers import camel_to_snake
-
-    if not isinstance(data, pd.DataFrame):
-        data = pd.read_csv(data, skiprows=skiprows)
-
-    if parameters is None and "Parameter" in data.columns:
-        parameters = "Parameter"
-    if columns_are_source:
-        col_region = "src_region"
-        row_region = "dst_region"
-    else:
-        row_region = "src_region"
-        col_region = "dst_region"
-    data = data.apply(to_numeric, axis=0)
-    if isinstance(drop, str):
-        drop = [drop]
-    if drop:
-        drop = list(set(drop).intersection(data.columns))
-    if drop:
-        data = data.drop(columns=drop)
-    data = data.rename(
-        columns=dict(
-            Time="year",
-            ProcessName="technology",
-            RegionName=row_region,
-            Commodity="commodity",
-        )
-    )
-    indices = list(
-        {"commodity", "year", "src_region", "dst_region", "technology"}.intersection(
-            data.columns
-        )
-    )
-    data = data.melt(
-        id_vars={parameters}.union(indices).intersection(data.columns),
-        var_name=col_region,
-    )
-    if parameters is None:
-        result: xr.DataArray | xr.Dataset = xr.DataArray.from_series(
-            data.set_index([*indices, col_region])["value"]
-        ).rename(name)
-    else:
-        result = xr.Dataset.from_dataframe(
-            data.pivot_table(
-                values="value", columns=parameters, index=[*indices, col_region]
-            ).rename(columns=camel_to_snake)
-        )
-
-    return result.rename(src_region="region")
-
-
 def check_utilization_and_minimum_service_factors(
     data: pd.DataFrame, filename: str | list[str]
 ) -> None:
     filename = [filename] if isinstance(filename, (str, Path)) else filename
     filename = [name for name in filename if name is not None]
->>>>>>> 6fe3ebe9
     if "utilization_factor" not in data.columns:
         raise ValueError(
             f"""A technology needs to have a utilization factor defined for every
