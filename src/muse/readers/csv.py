--- conflicted
+++ resolved
@@ -111,7 +111,6 @@
 
     csv = pd.read_csv(filename, float_precision="high", low_memory=False)
     csv = csv.rename(columns=camel_to_snake)
-<<<<<<< HEAD
 
     if check_utilization_not_all_zero(csv):
         raise ValueError(
@@ -142,10 +141,6 @@
             # data.obj_sort, #TODO Implement minimum/maximum timeslice
         ],
         names=("technology", "region", "year", "month", "day", "hour"),
-=======
-    csv = csv.rename(
-        columns={"process_name": "technology", "region_name": "region", "time": "year"}
->>>>>>> 5c6566b4
     )
     data = csv[csv.technology != "Unit"]
     data = data.apply(lambda x: pd.to_numeric(x, errors="ignore"))
