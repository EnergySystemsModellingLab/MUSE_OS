--- conflicted
+++ resolved
@@ -1,16 +1,8 @@
 """Ensemble of functions to read MUSE data."""
 
 __all__ = [
-<<<<<<< HEAD
-    "read_technodictionary",
-    "read_io_technodata",
-    "read_initial_assets",
-    "read_technologies",
-=======
     "read_attribute_table",
     "read_csv_agent_parameters",
-    "read_csv_timeslices",
->>>>>>> 106d7acd
     "read_global_commodities",
     "read_initial_assets",
     "read_initial_market",
