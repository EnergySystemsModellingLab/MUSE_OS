--- conflicted
+++ resolved
@@ -8,19 +8,13 @@
 from pathlib import Path
 from typing import (
     IO,
-<<<<<<< HEAD
     Any,
-=======
->>>>>>> a16f3cb8
     Dict,
     List,
     Mapping,
     MutableMapping,
     Optional,
-<<<<<<< HEAD
-=======
     Sequence,
->>>>>>> a16f3cb8
     Text,
     Tuple,
     Union,
