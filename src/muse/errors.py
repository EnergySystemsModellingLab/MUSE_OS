--- conflicted
+++ resolved
@@ -35,13 +35,6 @@
         return self.msg
 
 
-<<<<<<< HEAD
-class RetrofitAgentInStandardDemandShare(Exception):
-
-    msg = """A retrofit agent has been found in a 'New agents'-only demand share
-function. Make sure you remove all the retro agents from the Agents input files or use a
-demand share method that can handle both new and retro agents."""
-=======
 class TechnologyNotDefined(Exception):
     """Indicates that the initialisation fails because a technology is not found"""
 
@@ -49,22 +42,11 @@
 The model tries to assign a share of the total capacity to an agent but it
 cannot find a match between technodata and existing capacity.
 Check the spelling of the technology names."""
->>>>>>> a23c60e4
 
     def __str__(self):
         return self.msg
 
-
-<<<<<<< HEAD
-class AgentWithNoAssetsInDemandShare(Exception):
-
-    msg = """This error refers to an agent with no assets. To fix this error, check the
-capacity assigment to the agents. One possibility is that you have decided not
-to use "Retrofit" agents, as such you may have already removed them from the
-agent definition file and the file of technodata, the system TOML file should
-change the demand_share to "standard_demand" function in each subsector
-section for each of the selected sectors to model."""
-=======
+ 
 class FailedInterpolation(Exception):
     """Indicates that the initialisation fails due to interpolation"""
 
@@ -73,7 +55,29 @@
 It fails to interpolate some parameters for selected years.
 This results in nans in the datasets of technology data.
 Check the spelling of the technology names in the sector data."""
->>>>>>> a23c60e4
 
     def __str__(self):
+        return self.msg
+
+ 
+class RetrofitAgentInStandardDemandShare(Exception):
+
+    msg = """A retrofit agent has been found in a 'New agents'-only demand share
+function. Make sure you remove all the retro agents from the Agents input files or use a
+demand share method that can handle both new and retro agents."""
+    
+    def __str__(self):
+        return self.msg
+
+
+ class AgentWithNoAssetsInDemandShare(Exception):
+
+    msg = """This error refers to an agent with no assets. To fix this error, check the
+capacity assigment to the agents. One possibility is that you have decided not
+to use "Retrofit" agents, as such you may have already removed them from the
+agent definition file and the file of technodata, the system TOML file should
+change the demand_share to "standard_demand" function in each subsector
+section for each of the selected sectors to model."""
+    
+    def __str__(self):
         return self.msg