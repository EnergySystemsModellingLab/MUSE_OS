"""Investment constraints.

Constraints on investements ensure that investements match some given criteria. For
instance, the constraints could ensure that only so much of a new asset can be built
every year.

Functions to compute constraints should be registered via the decorator
:py:meth:`~muse.constraints.register_constraints`. This registration step makes it
possible for constraints to be declared in the TOML file.

Generally, LP solvers accept linear constraint defined as:

.. math::

    A x \\leq b

with :math:`A` a matrix, :math:`x` the decision variables, and :math:`b` a vector.
However, these quantities are dimensionless. They do no have timeslices, assets, or
replacement technologies, or any other dimensions that users have set-up in their model.
The crux is to translates from MUSE's data-structures to a consistent dimensionless
format.

In MUSE, users can register constraints functions that return fully dimensional
quantities. The matrix operator is split over the capacity decision variables and the
production decision variables:

.. math::

    A_c .* x_c + A_p .* x_p \\leq b

The operator :math:`.*` means the standard elementwise multiplication of xarray,
including automatic broadcasting (adding missing dimensions by repeating the smaller
matrix along the missing dimension).  Constraint functions return the three quantities
:math:`A_c`, :math:`A_p`, and :math:`b`. These three quantities will often not have the
same dimension. E.g. one might include timeslices where another might not. The
transformation from :math:`A_c`, :math:`A_p`, :math:`b` to :math:`A` and :math:`b`
happens as described below.

- :math:`b` remains the same. It defines the rows of :math:`A`.
- :math:`x_c` and :math:`x_p` are concatenated one on top of the other and define the
  columns of :math:`A`.
- :math:`A` is split into a left submatrix for capacities and a right submatrix for
  production, following the concatenation of :math:`x_c` and :math:`x_p`
- Any dimension in :math:`A_c .* x_c` (:math:`A_p .* x_p`) that is also in :math:`b`
  defines diagonal entries into the left (right) submatrix of :math:`A`.
- Any dimension in :math:`A_c .* x_c` (:math:`A_p .* x_b`) and missing from
  :math:`b` is reduce by summation over a row in the left (right) submatrix of
  :math:`A`. In other words, those dimension do become part of a standard tensor
  reduction or matrix multiplication.

There are two additional rules. However, they are likely to be the result of an
inefficient defininition of :math:`A_c`, :math:`A_p` and :math:`b`.

- Any dimension in :math:`A_c` (:math:`A_b`) that is neither in :math:`b` nor in
  :math:`x_c` (:math:`x_p`) is reduced by summation before consideration for the
  elementwise multiplication. For instance, if :math:`d` is such a dimension, present
  only in :math:`A_c`, then the problem becomes :math:`(\\sum_d A_c) .* x_c + A_p .* x_p
  \\leq b`.
- Any dimension missing from :math:`A_c .* x_c` (:math:`A_p .* x_p`) and present in
  :math:`b` is added by repeating the resulting row in :math:`A`.

Constraints are registered using the decorator
:py:meth:`~muse.constraints.register_constraints`. The decorated functions must follow
the following signature:

.. code-block:: python

    @register_constraints
    def constraints(
        demand: xr.DataArray,
        assets: xr.Dataset,
        search_space: xr.DataArray,
        market: xr.Dataset,
        technologies: xr.Dataset,
        year: Optional[int] = None,
        **kwargs,
    ) -> Constraint:
        pass

demand:
    The demand for the sectors products. In practice it is a demand share obtained in
    :py:mod:`~muse.demand_share`. It is a data-array with dimensions including `asset`,
    `commodity`, `timeslice`.
assets:
    The capacity of the assets owned by the agent.
search_space:
    A matrix `asset` vs `replacement` technology defining which replacement technologies
    will be considered for each existing asset.
market:
    The market as obtained from the MCA.
technologies:
    Technodata characterizing the competing technologies.
year:
    current year.
``**kwargs``:
    Any other parameter.
"""
from __future__ import annotations

from dataclasses import dataclass
from enum import Enum, auto
from typing import (
    Any,
    Callable,
    List,
    Mapping,
    MutableMapping,
    Optional,
    Sequence,
    Text,
    Tuple,
    Union,
    cast,
)

import numpy as np
import pandas as pd
import xarray as xr
from mypy_extensions import KwArg

from muse.registration import registrator

CAPACITY_DIMS = "asset", "replacement", "region"
"""Default dimensions for capacity decision variables."""
PRODUCT_DIMS = "commodity", "timeslice", "region"
"""Default dimensions for product decision variables."""


class ConstraintKind(Enum):
    EQUALITY = auto()
    UPPER_BOUND = auto()
    LOWER_BOUND = auto()


Constraint = xr.Dataset
"""An investment constraint :math:`A * x ~ b`

Where :math:`~` is one of :math:`=,\\leq,\\geq`.

A constraint should contain a data-array `b` corresponding to right-hand-side vector
of the contraint. It should also contain a data-array `capacity` corresponding to the
left-hand-side matrix operator which will be applied to the capacity-related decision
variables.  It should contain a similar matrix `production` corresponding to
the left-hand-side matrix operator which will be applied to the production-related
decision variables. Should any of these three objects be missing, they default to the
scalar 0. Finally, the constraint should contain an attribute `kind` of type
:py:class:`ConstraintKind` defining the operation. If it is missing, it defaults to an
upper bound constraint.
"""


CONSTRAINT_SIGNATURE = Callable[
    [xr.DataArray, xr.Dataset, xr.DataArray, xr.Dataset, xr.Dataset, KwArg(Any)],
    Optional[Constraint],
]
"""Basic signature for functions producing constraints.

.. note::

    A constraint can return `None`, in which case it is ignored. This makes it simple to
    add constraints that are only used if some condition is met, e.g. minimum service
    conditions are defined in the technodata.
"""
CONSTRAINTS: MutableMapping[Text, CONSTRAINT_SIGNATURE] = {}
"""Registry of constraint functions."""


@registrator(registry=CONSTRAINTS)
def register_constraints(function: CONSTRAINT_SIGNATURE) -> CONSTRAINT_SIGNATURE:
    """Registers a constraint with MUSE.

    See :py:mod:`muse.constraints`.
    """
    from functools import wraps

    @wraps(function)
    def decorated(
        demand: xr.DataArray,
        assets: xr.Dataset,
        search_space: xr.DataArray,
        market: xr.Dataset,
        technologies: xr.Dataset,
        **kwargs,
    ) -> Optional[Constraint]:
        """Computes and standardizes a constraint."""
        constraint = function(  # type: ignore
            demand, assets, search_space, market, technologies, **kwargs
        )
        if constraint is not None:
            if "kind" not in constraint.attrs:
                constraint.attrs["kind"] = ConstraintKind.UPPER_BOUND
            if (
                "capacity" not in constraint.data_vars
                and "production" not in constraint.data_vars
            ):
                raise RuntimeError("Invalid constraint format")
            if "capacity" not in constraint.data_vars:
                constraint["capacity"] = 0
            if "production" not in constraint.data_vars:
                constraint["production"] = 0
            if "b" not in constraint.data_vars:
                constraint["b"] = 0
            if "name" not in constraint.data_vars and "name" not in constraint.attrs:
                constraint.attrs["name"] = function.__name__

            # ensure that the constraint and the search space match
            dims = [d for d in constraint.dims if d in search_space.dims]
            constraint = constraint.sel({k: search_space[k] for k in dims})

        return constraint

    return decorated


def factory(
    settings: Optional[
        Union[Text, Mapping, Sequence[Text], Sequence[Union[Text, Mapping]]]
    ] = None
) -> Callable:
    """Creates a list of constraints from standard settings.

    The standard settings can be a string naming the constraint, a dictionary including
    at least "name", or a list of strings and dictionaries.
    """
    from functools import partial

    if settings is None:
        settings = (
            "max_production",
            "max_capacity_expansion",
            "demand",
            "search_space",
            "minimum_service",
        )

    def normalize(x) -> MutableMapping:
        return dict(name=x) if isinstance(x, Text) else x

    if isinstance(settings, (Text, Mapping)):
        settings = cast(Union[Sequence[Text], Sequence[Mapping]], [settings])
    parameters = [normalize(x) for x in settings]
    names = [x.pop("name") for x in parameters]

    constraint_closures = [
        partial(CONSTRAINTS[name], **param) for name, param in zip(names, parameters)
    ]

    def constraints(
        demand: xr.DataArray,
        assets: xr.Dataset,
        search_space: xr.DataArray,
        market: xr.Dataset,
        technologies: xr.Dataset,
        year: Optional[int] = None,
    ) -> List[Constraint]:
        if year is None:
            year = int(market.year.min())
        constraints = [
            function(demand, assets, search_space, market, technologies, year=year)
            for function in constraint_closures
        ]
        return [constraint for constraint in constraints if constraint is not None]

    return constraints


@register_constraints
def max_capacity_expansion(
    demand: xr.DataArray,
    assets: xr.Dataset,
    search_space: xr.DataArray,
    market: xr.Dataset,
    technologies: xr.Dataset,
    year: Optional[int] = None,
    forecast: Optional[int] = None,
    interpolation: Text = "linear",
) -> Constraint:
    r"""Max-capacity addition, max-capacity growth, and capacity limits constraints.

    Limits by how much the capacity of each technology owned by an agent can grow in
    a given year. This is a constraint on the agent's ability to invest in a
    technology.

    Let :math:`L_t^r(y)` be the total capacity limit for a given year, technology,
    and region. :math:`G_t^r(y)` is the maximum growth. And :math:`W_t^r(y)` is
    the maximum additional capacity. :math:`y=y_0` is the current year and
    :math:`y=y_1` is the year marking the end of the investment period.

    Let :math:`\mathcal{A}^{i, r}_{t, \iota}(y)` be the current assets, before
    invesment, and let :math:`\Delta\mathcal{A}^{i,r}_t` be the future investements.
    The the constraint on agent :math:`i` are given as:

    .. math::

        L_t^r(y_0) - \sum_\iota \mathcal{A}^{i, r}_{t, \iota}(y_1)
            \geq \Delta\mathcal{A}^{i,r}_t

        (y_1 - y_0 + 1) G_t^r(y_0) \sum_\iota \mathcal{A}^{i, r}_{t, \iota}(y_0)
            - \sum_\iota \mathcal{A}^{i, r}_{t, \iota}(y_1)
            \geq \Delta\mathcal{A}^{i,r}_t

        (y_1 - y_0)W_t^r(y_0) \geq  \Delta\mathcal{A}^{i,r}_t

    The three constraints are combined into a single one which is returned as the
    maximum capacity expansion, :math:`\Gamma_t^{r, i}`. The maximum capacity
    expansion cannot impose negative investments:
    Maximum capacity addition:

        .. math::

            \Gamma_t^{r, i} \geq 0
    """
    from muse.utilities import filter_input, reduce_assets

    if year is None:
        year = int(market.year.min())
    if forecast is None and len(getattr(market, "year", [])) <= 1:
        forecast = 5
    elif forecast is None:
        forecast = next((int(u) for u in sorted(market.year - year) if u > 0))
    forecast_year = year + forecast

    capacity = (
        reduce_assets(
            assets.capacity,
            coords={"technology", "region"}.intersection(assets.capacity.coords),
        )
        .interp(year=[year, forecast_year], method=interpolation)
        .ffill("year")
    )
    # case with technology and region in asset dimension
    if capacity.region.dims != ():
        names = [u for u in capacity.asset.coords if capacity[u].dims == ("asset",)]
        index = pd.MultiIndex.from_arrays(
            [capacity[u].values for u in names], names=names
        )
        capacity = capacity.drop_vars(names)
        capacity["asset"] = index
        capacity = capacity.unstack("asset", fill_value=0).rename(
            technology=search_space.replacement.name
        )
    # case with only technology in asset dimension
    else:
        capacity = cast(xr.DataArray, capacity.set_index(asset="technology")).rename(
            asset=search_space.replacement.name
        )
    capacity = capacity.reindex_like(search_space.replacement, fill_value=0)

    replacement = search_space.replacement
    replacement = replacement.drop_vars(
        [u for u in replacement.coords if u not in replacement.dims]
    )
    techs = filter_input(
        technologies[
            ["max_capacity_addition", "max_capacity_growth", "total_capacity_limit"]
        ],
        technology=replacement,
        year=year,
    ).drop_vars("technology")
    regions = getattr(capacity, "region", None)
    if regions is not None and "region" in technologies.dims:
        techs = techs.sel(region=regions)

    add_cap = techs.max_capacity_addition * forecast

    limit = techs.total_capacity_limit
    forecasted = capacity.sel(year=forecast_year, drop=True)
    total_cap = (limit - forecasted).clip(min=0).rename("total_cap")

    max_growth = techs.max_capacity_growth
    initial = capacity.sel(year=year, drop=True)
    growth_cap = initial * (max_growth * forecast + 1) - forecasted

    zero_cap = add_cap.where(add_cap < total_cap, total_cap)
    with_growth = zero_cap.where(zero_cap < growth_cap, growth_cap)
    b = with_growth.where(initial > 0, zero_cap)
    if b.region.dims == ():
        capa = 1
    elif "dst_region" in b.dims:
        b = b.rename(region="src_region")
        capa = search_space.agent.region == b.src_region

    return xr.Dataset(
        dict(b=b, capacity=capa),
        attrs=dict(kind=ConstraintKind.UPPER_BOUND, name="max capacity expansion"),
    )


@register_constraints
def demand(
    demand: xr.DataArray,
    assets: xr.Dataset,
    search_space: xr.DataArray,
    market: xr.Dataset,
    technologies: xr.Dataset,
    year: Optional[int] = None,
    forecast: int = 5,
    interpolation: Text = "linear",
) -> Constraint:
    """Constraints production to meet demand."""
    from muse.commodities import is_enduse

    enduse = technologies.commodity.sel(commodity=is_enduse(technologies.comm_usage))
    b = demand.sel(commodity=demand.commodity.isin(enduse))
    if "region" in b.dims and "dst_region" in assets.dims:
        b = b.rename(region="dst_region")

    assert "year" not in b.dims
    return xr.Dataset(
        dict(b=b, production=1), attrs=dict(kind=ConstraintKind.LOWER_BOUND)
    )


@register_constraints
def search_space(
    demand: xr.DataArray,
    assets: xr.Dataset,
    search_space: xr.DataArray,
    market: xr.Dataset,
    technologies: xr.Dataset,
    year: Optional[int] = None,
    forecast: int = 5,
) -> Optional[Constraint]:
    """Removes disabled technologies."""
    if search_space.all():
        return None
    capacity = cast(xr.DataArray, 1 - 2 * cast(np.ndarray, search_space))
    b = xr.zeros_like(capacity)
    return xr.Dataset(
        dict(b=b, capacity=capacity), attrs=dict(kind=ConstraintKind.UPPER_BOUND)
    )


@register_constraints
def max_production(
    demand: xr.DataArray,
    assets: xr.Dataset,
    search_space: xr.DataArray,
    market: xr.Dataset,
    technologies: xr.Dataset,
    year: Optional[int] = None,
) -> Constraint:
    """Constructs constraint between capacity and maximum production.

    Constrains the production decision variable by the maximum production for a given
    capacity.
    """
    from xarray import zeros_like, ones_like
    from muse.commodities import is_enduse
    from muse.timeslices import convert_timeslice, QuantityType

    if year is None:
        year = int(market.year.min())
    commodities = technologies.commodity.sel(
        commodity=is_enduse(technologies.comm_usage)
    )
    replacement = search_space.replacement
    replacement = replacement.drop_vars(
        [u for u in replacement.coords if u not in replacement.dims]
    )
    kwargs = dict(technology=replacement, year=year, commodity=commodities)
    if "region" in search_space.coords and "region" in technologies.dims:
        kwargs["region"] = search_space.region
    techs = (
        technologies[["fixed_outputs", "utilization_factor"]]
        .sel(**kwargs)
        .drop_vars("technology")
    )
    capacity = convert_timeslice(
        techs.fixed_outputs * techs.utilization_factor,
        market.timeslice,
        QuantityType.EXTENSIVE,
    )
    if "asset" not in capacity.dims and "asset" in search_space.dims:
        capacity = capacity.expand_dims(asset=search_space.asset)
    production = ones_like(capacity)
    b = zeros_like(production)
    if "dst_region" in assets.dims:
        b = b.expand_dims(dst_region=assets.dst_region)
    return xr.Dataset(
        dict(capacity=-cast(np.ndarray, capacity), production=production, b=b),
        attrs=dict(kind=ConstraintKind.UPPER_BOUND),
    )


@register_constraints
def minimum_service(
    demand: xr.DataArray,
    assets: xr.Dataset,
    search_space: xr.DataArray,
    market: xr.Dataset,
    technologies: xr.Dataset,
    year: Optional[int] = None,
) -> Optional[Constraint]:
    """Constructs constraint between capacity and minimum service."""
    from xarray import zeros_like, ones_like
    from muse.commodities import is_enduse
    from muse.timeslices import convert_timeslice, QuantityType

    if "minimum_service_factor" not in technologies.data_vars:
        return None
    if np.all(technologies["minimum_service_factor"] == 0):
        return None
    if year is None:
        year = int(market.year.min())
    commodities = technologies.commodity.sel(
        commodity=is_enduse(technologies.comm_usage)
    )
    replacement = search_space.replacement
    replacement = replacement.drop_vars(
        [u for u in replacement.coords if u not in replacement.dims]
    )
    kwargs = dict(technology=replacement, year=year, commodity=commodities)
    if "region" in search_space.coords and "region" in technologies.dims:
        kwargs["region"] = assets.region
    techs = (
        technologies[["fixed_outputs", "utilization_factor", "minimum_service_factor"]]
        .sel(**kwargs)
        .drop_vars("technology")
    )
    capacity = convert_timeslice(
        techs.fixed_outputs * techs.utilization_factor * techs.minimum_service_factor,
        market.timeslice,
        QuantityType.EXTENSIVE,
    )
    if "asset" not in capacity.dims:
        capacity = capacity.expand_dims(asset=search_space.asset)
    production = ones_like(capacity)
    b = zeros_like(production)
    return xr.Dataset(
        dict(capacity=-cast(np.ndarray, capacity), production=production, b=b),
        attrs=dict(kind=ConstraintKind.LOWER_BOUND),
    )


def lp_costs(
    technologies: xr.Dataset, costs: xr.DataArray, timeslices: xr.DataArray
) -> xr.Dataset:
    """Creates costs for solving with scipy's LP solver.

    Example:

        We can now construct example inputs to the funtion from the sample model. The
        costs will be a matrix where each assets has a candidate replacement technology.

        >>> from muse import examples
        >>> technologies = examples.technodata("residential", model="medium")
        >>> search_space = examples.search_space("residential", model="medium")
        >>> timeslices = examples.sector("residential", model="medium").timeslices
        >>> costs = (
        ...     search_space
        ...     * np.arange(np.prod(search_space.shape)).reshape(search_space.shape)
        ... )

        The function returns the LP vector split along capacity and production
        variables.

        >>> from muse.constraints import lp_costs
        >>> lpcosts = lp_costs(
        ...     technologies.sel(year=2020, region="R1"), costs, timeslices
        ... )
        >>> assert "capacity" in lpcosts.data_vars
        >>> assert "production" in lpcosts.data_vars

        The capacity costs correspond exactly to the input costs:

        >>> assert (costs == lpcosts.capacity).all()

        The production is zero in this context. It does not enter the cost function of
        the LP problem:

        >>> assert (lpcosts.production == 0).all()

        They should correspond to a data-array with dimensions ``(asset, replacement)``
        (and possibly ``region`` as well).

        >>> lpcosts.capacity.dims
        ('asset', 'replacement')

        The production costs are zero by default. However, the production expands over
        not only the dimensions of the capacity, but also the ``timeslice`` during
        which production occurs and the ``commodity`` produced.

        >>> lpcosts.production.dims
        ('timeslice', 'asset', 'replacement', 'commodity')
    """
    from xarray import zeros_like
    from muse.commodities import is_enduse
    from muse.timeslices import convert_timeslice

    assert "year" not in technologies.dims

    ts_costs = convert_timeslice(costs, timeslices)
    selection = dict(
        commodity=is_enduse(technologies.comm_usage),
        technology=technologies.technology.isin(costs.replacement),
    )
    if "region" in technologies.fixed_outputs.dims and "region" in ts_costs.coords:
        selection["region"] = ts_costs.region
    fouts = technologies.fixed_outputs.sel(selection).rename(technology="replacement")
    production = zeros_like(ts_costs * fouts)
    for dim in production.dims:
        if isinstance(production.get_index(dim), pd.MultiIndex):
            production[dim] = pd.Index(production.get_index(dim), tupleize_cols=False)
    return xr.Dataset(dict(capacity=costs, production=production))


def merge_lp(
    costs: xr.Dataset, *constraints: Constraint
) -> Tuple[xr.Dataset, List[Constraint]]:
    """Unify coordinate systems of costs and constraints.

    In practice, this function brings costs and constraints into a single xr.Dataset and
    then splits things up again. This ensures the dimensions are not only compatible,
    but also such that that their order in memory is the same.
    """
    from xarray import merge

    data = merge(
        [costs]
        + [
            constraint.rename(
                b=f"b{i}", capacity=f"capacity{i}", production=f"production{i}"
            )
            for i, constraint in enumerate(constraints)
        ]
    )

    unified_costs = cast(xr.Dataset, data[["capacity", "production"]])
    unified_constraints = [
        xr.Dataset(
            {
                "capacity": data[f"capacity{i}"],
                "production": data[f"production{i}"],
                "b": data[f"b{i}"],
            },
            attrs=constraint.attrs,
        )
        for i, constraint in enumerate(constraints)
    ]

    return unified_costs, unified_constraints


def lp_constraint(constraint: Constraint, lpcosts: xr.Dataset) -> Constraint:
    """Transforms the constraint to LP data.

    The goal is to create from ``lpcosts.capacity``, ``constraint.capacity``, and
    ``constraint.b`` a 2d-matrix ``constraint`` vs ``decision variables``.

    #. The dimensions of ``constraint.b`` are the constraint dimensions. They are
        renamed ``"c(xxx)"``.
    #. The dimensions of ``lpcosts`` are the decision-variable dimensions. They are
        renamed ``"d(xxx)"``.
    #. ``set(b.dims).intersection(lpcosts.xxx.dims)`` are diagonal
        in constraint dimensions and decision variables dimension, with ``xxx`` the
        capacity or the production
    #. ``set(constraint.xxx.dims) - set(lpcosts.xxx.dims) - set(b.dims)`` are reduced by
        summation, with ``xxx`` the capacity or the production
    #. ``set(lpcosts.xxx.dims) - set(constraint.xxx.dims) - set(b.dims)`` are added for
        expansion, with ``xxx`` the capacity or the production

    See :py:func:`muse.constraints.lp_constraint_matrix` for a more detailed explanation
    of the transformations applied here.
    """
    constraint = constraint.copy(deep=False)
    for dim in constraint.dims:
        if isinstance(constraint.get_index(dim), pd.MultiIndex):
            constraint[dim] = pd.Index(constraint.get_index(dim), tupleize_cols=False)
    b = constraint.b.drop_vars(set(constraint.b.coords) - set(constraint.b.dims))
    b = b.rename({k: f"c({k})" for k in b.dims})
    capacity = lp_constraint_matrix(constraint.b, constraint.capacity, lpcosts.capacity)
    capacity = capacity.drop_vars(set(capacity.coords) - set(capacity.dims))
    production = lp_constraint_matrix(
        constraint.b, constraint.production, lpcosts.production
    )
    production = production.drop_vars(set(production.coords) - set(production.dims))
    return xr.Dataset(
        {"b": b, "capacity": capacity, "production": production}, attrs=constraint.attrs
    )


def lp_constraint_matrix(
    b: xr.DataArray, constraint: xr.DataArray, lpcosts: xr.DataArray
):
    """Transforms one constraint block into an lp matrix.

    The goal is to create from ``lpcosts``, ``constraint``, and ``b`` a 2d-matrix of
    constraints vs decision variables.

     #. The dimensions of ``b`` are the constraint dimensions. They are renamed
         ``"c(xxx)"``.
     #. The dimensions of ``lpcosts`` are the decision-variable dimensions. They are
         renamed ``"d(xxx)"``.
     #. ``set(b.dims).intersection(lpcosts.dims)`` are diagonal
         in constraint dimensions and decision variables dimension
     #. ``set(constraint.dims) - set(lpcosts.dims) - set(b.dims)`` are reduced by
         summation
     #. ``set(lpcosts.dims) - set(constraint.dims) - set(b.dims)`` are added for
         expansion
     #. ``set(b.dims) - set(constraint.dims) - set(lpcosts.dims)`` are added for
         expansion. Such dimensions only make sense if they consist of one point.

     The result is the constraint matrix, expanded, reduced and diagonalized for the
     conditions above.

     Example:

         Lets first setup a constraint and a cost matrix:

         >>> from muse import examples
         >>> from muse import constraints as cs
         >>> res = examples.sector("residential", model="medium")
         >>> technologies = res.technologies
         >>> market = examples.residential_market("medium")
         >>> search = examples.search_space("residential", model="medium")
         >>> assets = next(a.assets for a in res.agents if a.category == "retrofit")
         >>> demand = None # not used in max production
<<<<<<< HEAD
         >>> constraint = cs.max_production(demand, assets, search, market, technologies)
=======
         >>> constraint = cs.max_production(demand, assets, search, market, technologies) # noqa: E501
>>>>>>> a8b026ef
         >>> lpcosts = cs.lp_costs(
         ...     (
         ...         technologies
         ...         .interp(year=market.year.min() + 5)
         ...         .drop_vars("year")
         ...         .sel(region=assets.region)
         ...     ),
         ...     costs=search * np.arange(np.prod(search.shape)).reshape(search.shape),
         ...     timeslices=market.timeslice,
         ... )

         For a simple example, we can first check the case where b is scalar. The result
         ought to be a single row of a matrix, or a vector with only decision variables:

         >>> from pytest import approx
         >>> result = cs.lp_constraint_matrix(
         ...     xr.DataArray(1), constraint.capacity, lpcosts.capacity
         ... )
         >>> assert result.values == approx(-1)
         >>> assert set(result.dims) == {f"d({x})" for x in lpcosts.capacity.dims}
         >>> result = cs.lp_constraint_matrix(
         ...     xr.DataArray(1), constraint.production, lpcosts.production
         ... )
         >>> assert set(result.dims) == {f"d({x})" for x in lpcosts.production.dims}
         >>> assert result.values == approx(1)

         As expected, the capacity vector is 1, whereas the production vector is -1.
         These are the values the :py:func:`~muse.constraints.max_production` is set up
         to create.

         Now, let's check the case where ``b`` is the one from the
         :py:func:`~muse.constraints.max_production` constraint. In that case, all the
         dimensions should end up as constraint dimensions: the production for each
         timeslice, region, asset, and replacement technology should not outstrip the
         capacity assigned for the asset and replacement technology.

         >>> result = cs.lp_constraint_matrix(
         ...     constraint.b, constraint.capacity, lpcosts.capacity
         ... )
         >>> decision_dims = {f"d({x})" for x in lpcosts.capacity.dims}
         >>> constraint_dims = {
<<<<<<< HEAD
         ...     f"c({x})" for x in set(lpcosts.production.dims).union(constraint.b.dims)
=======
         ...     f"c({x})" for x in set(lpcosts.production.dims).union(constraint.b.dims) # noqa: E501
>>>>>>> a8b026ef
         ... }
         >>> assert set(result.dims) == decision_dims.union(constraint_dims)

         The :py:func:`~muse.constraints.max_production` constraint on the production
         side is the identy matrix with a factor :math:`-1`. We can easily check this
         by stacking the decision and constraint dimensions in the result:

         >>> result = cs.lp_constraint_matrix(
         ...     constraint.b, constraint.production, lpcosts.production
         ... )
         >>> decision_dims = {f"d({x})" for x in lpcosts.production.dims}
         >>> assert set(result.dims) == decision_dims.union(constraint_dims)
         >>> stacked = result.stack(d=sorted(decision_dims), c=sorted(constraint_dims))
         >>> assert stacked.shape[0] == stacked.shape[1]
         >>> assert stacked.values == approx(np.eye(stacked.shape[0]))
    """
    from numpy import eye
    from functools import reduce

    result = constraint.sum(set(constraint.dims) - set(lpcosts.dims) - set(b.dims))
    result = result.rename(
        {k: f"d({k})" for k in set(result.dims).intersection(lpcosts.dims)}
    )
    result = result.rename(
        {k: f"c({k})" for k in set(result.dims).intersection(b.dims)}
    )

    expand = set(lpcosts.dims) - set(constraint.dims) - set(b.dims)
    result = result.expand_dims({f"d({k})": lpcosts[k] for k in expand})
    expand = set(b.dims) - set(constraint.dims) - set(lpcosts.dims)
    result = result.expand_dims({f"c({k})": b[k] for k in expand})

    diag_dims = set(b.dims).intersection(lpcosts.dims)
    if diag_dims:

        def get_dimension(dim):
            if dim in b.dims:
                return b[dim].values
            if dim in lpcosts.dims:
                return lpcosts[dim].values
            return constraint[dim].values

        diagonal_submats = [
            xr.DataArray(
                eye(len(b[k])),
                coords={f"c({k})": get_dimension(k), f"d({k})": get_dimension(k)},
                dims=(f"c({k})", f"d({k})"),
            )
            for k in diag_dims
        ]
        result = result * reduce(xr.DataArray.__mul__, diagonal_submats)
    return result


@dataclass
class ScipyAdapter:
    """Creates the input for the scipy solvers.

    Example:

        Lets give a fist simple example. The constraint
        :py:func:`~muse.constraints.max_capacity_expansion` limits how much each
        capacity can be expanded in a given year.

        >>> from muse import examples
        >>> from muse.quantities import maximum_production
        >>> from muse.timeslices import convert_timeslice
        >>> from muse import constraints as cs
        >>> res = examples.sector("residential", model="medium")
        >>> market = examples.residential_market("medium")
        >>> search = examples.search_space("residential", model="medium")
        >>> assets = next(a.assets for a in res.agents if a.category == "retrofit")
        >>> market_demand =  0.8 * maximum_production(
        ...     res.technologies.interp(year=2025),
        ...     convert_timeslice(
        ...         assets.capacity.sel(year=2025).groupby("technology").sum("asset"),
        ...         market.timeslice,
        ...     ),
        ... ).rename(technology="asset")
        >>> costs = search * np.arange(np.prod(search.shape)).reshape(search.shape)
        >>> constraint = cs.max_capacity_expansion(
        ...     market_demand, assets, search, market, res.technologies,
        ... )

        The constraint acts over capacity decision variables only:

        >>> assert constraint.production.data == np.array(0)
        >>> assert len(constraint.production.dims) == 0

        It is an upper bound for a straightforward sum over the capacities for a given
        technology. The matrix operator is simply the identity:

        >>> assert constraint.capacity.data == np.array(1)
        >>> assert len(constraint.capacity.dims) == 0

        And the upperbound is exanded over the replacement technologies,
        but not over the assets. Hence the assets will be summed over in the final
        constraint:

        >>> assert (constraint.b.data == np.array([500.0, 55.0, 55.0, 500.0 ])).all()
        >>> assert set(constraint.b.dims) == {"replacement"}
        >>> assert constraint.kind == cs.ConstraintKind.UPPER_BOUND

        As shown above, it does not bind the production decision variables. Hence,
        production is zero. The matrix operator for the capacity is simply the identity.
        Hence it can be inputed as the dimensionless scalar 1. The upper bound is simply
        the maximum for replacement technology (and region, if that particular dimension
        exists in the problem).

        The lp problem then becomes:

        >>> technologies = res.technologies.interp(year=market.year.min() + 5)
        >>> inputs = cs.ScipyAdapter.factory(
        ...     technologies, costs, market.timeslice, constraint
        ... )

        The decision variables are always constrained between zero and infinity:

        >>> assert inputs.bounds == (0, np.inf)

        The problem is an upper-bound one. There are no equality constraints:

        >>> assert inputs.A_eq is None
        >>> assert inputs.b_eq is None

        The upper bound matrix and vector, and the costs are consistent in their
        dimensions:

        >>> assert inputs.c.ndim == 1
        >>> assert inputs.b_ub.ndim == 1
        >>> assert inputs.A_ub.ndim == 2
        >>> assert inputs.b_ub.size == inputs.A_ub.shape[0]
        >>> assert inputs.c.size == inputs.A_ub.shape[1]
        >>> assert inputs.c.ndim == 1

        In practice, :py:func:`~muse.constraints.lp_costs` helps us define the decision
        variables (and ``c``). We can verify that the sizes are consistent:

        >>> lpcosts = cs.lp_costs(technologies, costs, market.timeslice)
        >>> capsize = lpcosts.capacity.size
        >>> prodsize = lpcosts.production.size
        >>> assert inputs.c.size == capsize + prodsize

        The upper bound itself is over each replacement technology:

        >>> assert inputs.b_ub.size == lpcosts.replacement.size

        The production decision variables are not involved:

        >>> from pytest import approx
        >>> assert inputs.A_ub[:, capsize:] == approx(0)

        The matrix for the capacity decision variables is a sum over assets for a given
        replacement technology. Hence, each row is constituted of zeros and ones and
        sums to the number of assets:

        >>> assert inputs.A_ub[:, :capsize].sum(axis=1) == approx(lpcosts.asset.size)
        >>> assert set(inputs.A_ub[:, :capsize].flatten()) == {0.0, 1.0}
    """

    c: np.ndarray
    to_muse: Callable[[np.ndarray], xr.Dataset]
    bounds: Tuple[Optional[float], Optional[float]] = (0, np.inf)
    A_ub: Optional[np.ndarray] = None
    b_ub: Optional[np.ndarray] = None
    A_eq: Optional[np.ndarray] = None
    b_eq: Optional[np.ndarray] = None

    @classmethod
    def factory(
        cls,
        technologies: xr.Dataset,
        costs: xr.DataArray,
        timeslices: pd.Index,
        *constraints: Constraint,
    ) -> ScipyAdapter:

        lpcosts = lp_costs(technologies, costs, timeslices)
        data = cls._unified_dataset(technologies, lpcosts, *constraints)
        capacities = cls._selected_quantity(data, "capacity")
        productions = cls._selected_quantity(data, "production")
        bs = cls._selected_quantity(data, "b")
        kwargs = cls._to_scipy_adapter(capacities, productions, bs, *constraints)

        def to_muse(x: np.ndarray) -> xr.Dataset:
            return ScipyAdapter._back_to_muse(x, capacities.costs, productions.costs)

        return ScipyAdapter(to_muse=to_muse, **kwargs)

    @property
    def kwargs(self):
        return {
            "c": -self.c,
            "A_eq": self.A_eq,
            "b_eq": self.b_eq,
            "A_ub": self.A_ub,
            "b_ub": self.b_ub,
            "bounds": self.bounds,
        }

    @staticmethod
    def _unified_dataset(
        technologies: xr.Dataset, lpcosts: xr.Dataset, *constraints: Constraint
    ) -> xr.Dataset:
        """Creates single xr.Dataset from costs and contraints."""
        from xarray import merge

        assert "year" not in technologies.dims
        data = merge(
            [lpcosts.rename({k: f"d({k})" for k in lpcosts.dims})]
            + [
                lp_constraint(constraint, lpcosts).rename(
                    b=f"b{i}", capacity=f"capacity{i}", production=f"production{i}"
                )
                for i, constraint in enumerate(constraints)
            ]
        )
        for i, constraint in enumerate(constraints):
            if constraint.kind == ConstraintKind.LOWER_BOUND:
                data[f"b{i}"] = -data[f"b{i}"]  # type: ignore
                data[f"capacity{i}"] = -data[f"capacity{i}"]  # type: ignore
                data[f"production{i}"] = -data[f"production{i}"]  # type: ignore
        return data.transpose(*data.dims)

    @staticmethod
    def _selected_quantity(data: xr.Dataset, name: Text) -> xr.Dataset:
        result = cast(
            xr.Dataset, data[[u for u in data.data_vars if str(u).startswith(name)]]
        )
        return result.rename(
            {
                k: ("costs" if k == name else int(str(k).replace(name, "")))
                for k in result.data_vars
            }
        )

    @staticmethod
    def _to_scipy_adapter(
        capacities: xr.Dataset, productions: xr.Dataset, bs: xr.Dataset, *constraints
    ):
        def reshape(matrix: xr.DataArray) -> np.ndarray:
            assert list(matrix.dims) == sorted(matrix.dims)
            size = np.prod(
                [matrix[u].shape[0] for u in matrix.dims if str(u).startswith("c")]
            )
            return matrix.values.reshape((size, -1))

        def extract_bA(constraints, *kinds):
            indices = [i for i in range(len(bs)) if constraints[i].kind in kinds]
            capa_constraints = [reshape(capacities[i]) for i in indices]
            prod_constraints = [reshape(productions[i]) for i in indices]
            if capa_constraints:
                A: Optional[np.ndarray] = np.concatenate(
                    (
                        np.concatenate(capa_constraints, axis=0),
                        np.concatenate(prod_constraints, axis=0),
                    ),
                    axis=1,
                )
                b: Optional[np.ndarray] = np.concatenate(
                    [bs[i].stack(constraint=sorted(bs[i].dims)) for i in indices],
                    axis=0,
                )
            else:
                A = None
                b = None
            return A, b

        c = np.concatenate(
            (
                cast(np.ndarray, capacities["costs"].values).flatten(),
                cast(np.ndarray, productions["costs"].values).flatten(),
            ),
            axis=0,
        )
        A_ub, b_ub = extract_bA(
            constraints, ConstraintKind.UPPER_BOUND, ConstraintKind.LOWER_BOUND
        )
        A_eq, b_eq = extract_bA(constraints, ConstraintKind.EQUALITY)

        return {
            "c": c,
            "A_ub": A_ub,
            "b_ub": b_ub,
            "A_eq": A_eq,
            "b_eq": b_eq,
            "bounds": (0, np.inf),
        }

    @staticmethod
    def _back_to_muse_quantity(
        x: np.ndarray, template: Union[xr.DataArray, xr.Dataset]
    ) -> xr.DataArray:
        result = xr.DataArray(
            x.reshape(template.shape), coords=template.coords, dims=template.dims
        )
        return result.rename({k: str(k)[2:-1] for k in result.dims})

    @staticmethod
    def _back_to_muse(
        x: np.ndarray, capacity: xr.DataArray, production: xr.DataArray
    ) -> xr.Dataset:
        capa = ScipyAdapter._back_to_muse_quantity(x[: capacity.size], capacity)
        prod = ScipyAdapter._back_to_muse_quantity(x[capacity.size :], production)
        return xr.Dataset({"capacity": capa, "production": prod})<|MERGE_RESOLUTION|>--- conflicted
+++ resolved
@@ -716,11 +716,7 @@
          >>> search = examples.search_space("residential", model="medium")
          >>> assets = next(a.assets for a in res.agents if a.category == "retrofit")
          >>> demand = None # not used in max production
-<<<<<<< HEAD
-         >>> constraint = cs.max_production(demand, assets, search, market, technologies)
-=======
          >>> constraint = cs.max_production(demand, assets, search, market, technologies) # noqa: E501
->>>>>>> a8b026ef
          >>> lpcosts = cs.lp_costs(
          ...     (
          ...         technologies
@@ -762,11 +758,7 @@
          ... )
          >>> decision_dims = {f"d({x})" for x in lpcosts.capacity.dims}
          >>> constraint_dims = {
-<<<<<<< HEAD
-         ...     f"c({x})" for x in set(lpcosts.production.dims).union(constraint.b.dims)
-=======
          ...     f"c({x})" for x in set(lpcosts.production.dims).union(constraint.b.dims) # noqa: E501
->>>>>>> a8b026ef
          ... }
          >>> assert set(result.dims) == decision_dims.union(constraint_dims)
 
