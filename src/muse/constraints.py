--- conflicted
+++ resolved
@@ -467,24 +467,6 @@
         capacity = capacity.expand_dims(asset=search_space.asset)
     production = ones_like(capacity)
     b = zeros_like(production)
-<<<<<<< HEAD
-    # Include maxaddition constraint in max production to match region-dst_region
-    if "dst_region" in assets.dims:
-        b = b.expand_dims(dst_region=assets.dst_region)
-        capacity = capacity.rename(region="src_region")
-        production = production.rename(region="src_region")
-        maxadd = technologies.max_capacity_addition.rename(region="src_region")
-        if "year" in maxadd.dims:
-            maxadd = maxadd.sel(year=year)
-
-        maxadd = maxadd.rename(technology="replacement")
-        maxadd = maxadd.where(maxadd == 0, 0.0)
-        maxadd = maxadd.where(maxadd > 0, -1.0)
-        capacity = capacity * broadcast_timeslice(maxadd)
-        production = production * broadcast_timeslice(maxadd)
-        b = b.rename(region="src_region")
-=======
->>>>>>> 3a12c8b0
     return xr.Dataset(
         dict(capacity=-cast(np.ndarray, capacity), production=production, b=b),
         attrs=dict(kind=ConstraintKind.UPPER_BOUND),
