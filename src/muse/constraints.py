r"""Investment constraints.

Constraints on investments ensure that investments match some given criteria. For
instance, the constraints could ensure that only so much of a new asset can be built
every year.

Functions to compute constraints should be registered via the decorator
:py:meth:`~muse.constraints.register_constraints`. This registration step makes it
possible for constraints to be declared in the TOML file.

Generally, LP solvers accept linear constraints defined as:

.. math::

    A x \\leq b

with :math:`A` a matrix, :math:`x` the decision variables, and :math:`b` a vector.
However, these quantities are dimensionless. They do no have timeslices, assets, or
replacement technologies, or any other dimensions that users have set up in their model.
The crux is to translate from MUSE's data-structures to a consistent dimensionless
format.

In MUSE, users can register constraints functions that return fully dimensional
quantities. The matrix operator is split over the capacity decision variables and the
production decision variables:

.. math::

    A_c .* x_c + A_p .* x_p \\leq b

The operator :math:`.*` means the standard elementwise multiplication of xarray,
including automatic broadcasting (adding missing dimensions by repeating the smaller
matrix along the missing dimension).  Constraint functions return the three quantities
:math:`A_c`, :math:`A_p`, and :math:`b`. These three quantities will often not have the
same dimension. E.g. one might include timeslices where another might not. The
transformation from :math:`A_c`, :math:`A_p`, :math:`b` to :math:`A` and :math:`b`
happens as described below.

- :math:`b` remains the same. It defines the rows of :math:`A`.
- :math:`x_c` and :math:`x_p` are concatenated one on top of the other and define the
  columns of :math:`A`.
- :math:`A` is split into a left submatrix for capacities and a right submatrix for
  production, following the concatenation of :math:`x_c` and :math:`x_p`
- Any dimension in :math:`A_c .* x_c` (:math:`A_p .* x_p`) that is also in :math:`b`
  defines diagonal entries into the left (right) submatrix of :math:`A`.
- Any dimension in :math:`A_c .* x_c` (:math:`A_p .* x_b`) and missing from
  :math:`b` is reduced by summation over a row in the left (right) submatrix of
  :math:`A`. In other words, those dimensions become part of a standard tensor
  reduction or matrix multiplication.

There are two additional rules. However, they are likely to be the result of an
inefficient definition of :math:`A_c`, :math:`A_p` and :math:`b`.

- Any dimension in :math:`A_c` (:math:`A_b`) that is neither in :math:`b` nor in
  :math:`x_c` (:math:`x_p`) is reduced by summation before consideration for the
  elementwise multiplication. For instance, if :math:`d` is such a dimension, present
  only in :math:`A_c`, then the problem becomes :math:`(\\sum_d A_c) .* x_c + A_p .* x_p
  \\leq b`.
- Any dimension missing from :math:`A_c .* x_c` (:math:`A_p .* x_p`) and present in
  :math:`b` is added by repeating the resulting row in :math:`A`.

Constraints are registered using the decorator
:py:meth:`~muse.constraints.register_constraints`. The decorated functions must follow
the following signature:

.. code-block:: python

    @register_constraints
    def constraints(
        demand: xr.DataArray,
        assets: xr.Dataset,
        search_space: xr.DataArray,
        market: xr.Dataset,
        technologies: xr.Dataset,
        year: Optional[int] = None,
        **kwargs,
    ) -> Constraint:
        pass

demand:
    The demand for the sectors products. In practice it is a demand share obtained in
    :py:mod:`~muse.demand_share`. It is a data-array with dimensions including `asset`,
    `commodity`, `timeslice`.
assets:
    The capacity of the assets owned by the agent.
search_space:
    A matrix `asset` vs `replacement` technology defining which replacement technologies
    will be considered for each existing asset.
market:
    The market as obtained from the MCA.
technologies:
    Technodata characterizing the competing technologies.
year:
    current year.
``**kwargs``:
    Any other parameter.
"""

from __future__ import annotations

from collections.abc import Mapping, MutableMapping, Sequence
from dataclasses import dataclass
from enum import Enum, auto
from typing import (
    Any,
    Callable,
    Optional,
    Union,
    cast,
)

import numpy as np
import pandas as pd
import xarray as xr
from mypy_extensions import KwArg

from muse.registration import registrator
from muse.timeslices import drop_timeslice

CAPACITY_DIMS = "asset", "replacement", "region"
"""Default dimensions for capacity decision variables."""
PRODUCT_DIMS = "commodity", "timeslice", "region"
"""Default dimensions for product decision variables."""


class ConstraintKind(Enum):
    EQUALITY = auto()
    UPPER_BOUND = auto()
    LOWER_BOUND = auto()


Constraint = xr.Dataset
"""An investment constraint :math:`A * x ~ b`

Where :math:`~` is one of :math:`=,\\leq,\\geq`.

A constraint should contain a data-array `b` corresponding to right-hand-side vector
of the constraint. It should also contain a data-array `capacity` corresponding to the
left-hand-side matrix operator which will be applied to the capacity-related decision
variables.  It should contain a similar matrix `production` corresponding to
the left-hand-side matrix operator which will be applied to the production-related
decision variables. Should any of these three objects be missing, they default to the
scalar 0. Finally, the constraint should contain an attribute `kind` of type
:py:class:`ConstraintKind` defining the operation. If it is missing, it defaults to an
upper bound constraint.
"""


CONSTRAINT_SIGNATURE = Callable[
    [xr.DataArray, xr.Dataset, xr.DataArray, xr.Dataset, xr.Dataset, KwArg(Any)],
    Optional[Constraint],
]
"""Basic signature for functions producing constraints.

.. note::

    A constraint can return `None`, in which case it is ignored. This makes it simple to
    add constraints that are only used if some condition is met, e.g. minimum service
    conditions are defined in the technodata.
"""
CONSTRAINTS: MutableMapping[str, CONSTRAINT_SIGNATURE] = {}
"""Registry of constraint functions."""


@registrator(registry=CONSTRAINTS)
def register_constraints(function: CONSTRAINT_SIGNATURE) -> CONSTRAINT_SIGNATURE:
    """Registers a constraint with MUSE.

    See :py:mod:`muse.constraints`.
    """
    from functools import wraps

    @wraps(function)
    def decorated(
        demand: xr.DataArray,
        assets: xr.Dataset,
        search_space: xr.DataArray,
        market: xr.Dataset,
        technologies: xr.Dataset,
        **kwargs,
    ) -> Constraint | None:
        """Computes and standardizes a constraint."""
        constraint = function(  # type: ignore
            demand, assets, search_space, market, technologies, **kwargs
        )
        if constraint is not None:
            if "kind" not in constraint.attrs:
                constraint.attrs["kind"] = ConstraintKind.UPPER_BOUND
            if (
                "capacity" not in constraint.data_vars
                and "production" not in constraint.data_vars
            ):
                raise RuntimeError("Invalid constraint format")
            if "capacity" not in constraint.data_vars:
                constraint["capacity"] = 0
            if "production" not in constraint.data_vars:
                constraint["production"] = 0
            if "b" not in constraint.data_vars:
                constraint["b"] = 0
            if "name" not in constraint.data_vars and "name" not in constraint.attrs:
                constraint.attrs["name"] = function.__name__

            # ensure that the constraint and the search space match
            dims = [d for d in constraint.dims if d in search_space.dims]
            constraint = constraint.sel({k: search_space[k] for k in dims})

        return constraint

    return decorated


def factory(
    settings: str | Mapping | Sequence[str] | Sequence[str | Mapping] | None = None,
) -> Callable:
    """Creates a list of constraints from standard settings.

    The standard settings can be a string naming the constraint, a dictionary including
    at least "name", or a list of strings and dictionaries.
    """
    from functools import partial

    if not settings:
        settings = (
            "max_production",
            "max_capacity_expansion",
            "demand",
            "search_space",
            "minimum_service",
            "demand_limiting_capacity",
        )

    def normalize(x) -> MutableMapping:
        return dict(name=x) if isinstance(x, str) else x

    if isinstance(settings, (str, Mapping)):
        settings = cast(Union[Sequence[str], Sequence[Mapping]], [settings])
    parameters = [normalize(x) for x in settings]
    names = [x.pop("name") for x in parameters]

    constraint_closures = [
        partial(CONSTRAINTS[name], **param) for name, param in zip(names, parameters)
    ]

    def constraints(
        demand: xr.DataArray,
        assets: xr.Dataset,
        search_space: xr.DataArray,
        market: xr.Dataset,
        technologies: xr.Dataset,
        year: int | None = None,
    ) -> list[Constraint]:
        if year is None:
            year = int(market.year.min())
        constraints = [
            function(demand, assets, search_space, market, technologies, year=year)
            for function in constraint_closures
        ]
        return [constraint for constraint in constraints if constraint is not None]

    return constraints


@register_constraints
def max_capacity_expansion(
    demand: xr.DataArray,
    assets: xr.Dataset,
    search_space: xr.DataArray,
    market: xr.Dataset,
    technologies: xr.Dataset,
    year: int | None = None,
    forecast: int | None = None,
    interpolation: str = "linear",
) -> Constraint:
    r"""Max-capacity addition, max-capacity growth, and capacity limits constraints.

    Limits by how much the capacity of each technology owned by an agent can grow in
    a given year. This is a constraint on the agent's ability to invest in a
    technology.

    Let :math:`L_t^r(y)` be the total capacity limit for a given year, technology,
    and region. :math:`G_t^r(y)` is the maximum growth. And :math:`W_t^r(y)` is
    the maximum additional capacity. :math:`y=y_0` is the current year and
    :math:`y=y_1` is the year marking the end of the investment period.

    Let :math:`\mathcal{A}^{i, r}_{t, \iota}(y)` be the current assets, before
    investment, and let :math:`\Delta\mathcal{A}^{i,r}_t` be the future investments.
    The the constraint on agent :math:`i` are given as:

    .. math::

        L_t^r(y_0) - \sum_\iota \mathcal{A}^{i, r}_{t, \iota}(y_1)
            \geq \Delta\mathcal{A}^{i,r}_t

        (y_1 - y_0 + 1) G_t^r(y_0) \sum_\iota \mathcal{A}^{i, r}_{t, \iota}(y_0)
            - \sum_\iota \mathcal{A}^{i, r}_{t, \iota}(y_1)
            \geq \Delta\mathcal{A}^{i,r}_t

        (y_1 - y_0)W_t^r(y_0) \geq  \Delta\mathcal{A}^{i,r}_t

    The three constraints are combined into a single one which is returned as the
    maximum capacity expansion, :math:`\Gamma_t^{r, i}`. The maximum capacity
    expansion cannot impose negative investments:
    Maximum capacity addition:

        .. math::

            \Gamma_t^{r, i} \geq 0
    """
    from muse.utilities import filter_input, reduce_assets

    if year is None:
        year = int(market.year.min())
    if forecast is None and len(getattr(market, "year", [])) <= 1:
        forecast = 5
    elif forecast is None:
        forecast = next(int(u) for u in sorted(market.year - year) if u > 0)
    forecast_year = year + forecast

    capacity = (
        reduce_assets(
            assets.capacity,
            coords={"technology", "region"}.intersection(assets.capacity.coords),
        )
        .interp(year=[year, forecast_year], method=interpolation)
        .ffill("year")
    )
    # case with technology and region in asset dimension
    if capacity.region.dims != ():
        names = [u for u in capacity.asset.coords if capacity[u].dims == ("asset",)]
        index = pd.MultiIndex.from_arrays(
            [capacity[u].values for u in names], names=names
        )
        mindex_coords = xr.Coordinates.from_pandas_multiindex(index, "asset")
        capacity = capacity.drop_vars(names).assign_coords(mindex_coords)
        capacity = capacity.unstack("asset", fill_value=0).rename(
            technology=search_space.replacement.name
        )
    # case with only technology in asset dimension
    else:
        capacity = cast(xr.DataArray, capacity.set_index(asset="technology")).rename(
            asset=search_space.replacement.name
        )
    capacity = capacity.reindex_like(search_space.replacement, fill_value=0)

    replacement = search_space.replacement
    replacement = replacement.drop_vars(
        [u for u in replacement.coords if u not in replacement.dims]
    )
    techs = filter_input(
        technologies[
            ["max_capacity_addition", "max_capacity_growth", "total_capacity_limit"]
        ],
        technology=replacement,
        year=year,
    ).drop_vars("technology")
    regions = getattr(capacity, "region", None)
    if regions is not None and "region" in technologies.dims:
        techs = techs.sel(region=regions)

    add_cap = techs.max_capacity_addition * forecast

    limit = techs.total_capacity_limit
    forecasted = capacity.sel(year=forecast_year, drop=True)
    total_cap = (limit - forecasted).clip(min=0).rename("total_cap")

    max_growth = techs.max_capacity_growth
    initial = capacity.sel(year=year, drop=True)

    growth_cap = initial * (max_growth * forecast + 1) - forecasted
    growth_cap = growth_cap.where(growth_cap > 0, total_cap)

    zero_cap = add_cap.where(add_cap < total_cap, total_cap)
    with_growth = zero_cap.where(zero_cap < growth_cap, growth_cap)
    b = with_growth.where(initial > 0, zero_cap)

    if b.region.dims == ():
        capa = 1
    elif "dst_region" in b.dims:
        b = b.rename(region="src_region")
        capa = search_space.agent.region == b.src_region

    return xr.Dataset(
        dict(b=b, capacity=capa),
        attrs=dict(kind=ConstraintKind.UPPER_BOUND, name="max capacity expansion"),
    )


@register_constraints
def demand(
    demand: xr.DataArray,
    assets: xr.Dataset,
    search_space: xr.DataArray,
    market: xr.Dataset,
    technologies: xr.Dataset,
    year: int | None = None,
    forecast: int = 5,
    interpolation: str = "linear",
) -> Constraint:
    """Constraints production to meet demand."""
    from muse.commodities import is_enduse

    enduse = technologies.commodity.sel(commodity=is_enduse(technologies.comm_usage))
    b = demand.sel(commodity=demand.commodity.isin(enduse))
    if "region" in b.dims and "dst_region" in assets.dims:
        b = b.rename(region="dst_region")
    assert "year" not in b.dims
    return xr.Dataset(
        dict(b=b, production=1), attrs=dict(kind=ConstraintKind.LOWER_BOUND)
    )


@register_constraints
def search_space(
    demand: xr.DataArray,
    assets: xr.Dataset,
    search_space: xr.DataArray,
    market: xr.Dataset,
    technologies: xr.Dataset,
    year: int | None = None,
    forecast: int = 5,
) -> Constraint | None:
    """Removes disabled technologies."""
    if search_space.all():
        return None
    capacity = cast(xr.DataArray, 1 - 2 * cast(np.ndarray, search_space))
    b = xr.zeros_like(capacity)
    return xr.Dataset(
        dict(b=b, capacity=capacity), attrs=dict(kind=ConstraintKind.UPPER_BOUND)
    )


@register_constraints
def max_production(
    demand: xr.DataArray,
    assets: xr.Dataset,
    search_space: xr.DataArray,
    market: xr.Dataset,
    technologies: xr.Dataset,
    year: int | None = None,
) -> Constraint:
    """Constructs constraint between capacity and maximum production.

    Constrains the production decision variable by the maximum production for a given
    capacity.
    """
    from xarray import ones_like, zeros_like

    from muse.commodities import is_enduse
    from muse.timeslices import convert_timeslice

    if year is None:
        year = int(market.year.min())
    commodities = technologies.commodity.sel(
        commodity=is_enduse(technologies.comm_usage)
    )
    replacement = search_space.replacement
    replacement = replacement.drop_vars(
        [u for u in replacement.coords if u not in replacement.dims]
    )
    kwargs = dict(technology=replacement, year=year, commodity=commodities)
    if "region" in search_space.coords and "region" in technologies.dims:
        kwargs["region"] = search_space.region
    techs = (
        technologies[["fixed_outputs", "utilization_factor"]]
        .sel(**kwargs)
        .drop_vars("technology")
    )
<<<<<<< HEAD
    capacity = convert_timeslice(
        techs.fixed_outputs * techs.utilization_factor,
=======
    capacity = (
        convert_timeslice(
            techs.fixed_outputs,
            market.timeslice,
            QuantityType.EXTENSIVE,
        )
        * techs.utilization_factor
>>>>>>> 4ce54e6e
    )

    if "asset" not in capacity.dims and "asset" in search_space.dims:
        capacity = capacity.expand_dims(asset=search_space.asset)
    production = ones_like(capacity)
    b = zeros_like(production)
    # Include maxaddition constraint in max production to match region-dst_region
    if "dst_region" in assets.dims:
        b = b.expand_dims(dst_region=assets.dst_region)
        capacity = capacity.rename(region="src_region")
        production = production.rename(region="src_region")
        maxadd = technologies.max_capacity_addition.rename(region="src_region")
        if "year" in maxadd.dims:
            maxadd = maxadd.sel(year=year)

        maxadd = maxadd.rename(technology="replacement")
        maxadd = maxadd.where(maxadd == 0, 0.0)
        maxadd = maxadd.where(maxadd > 0, -1.0)
        capacity = capacity * maxadd
        production = production * maxadd
        b = b.rename(region="src_region")
    return xr.Dataset(
        dict(capacity=-cast(np.ndarray, capacity), production=production, b=b),
        attrs=dict(kind=ConstraintKind.UPPER_BOUND),
    )


@register_constraints
def demand_limiting_capacity(
    demand_: xr.DataArray,
    assets: xr.Dataset,
    search_space: xr.DataArray,
    market: xr.Dataset,
    technologies: xr.Dataset,
    year: int | None = None,
) -> Constraint:
    """Limits the maximum combined capacity to match the demand.

    This is a somewhat more restrictive constraint than the max_production constraint or
    the maximum capacity expansion. In this case, the combined new capacity of all
    assets must be sufficient to meet the demand of the most demanding timeslice, and
    no more.

    Rather than coding from scratch the constraint, we can use the max_production
    constraint and the demand constraint to construct this constraint. Starting from
    the maximum production instead of the maximum capacity ensures that the constraint
    accounts for the utilization factor of the technologies.
    """
    # We start with the maximum production constraint and the demand constraint
    capacity_constraint = max_production(
        demand_, assets, search_space, market, technologies, year=year
    )
    demand_constraint = demand(
        demand_, assets, search_space, market, technologies, year=year
    )

    # We are interested in the demand of the demand constraint and the capacity of the
    # capacity constraint.
    b = demand_constraint.b
    capacity = -capacity_constraint.capacity

    # Drop 'year' so there's no conflict with the 'year' in the capacity constraint
    if "year" in b.coords and "year" in capacity.coords:
        b = b.drop_vars("year")

    # If there are timeslices, we need to find the one where more capacity is needed to
    # meet the demand which would be a combination of a high demand and a low
    # utilization factor.
    if "timeslice" in b.dims or "timeslice" in capacity.dims:
        ratio = b / capacity
        ts = ratio.timeslice.isel(
            timeslice=ratio.min("replacement").argmax("timeslice")
        )
        # We select this timeslice for each array - don't trust the indices:
        # search for the right timeslice in the array and select it.
        b = (
            b.isel(timeslice=(b.timeslice == ts).argmax("timeslice"))
            if "timeslice" in b.dims
            else b
        )
        capacity = (
            capacity.isel(timeslice=(capacity.timeslice == ts).argmax("timeslice"))
            if "timeslice" in capacity.dims
            else capacity
        )

    # An adjustment is required to account for technologies that have multiple output
    # commodities
    b = modify_dlc(technologies=capacity, demand=b)

    return xr.Dataset(
        dict(capacity=capacity, b=b),
        attrs=dict(kind=ConstraintKind.UPPER_BOUND),
    )


def modify_dlc(technologies: xr.DataArray, demand: xr.DataArray) -> xr.DataArray:
    """Modifies DLC constraint to account for techs with multiple output commodities.

    Adjusts the commodity-level DLC based on the commodity output ratios of the
    available technologies, to allow for appropriate production of side-products.

    Args:
        technologies: DataArray with dimensions "commodity" and "replacement". This
            defines the fixed commodity outputs for each potential replacement
            technology.
        demand: DataArray with dimension "commodity", which defines the demand for each
            commodity.

    Returns:
        DataArray with dimension "commodity", which defines the new demand-limiting
        capacity constraint for each commodity.

    Example:
        Let's consider a simple example of a refinery sector with two alternative
        technologies that each produce two commodities: gasoline and diesel.

        We define the technologies DataArray as follows:
        >>> import xarray as xr
        >>> technologies = xr.DataArray(
        ...     data=[[1, 5], [0.5, 1]],
        ...     dims=['replacement', 'commodity'],
        ...     coords={'replacement': ['technology1', 'technology2'],
        ...             'commodity': ['gasoline', 'diesel']},
        ... )

        technology1 produces 1 unit of gasoline and 5 units of diesel (per unit of
        activity), whereas technology2 produces 0.5 units of gasoline and 1 unit of
        diesel.

        In this scenario, let's also define the demand for gasoline and diesel as
        follows (1 unit of demand for gasoline and 0 units for diesel):
        >>> demand = xr.DataArray(
        ...     data=[1, 0],
        ...     dims=['commodity'],
        ...     coords={'commodity': ['gasoline', 'diesel']},
        ... )

        The aim of the demand-limiting capacity (DLC) constraint is to limit the
        capacity of each technology so that supply is sufficient to meet the demand for
        each commodity, and no more.

        However, in this case we have a problem. The demand for gasoline can be met by
        either technology1 or technology2 (as both produce gasoline), but doing so would
        require producing up to 5 units of diesel (if all demand was met by
        technology1), which would exceed the diesel demand (0). Therefore, to allow the
        model to meet the demand for gasoline via either technology, we must relax the
        DLC constraint on diesel (to 5 units).

        In general, for an arbitrary set of technologies and commodity demands, the
        DLC of each commodity needs to be sufficiently high to permit any technology to
        act in service of any appropriate commodity demand, and no higher.

        The first step is to calculate the commodity output ratios for each technology:
        >>> output_ratios = technologies.rename({"commodity": "commodity2"}) / technologies
        >>> output_ratios
        <xarray.DataArray (replacement: 2, commodity2: 2, commodity: 2)> Size: 64B
        array([[[1. , 0.2],
                [5. , 1. ]],
        <BLANKLINE>
               [[1. , 0.5],
                [2. , 1. ]]])
        Coordinates:
          * replacement  (replacement) <U11 88B 'technology1' 'technology2'
          * commodity2   (commodity2) <U8 64B 'gasoline' 'diesel'
          * commodity    (commodity) <U8 64B 'gasoline' 'diesel'

        We introduce the dimension "commodity2" to compare the outputs of each commodity
        against every other commodity. For example, for technology1, producing 1 unit of
        gasoline leads to 5 units of diesel, whereas producing 1 unit of diesel leads to
        0.2 units of gasoline.

        Multiplying these output ratios by the demand, we get the full outputs that each
        technology would produce whilst acting in service of each commodity-level
        demand:
        >>> outputs = output_ratios * demand
        >>> outputs
        <xarray.DataArray (replacement: 2, commodity2: 2, commodity: 2)> Size: 64B
        array([[[1., 0.],
                [5., 0.]],
        <BLANKLINE>
               [[1., 0.],
                [2., 0.]]])
        Coordinates:
          * replacement  (replacement) <U11 88B 'technology1' 'technology2'
          * commodity2   (commodity2) <U8 64B 'gasoline' 'diesel'
          * commodity    (commodity) <U8 64B 'gasoline' 'diesel'

        In this case, meeting the gasoline demand with technology1 would require
        producing 1 unit of gasoline and 5 units of diesel, whereas meeting the gasoline
        demand with technology2 would require producing 1 unit of gasoline and 2 units
        of diesel. Since there is no diesel demand, all values for commodity = "diesel"
        are zero.

        Then, taking a maximum over the "commodity" dimension, we get the maximum
        potential outputs of each technology:
        >>> max_outputs = outputs.max("commodity")
        >>> max_outputs
        <xarray.DataArray (replacement: 2, commodity2: 2)> Size: 32B
        array([[1., 5.],
               [1., 2.]])
        Coordinates:
          * replacement  (replacement) <U11 88B 'technology1' 'technology2'
          * commodity2   (commodity2) <U8 64B 'gasoline' 'diesel'

        In this case, this is just the outputs of each technology when acting in service
        of the gasoline demand.

        Finally, summing over the "replacement" dimension, we get the maximum potential
        outputs of each commodity:
        >>> dlc = max_outputs.max("replacement").rename({"commodity2": "commodity"})
        >>> dlc
        <xarray.DataArray (commodity: 2)> Size: 16B
        array([1., 5.])
        Coordinates:
          * commodity  (commodity) <U8 64B 'gasoline' 'diesel'

        In this case, we get the maximum potential production of diesel as 5 units,
        which would occur as a side-product when technology1 is acting in service of the
        gasoline demand. This becomes the new DLC constraint.

        Putting this all together:
        >>> from muse.constraints import modify_dlc
        >>> modify_dlc(technologies, demand)
        <xarray.DataArray (commodity: 2)> Size: 16B
        array([1., 5.])
        Coordinates:
          * commodity  (commodity) <U8 64B 'gasoline' 'diesel'
    """  # noqa: E501
    # Calculate commodity output ratios for each technology
    output_ratios = technologies.rename({"commodity": "commodity2"}) / technologies
    output_ratios = output_ratios.where(np.isfinite(output_ratios), 0)  # this is
    # necessary for technologies that do not produce every commodity, which would lead
    # to an "infinite" ratio between commodities

    # Calculate the full outputs of each technology acting in service of each commodity
    # demand
    outputs = output_ratios * demand

    # Maximum potential outputs for each technology
    max_outputs = outputs.max("commodity")

    # Maximum potential production of each commodity -> demand-limiting capacity
    b = max_outputs.max("replacement").rename({"commodity2": "commodity"})
    return b


@register_constraints
def minimum_service(
    demand: xr.DataArray,
    assets: xr.Dataset,
    search_space: xr.DataArray,
    market: xr.Dataset,
    technologies: xr.Dataset,
    year: int | None = None,
) -> Constraint | None:
    """Constructs constraint between capacity and minimum service."""
    from xarray import ones_like, zeros_like

    from muse.commodities import is_enduse
    from muse.timeslices import convert_timeslice

    if "minimum_service_factor" not in technologies.data_vars:
        return None
    if np.all(technologies["minimum_service_factor"] == 0):
        return None
    if year is None:
        year = int(market.year.min())
    commodities = technologies.commodity.sel(
        commodity=is_enduse(technologies.comm_usage)
    )
    replacement = search_space.replacement
    replacement = replacement.drop_vars(
        [u for u in replacement.coords if u not in replacement.dims]
    )
    kwargs = dict(technology=replacement, year=year, commodity=commodities)
    if "region" in search_space.coords and "region" in technologies.dims:
        kwargs["region"] = assets.region
    techs = (
        technologies[["fixed_outputs", "minimum_service_factor"]]
        .sel(**kwargs)
        .drop_vars("technology")
    )
<<<<<<< HEAD
    capacity = convert_timeslice(
        techs.fixed_outputs * techs.minimum_service_factor,
=======
    capacity = (
        convert_timeslice(
            techs.fixed_outputs,
            market.timeslice,
            QuantityType.EXTENSIVE,
        )
        * techs.minimum_service_factor
>>>>>>> 4ce54e6e
    )
    if "asset" not in capacity.dims:
        capacity = capacity.expand_dims(asset=search_space.asset)
    production = ones_like(capacity)
    b = zeros_like(production)
    return xr.Dataset(
        dict(capacity=-cast(np.ndarray, capacity), production=production, b=b),
        attrs=dict(kind=ConstraintKind.LOWER_BOUND),
    )


def lp_costs(technologies: xr.Dataset, costs: xr.DataArray) -> xr.Dataset:
    """Creates costs for solving with scipy's LP solver.

    Example:
        We can now construct example inputs to the function from the sample model. The
        costs will be a matrix where each assets has a candidate replacement technology.

        >>> from muse import examples
        >>> technologies = examples.technodata("residential", model="medium")
        >>> search_space = examples.search_space("residential", model="medium")
        >>> costs = (
        ...     search_space
        ...     * np.arange(np.prod(search_space.shape)).reshape(search_space.shape)
        ... )

        The function returns the LP vector split along capacity and production
        variables.

        >>> from muse.constraints import lp_costs
        >>> lpcosts = lp_costs(
        ...     technologies.sel(year=2020, region="R1"), costs
        ... )
        >>> assert "capacity" in lpcosts.data_vars
        >>> assert "production" in lpcosts.data_vars

        The capacity costs correspond exactly to the input costs:

        >>> assert (costs == lpcosts.capacity).all()

        The production is zero in this context. It does not enter the cost function of
        the LP problem:

        >>> assert (lpcosts.production == 0).all()

        They should correspond to a data-array with dimensions ``(asset, replacement)``
        (and possibly ``region`` as well).

        >>> lpcosts.capacity.dims
        ('asset', 'replacement')

        The production costs are zero by default. However, the production expands over
        not only the dimensions of the capacity, but also the ``timeslice`` during
        which production occurs and the ``commodity`` produced.

        >>> lpcosts.production.dims
        ('asset', 'replacement', 'timeslice', 'commodity')
    """
    from xarray import zeros_like

    from muse.commodities import is_enduse
    from muse.timeslices import convert_timeslice

    assert "year" not in technologies.dims

    selection = dict(
        commodity=is_enduse(technologies.comm_usage),
        technology=technologies.technology.isin(costs.replacement),
    )

    if "region" in technologies.fixed_outputs.dims and "region" in costs.coords:
        selection["region"] = costs.region
    fouts = technologies.fixed_outputs.sel(selection).rename(technology="replacement")

    production = zeros_like(costs * convert_timeslice(fouts))
    for dim in production.dims:
        if isinstance(production.get_index(dim), pd.MultiIndex):
            production = drop_timeslice(production)
            production[dim] = pd.Index(production.get_index(dim), tupleize_cols=False)

    return xr.Dataset(dict(capacity=costs, production=production))


def merge_lp(
    costs: xr.Dataset, *constraints: Constraint
) -> tuple[xr.Dataset, list[Constraint]]:
    """Unify coordinate systems of costs and constraints.

    In practice, this function brings costs and constraints into a single xr.Dataset and
    then splits things up again. This ensures the dimensions are not only compatible,
    but also such that that their order in memory is the same.
    """
    from xarray import merge

    data = merge(
        [costs]
        + [
            constraint.rename(
                b=f"b{i}", capacity=f"capacity{i}", production=f"production{i}"
            )
            for i, constraint in enumerate(constraints)
        ]
    )

    unified_costs = cast(xr.Dataset, data[["capacity", "production"]])
    unified_constraints = [
        xr.Dataset(
            {
                "capacity": data[f"capacity{i}"],
                "production": data[f"production{i}"],
                "b": data[f"b{i}"],
            },
            attrs=constraint.attrs,
        )
        for i, constraint in enumerate(constraints)
    ]

    return unified_costs, unified_constraints


def lp_constraint(constraint: Constraint, lpcosts: xr.Dataset) -> Constraint:
    """Transforms the constraint to LP data.

    The goal is to create from ``lpcosts.capacity``, ``constraint.capacity``, and
    ``constraint.b`` a 2d-matrix ``constraint`` vs ``decision variables``.

    #. The dimensions of ``constraint.b`` are the constraint dimensions. They are
        renamed ``"c(xxx)"``.
    #. The dimensions of ``lpcosts`` are the decision-variable dimensions. They are
        renamed ``"d(xxx)"``.
    #. ``set(b.dims).intersection(lpcosts.xxx.dims)`` are diagonal
        in constraint dimensions and decision variables dimension, with ``xxx`` the
        capacity or the production
    #. ``set(constraint.xxx.dims) - set(lpcosts.xxx.dims) - set(b.dims)`` are reduced by
        summation, with ``xxx`` the capacity or the production
    #. ``set(lpcosts.xxx.dims) - set(constraint.xxx.dims) - set(b.dims)`` are added for
        expansion, with ``xxx`` the capacity or the production

    See :py:func:`muse.constraints.lp_constraint_matrix` for a more detailed explanation
    of the transformations applied here.
    """
    constraint = constraint.copy(deep=False)
    for dim in constraint.dims:
        if isinstance(constraint.get_index(dim), pd.MultiIndex):
            constraint = drop_timeslice(constraint)
            constraint[dim] = pd.Index(constraint.get_index(dim), tupleize_cols=False)
    b = constraint.b.drop_vars(set(constraint.b.coords) - set(constraint.b.dims))
    b = b.rename({k: f"c({k})" for k in b.dims})
    capacity = lp_constraint_matrix(constraint.b, constraint.capacity, lpcosts.capacity)
    capacity = capacity.drop_vars(set(capacity.coords) - set(capacity.dims))
    production = lp_constraint_matrix(
        constraint.b, constraint.production, lpcosts.production
    )
    production = production.drop_vars(set(production.coords) - set(production.dims))
    return xr.Dataset(
        {"b": b, "capacity": capacity, "production": production}, attrs=constraint.attrs
    )


def lp_constraint_matrix(
    b: xr.DataArray, constraint: xr.DataArray, lpcosts: xr.DataArray
):
    """Transforms one constraint block into an lp matrix.

    The goal is to create from ``lpcosts``, ``constraint``, and ``b`` a 2d-matrix of
    constraints vs decision variables.

     #. The dimensions of ``b`` are the constraint dimensions. They are renamed
         ``"c(xxx)"``.
     #. The dimensions of ``lpcosts`` are the decision-variable dimensions. They are
         renamed ``"d(xxx)"``.
     #. ``set(b.dims).intersection(lpcosts.dims)`` are diagonal
         in constraint dimensions and decision variables dimension
     #. ``set(constraint.dims) - set(lpcosts.dims) - set(b.dims)`` are reduced by
         summation
     #. ``set(lpcosts.dims) - set(constraint.dims) - set(b.dims)`` are added for
         expansion
     #. ``set(b.dims) - set(constraint.dims) - set(lpcosts.dims)`` are added for
         expansion. Such dimensions only make sense if they consist of one point.

     The result is the constraint matrix, expanded, reduced and diagonalized for the
     conditions above.

    Example:
         Lets first setup a constraint and a cost matrix:

         >>> from muse import examples
         >>> from muse import constraints as cs
         >>> res = examples.sector("residential", model="medium")
         >>> technologies = res.technologies
         >>> market = examples.residential_market("medium")
         >>> search = examples.search_space("residential", model="medium")
         >>> assets = next(a.assets for a in res.agents)
         >>> demand = None # not used in max production
         >>> constraint = cs.max_production(demand, assets, search, market,
         ...                                technologies) # noqa: E501
         >>> lpcosts = cs.lp_costs(
         ...     (
         ...         technologies
         ...         .interp(year=market.year.min() + 5)
         ...         .drop_vars("year")
         ...         .sel(region=assets.region)
         ...     ),
         ...     costs=search * np.arange(np.prod(search.shape)).reshape(search.shape),
         ... )

         For a simple example, we can first check the case where b is scalar. The result
         ought to be a single row of a matrix, or a vector with only decision variables:

         >>> from pytest import approx
         >>> result = cs.lp_constraint_matrix(
         ...     xr.DataArray(1), constraint.capacity, lpcosts.capacity
         ... )
         >>> assert result.values == approx(-1)
         >>> assert set(result.dims) == {f"d({x})" for x in lpcosts.capacity.dims}
         >>> result = cs.lp_constraint_matrix(
         ...     xr.DataArray(1), constraint.production, lpcosts.production
         ... )
         >>> assert set(result.dims) == {f"d({x})" for x in lpcosts.production.dims}
         >>> assert result.values == approx(1)

         As expected, the capacity vector is 1, whereas the production vector is -1.
         These are the values the :py:func:`~muse.constraints.max_production` is set up
         to create.

         Now, let's check the case where ``b`` is the one from the
         :py:func:`~muse.constraints.max_production` constraint. In that case, all the
         dimensions should end up as constraint dimensions: the production for each
         timeslice, region, asset, and replacement technology should not outstrip the
         capacity assigned for the asset and replacement technology.

         >>> result = cs.lp_constraint_matrix(
         ...     constraint.b, constraint.capacity, lpcosts.capacity
         ... )
         >>> decision_dims = {f"d({x})" for x in lpcosts.capacity.dims}
         >>> constraint_dims = {
         ...     f"c({x})"
         ...     for x in set(lpcosts.production.dims).union(constraint.b.dims)
         ... }
         >>> assert set(result.dims) == decision_dims.union(constraint_dims)

         The :py:func:`~muse.constraints.max_production` constraint on the production
         side is the identy matrix with a factor :math:`-1`. We can easily check this
         by stacking the decision and constraint dimensions in the result:

         >>> result = cs.lp_constraint_matrix(
         ...     constraint.b, constraint.production, lpcosts.production
         ... )
         >>> decision_dims = {f"d({x})" for x in lpcosts.production.dims}
         >>> assert set(result.dims) == decision_dims.union(constraint_dims)
         >>> result = result.reset_index("d(timeslice)", drop=True).assign_coords(
         ...        {"d(timeslice)": result["d(timeslice)"].values}
         ... )
         >>> stacked = result.stack(d=sorted(decision_dims), c=sorted(constraint_dims))
         >>> assert stacked.shape[0] == stacked.shape[1]
         >>> assert stacked.values == approx(np.eye(stacked.shape[0]))
    """
    from functools import reduce

    from numpy import eye

    result = constraint.sum(set(constraint.dims) - set(lpcosts.dims) - set(b.dims))

    result = result.rename(
        {k: f"d({k})" for k in set(result.dims).intersection(lpcosts.dims)}
    )
    result = result.rename(
        {k: f"c({k})" for k in set(result.dims).intersection(b.dims)}
    )
    expand = set(lpcosts.dims) - set(constraint.dims) - set(b.dims)

    if expand == {"timeslice", "asset", "commodity"}:
        expand = ["asset", "timeslice", "commodity"]

    result = result.expand_dims(
        {f"d({k})": lpcosts[k].rename({k: f"d({k})"}).set_index() for k in expand}
    )
    expand = set(b.dims) - set(constraint.dims) - set(lpcosts.dims)

    result = result.expand_dims(
        {f"c({k})": b[k].rename({k: f"c({k})"}).set_index() for k in expand}
    )

    diag_dims = set(b.dims).intersection(lpcosts.dims)

    diag_dims = sorted(diag_dims)

    if diag_dims:

        def get_dimension(dim):
            if dim in b.dims:
                return b[dim].values
            if dim in lpcosts.dims:
                return lpcosts[dim].values
            return constraint[dim].values

        diagonal_submats = [
            xr.DataArray(
                eye(len(b[k])),
                coords={f"c({k})": get_dimension(k), f"d({k})": get_dimension(k)},
                dims=(f"c({k})", f"d({k})"),
            )
            for k in diag_dims
        ]
        reduced = reduce(xr.DataArray.__mul__, diagonal_submats)
        if "d(timeslice)" in reduced.dims:
            reduced = reduced.drop_vars("d(timeslice)")
        result = result * reduced

    return result


@dataclass
class ScipyAdapter:
    """Creates the input for the scipy solvers.

    Example:
        Lets give a fist simple example. The constraint
        :py:func:`~muse.constraints.max_capacity_expansion` limits how much each
        capacity can be expanded in a given year.

        >>> from muse import examples
        >>> from muse.quantities import maximum_production
        >>> from muse import constraints as cs
        >>> res = examples.sector("residential", model="medium")
        >>> market = examples.residential_market("medium")
        >>> search = examples.search_space("residential", model="medium")
        >>> assets = next(a.assets for a in res.agents)
        >>> market_demand =  0.8 * maximum_production(
        ...     res.technologies.interp(year=2025),
        ...     assets.capacity.sel(year=2025).groupby("technology").sum("asset"),
        ... ).rename(technology="asset")
        >>> costs = search * np.arange(np.prod(search.shape)).reshape(search.shape)
        >>> constraint = cs.max_capacity_expansion(
        ...     market_demand, assets, search, market, res.technologies,
        ... )

        The constraint acts over capacity decision variables only:

        >>> assert constraint.production.data == np.array(0)
        >>> assert len(constraint.production.dims) == 0

        It is an upper bound for a straightforward sum over the capacities for a given
        technology. The matrix operator is simply the identity:

        >>> assert constraint.capacity.data == np.array(1)
        >>> assert len(constraint.capacity.dims) == 0

        And the upperbound is expanded over the replacement technologies,
        but not over the assets. Hence the assets will be summed over in the final
        constraint:

        >>> assert (constraint.b.data == np.array([50.0, 12.0, 12.0, 50.0 ])).all()
        >>> assert set(constraint.b.dims) == {"replacement"}
        >>> assert constraint.kind == cs.ConstraintKind.UPPER_BOUND

        As shown above, it does not bind the production decision variables. Hence,
        production is zero. The matrix operator for the capacity is simply the identity.
        Hence it can be inputted as the dimensionless scalar 1. The upper bound is
        simply the maximum for replacement technology (and region, if that particular
        dimension exists in the problem).

        The lp problem then becomes:

        >>> technologies = res.technologies.interp(year=market.year.min() + 5)
        >>> inputs = cs.ScipyAdapter.factory(
        ...     technologies, costs, constraint
        ... )

        The decision variables are always constrained between zero and infinity:

        >>> assert inputs.bounds == (0, np.inf)

        The problem is an upper-bound one. There are no equality constraints:

        >>> assert inputs.A_eq is None
        >>> assert inputs.b_eq is None

        The upper bound matrix and vector, and the costs are consistent in their
        dimensions:

        >>> assert inputs.c.ndim == 1
        >>> assert inputs.b_ub.ndim == 1
        >>> assert inputs.A_ub.ndim == 2
        >>> assert inputs.b_ub.size == inputs.A_ub.shape[0]
        >>> assert inputs.c.size == inputs.A_ub.shape[1]
        >>> assert inputs.c.ndim == 1

        In practice, :py:func:`~muse.constraints.lp_costs` helps us define the decision
        variables (and ``c``). We can verify that the sizes are consistent:

        >>> lpcosts = cs.lp_costs(technologies, costs)
        >>> capsize = lpcosts.capacity.size
        >>> prodsize = lpcosts.production.size
        >>> assert inputs.c.size == capsize + prodsize

        The upper bound itself is over each replacement technology:

        >>> assert inputs.b_ub.size == lpcosts.replacement.size

        The production decision variables are not involved:

        >>> from pytest import approx
        >>> assert inputs.A_ub[:, capsize:] == approx(0)

        The matrix for the capacity decision variables is a sum over assets for a given
        replacement technology. Hence, each row is constituted of zeros and ones and
        sums to the number of assets:

        >>> assert inputs.A_ub[:, :capsize].sum(axis=1) == approx(lpcosts.asset.size)
        >>> assert set(inputs.A_ub[:, :capsize].flatten()) == {0.0, 1.0}
    """

    c: np.ndarray
    to_muse: Callable[[np.ndarray], xr.Dataset]
    bounds: tuple[float | None, float | None] = (0, np.inf)
    A_ub: np.ndarray | None = None
    b_ub: np.ndarray | None = None
    A_eq: np.ndarray | None = None
    b_eq: np.ndarray | None = None

    @classmethod
    def factory(
        cls,
        technologies: xr.Dataset,
        costs: xr.DataArray,
        *constraints: Constraint,
    ) -> ScipyAdapter:
        lpcosts = lp_costs(technologies, costs)

        data = cls._unified_dataset(technologies, lpcosts, *constraints)

        capacities = cls._selected_quantity(data, "capacity")

        productions = cls._selected_quantity(data, "production")

        bs = cls._selected_quantity(data, "b")

        kwargs = cls._to_scipy_adapter(capacities, productions, bs, *constraints)

        def to_muse(x: np.ndarray) -> xr.Dataset:
            return ScipyAdapter._back_to_muse(x, capacities.costs, productions.costs)

        return ScipyAdapter(to_muse=to_muse, **kwargs)

    @property
    def kwargs(self):
        return {
            "c": self.c,
            "A_eq": self.A_eq,
            "b_eq": self.b_eq,
            "A_ub": self.A_ub,
            "b_ub": self.b_ub,
            "bounds": self.bounds,
        }

    @staticmethod
    def _unified_dataset(
        technologies: xr.Dataset, lpcosts: xr.Dataset, *constraints: Constraint
    ) -> xr.Dataset:
        """Creates single xr.Dataset from costs and constraints."""
        from xarray import merge

        assert "year" not in technologies.dims

        coords = sorted([k for k in lpcosts.dims])
        lpcosts_df = lpcosts.to_dataframe().reset_index().set_index(coords)
        slpcosts = lpcosts_df.to_xarray()  # sorted lpcosts.dims

        data = merge(
            [lpcosts.rename({k: f"d({k})" for k in slpcosts.dims})]
            + [
                lp_constraint(constraint, lpcosts).rename(
                    b=f"b{i}", capacity=f"capacity{i}", production=f"production{i}"
                )
                for i, constraint in enumerate(constraints)
            ]
        )

        for i, constraint in enumerate(constraints):
            if constraint.kind == ConstraintKind.LOWER_BOUND:
                data[f"b{i}"] = -data[f"b{i}"]  # type: ignore
                data[f"capacity{i}"] = -data[f"capacity{i}"]  # type: ignore
                data[f"production{i}"] = -data[f"production{i}"]  # type: ignore

        return data.transpose(*data.dims)

    @staticmethod
    def _selected_quantity(data: xr.Dataset, name: str) -> xr.Dataset:
        result = cast(
            xr.Dataset, data[[u for u in data.data_vars if str(u).startswith(name)]]
        )

        return result.rename(
            {
                k: ("costs" if k == name else int(str(k).replace(name, "")))
                for k in result.data_vars
            }
        )

    @staticmethod
    def _to_scipy_adapter(
        capacities: xr.Dataset, productions: xr.Dataset, bs: xr.Dataset, *constraints
    ):
        def reshape(matrix: xr.DataArray) -> np.ndarray:
            if list(matrix.dims) != sorted(matrix.dims):
                new_dims = sorted(matrix.dims)
                matrix = matrix.transpose(*new_dims)

            # before building LP we need to sort dimensions for consistency

            size = np.prod(
                [matrix[u].shape[0] for u in matrix.dims if str(u).startswith("c")]
            )

            return matrix.values.reshape((size, -1))

        def extract_bA(constraints, *kinds):
            indices = [i for i in range(len(bs)) if constraints[i].kind in kinds]
            capa_constraints = [reshape(capacities[i]) for i in indices]
            prod_constraints = [reshape(productions[i]) for i in indices]
            if capa_constraints:
                A: np.ndarray | None = np.concatenate(
                    (
                        np.concatenate(capa_constraints, axis=0),
                        np.concatenate(prod_constraints, axis=0),
                    ),
                    axis=1,
                )
                b: np.ndarray | None = np.concatenate(
                    [bs[i].stack(constraint=sorted(bs[i].dims)) for i in indices],
                    axis=0,
                )
            else:
                A = None
                b = None
            return A, b

        c = np.concatenate(
            (
                cast(np.ndarray, capacities["costs"].values).flatten(),
                cast(np.ndarray, productions["costs"].values).flatten(),
            ),
            axis=0,
        )
        A_ub, b_ub = extract_bA(
            constraints, ConstraintKind.UPPER_BOUND, ConstraintKind.LOWER_BOUND
        )
        A_eq, b_eq = extract_bA(constraints, ConstraintKind.EQUALITY)

        return {
            "c": c,
            "A_ub": A_ub,
            "b_ub": b_ub,
            "A_eq": A_eq,
            "b_eq": b_eq,
            "bounds": (0, np.inf),
        }

    @staticmethod
    def _back_to_muse_quantity(
        x: np.ndarray, template: xr.DataArray | xr.Dataset
    ) -> xr.DataArray:
        result = xr.DataArray(
            x.reshape(template.shape), coords=template.coords, dims=template.dims
        )
        return result.rename({k: str(k)[2:-1] for k in result.dims})

    @staticmethod
    def _back_to_muse(
        x: np.ndarray, capacity: xr.DataArray, production: xr.DataArray
    ) -> xr.Dataset:
        capa = ScipyAdapter._back_to_muse_quantity(x[: capacity.size], capacity)
        prod = ScipyAdapter._back_to_muse_quantity(x[capacity.size :], production)
        return xr.Dataset({"capacity": capa, "production": prod})<|MERGE_RESOLUTION|>--- conflicted
+++ resolved
@@ -465,19 +465,7 @@
         .sel(**kwargs)
         .drop_vars("technology")
     )
-<<<<<<< HEAD
-    capacity = convert_timeslice(
-        techs.fixed_outputs * techs.utilization_factor,
-=======
-    capacity = (
-        convert_timeslice(
-            techs.fixed_outputs,
-            market.timeslice,
-            QuantityType.EXTENSIVE,
-        )
-        * techs.utilization_factor
->>>>>>> 4ce54e6e
-    )
+    capacity = convert_timeslice(techs.fixed_outputs) * techs.utilization_factor
 
     if "asset" not in capacity.dims and "asset" in search_space.dims:
         capacity = capacity.expand_dims(asset=search_space.asset)
@@ -760,19 +748,7 @@
         .sel(**kwargs)
         .drop_vars("technology")
     )
-<<<<<<< HEAD
-    capacity = convert_timeslice(
-        techs.fixed_outputs * techs.minimum_service_factor,
-=======
-    capacity = (
-        convert_timeslice(
-            techs.fixed_outputs,
-            market.timeslice,
-            QuantityType.EXTENSIVE,
-        )
-        * techs.minimum_service_factor
->>>>>>> 4ce54e6e
-    )
+    capacity = convert_timeslice(techs.fixed_outputs) * techs.minimum_service_factor
     if "asset" not in capacity.dims:
         capacity = capacity.expand_dims(asset=search_space.asset)
     production = ones_like(capacity)
