"""Output quantities.

Functions that compute MCA quantities for post-simulation analysis should all follow the
same signature:

.. code-block:: python

    @register_output_quantity
    def quantity(
        sectors: List[AbstractSector],
        market: xr.Dataset, **kwargs
    ) -> Union[pd.DataFrame, xr.DataArray]:
        pass

The function should never modify it's arguments. It can return either a pandas dataframe
or an xarray xr.DataArray.
"""

from collections.abc import Mapping, MutableMapping
from operator import attrgetter
from pathlib import Path
from typing import (
    Any,
    Callable,
    Optional,
    Union,
    cast,
)

import numpy as np
import pandas as pd
import xarray as xr
from mypy_extensions import KwArg

from muse.outputs.sector import market_quantity
from muse.registration import registrator
from muse.sectors import AbstractSector
from muse.timeslices import QuantityType, convert_timeslice
from muse.utilities import multiindex_to_coords

OUTPUT_QUANTITY_SIGNATURE = Callable[
    [xr.Dataset, list[AbstractSector], KwArg(Any)], Union[xr.DataArray, pd.DataFrame]
]
"""Signature of functions computing quantities for later analysis."""

OUTPUT_QUANTITIES: MutableMapping[str, OUTPUT_QUANTITY_SIGNATURE] = {}
"""Quantity for post-simulation analysis."""

OUTPUTS_PARAMETERS = Union[str, Mapping]
"""Acceptable Datastructures for outputs parameters"""


@registrator(registry=OUTPUT_QUANTITIES)
def register_output_quantity(
    function: Optional[OUTPUT_QUANTITY_SIGNATURE] = None,
) -> Callable:
    """Registers a function to compute an output quantity."""
    from functools import wraps

    assert function is not None

    @wraps(function)
    def decorated(*args, **kwargs):
        result = function(*args, **kwargs)
        if isinstance(result, (pd.DataFrame, xr.DataArray)):
            result.name = function.__name__
        return result

    return decorated


def round_values(function: Callable) -> OUTPUT_QUANTITY_SIGNATURE:
    """Rounds the outputs to given number of decimals and drops columns with zeros."""
    from functools import wraps

    @wraps(function)
    def rounded(
        market: xr.Dataset, sectors: list[AbstractSector], rounding: int = 4, **kwargs
    ) -> xr.DataArray:
        result = function(market, sectors, **kwargs)

        if hasattr(result, "to_dataframe"):
            result = result.to_dataframe()
        result = result.round(rounding)
        name = getattr(result, "name", function.__name__)
        if len(result) > 0:
            return result[result[name] != 0]

    return rounded


def factory(
    *parameters: OUTPUTS_PARAMETERS,
) -> Callable[[xr.Dataset, list[AbstractSector]], list[Path]]:
    """Creates outputs functions for post-mortem analysis.

    Each parameter is a dictionary containing the following:

    - quantity (mandatory): name of the quantity to output. Mandatory.
    - sink (optional): name of the storage procedure, e.g. the file format
      or database format. When it cannot be guessed from `filename`, it defaults to
      "csv".
    - filename (optional): path to a directory or a file where to store the quantity. In
      the latter case, if sink is not given, it will be determined from the file
      extension. The filename can incorporate markers. By default, it is
      "{default_output_dir}/{sector}{year}{quantity}{suffix}".
    - any other parameter relevant to the sink, e.g. `pandas.to_csv` keyword
      arguments.

    For simplicity, it is also possible to give lone strings as input.
    They default to `{'quantity': string}` (and the sink will default to
    "csv").
    """
    from muse.outputs.sector import _factory

    def reformat_finite_resources(params):
        from muse.readers.toml import MissingSettings

        name = params["quantity"]
        if not isinstance(name, str):
            name = name["name"]
        if name.lower() not in {"finite_resources", "finiteresources"}:
            return params

        quantity = params["quantity"]
        if isinstance(quantity, str):
            quantity = dict(name=quantity)
        else:
            quantity = dict(**quantity)

        if "limits_path" in params:
            quantity["limits_path"] = params.pop("limits_path")
        if "commodities" in params:
            quantity["commodities"] = params.pop("commodities")
        if "limits_path" not in quantity:
            msg = "Missing limits_path tag indicating file with finite resource limits"
            raise MissingSettings(msg)
        params["sink"] = params.get("sink", "finite_resource_logger")
        params["quantity"] = quantity
        return params

    parameters = cast(  # type: ignore
        OUTPUTS_PARAMETERS, [reformat_finite_resources(p) for p in parameters]
    )

    return _factory(OUTPUT_QUANTITIES, *parameters, sector_name="MCA")


@register_output_quantity
@round_values
def consumption(
    market: xr.Dataset, sectors: list[AbstractSector], **kwargs
) -> pd.DataFrame:
    """Current consumption."""
    return market_quantity(market.consumption, **kwargs).to_dataframe().reset_index()


@register_output_quantity
@round_values
def supply(market: xr.Dataset, sectors: list[AbstractSector], **kwargs) -> pd.DataFrame:
    """Current supply."""
    return market_quantity(market.supply, **kwargs).to_dataframe().reset_index()


@register_output_quantity
@round_values
def prices(
    market: xr.Dataset,
    sectors: list[AbstractSector],
    **kwargs,
) -> pd.DataFrame:
    """Current MCA market prices."""
    return market_quantity(market.prices, **kwargs).to_dataframe().reset_index()


@register_output_quantity
@round_values
def capacity(
    market: xr.Dataset, sectors: list[AbstractSector], **kwargs
) -> pd.DataFrame:
    """Current capacity across all sectors."""
    return _aggregate_sectors(sectors, op=sector_capacity)


def sector_capacity(sector: AbstractSector) -> pd.DataFrame:
    """Sector capacity with agent annotations."""
    capa_sector: list[xr.DataArray] = []
    agents = sorted(getattr(sector, "agents", []), key=attrgetter("name"))
    for agent in agents:
        capa_agent = agent.assets.capacity
        capa_agent["agent"] = agent.name
        capa_agent["type"] = agent.category
        capa_agent["sector"] = getattr(sector, "name", "unnamed")

        if len(capa_agent) > 0 and len(capa_agent.technology.values) > 0:
            a = capa_agent.to_dataframe()
            b = (
                a.groupby(
                    [
                        "technology",
                        "region",
                        "agent",
                        "sector",
                        "type",
                        "year",
                        "installed",
                    ]
                )
                .sum()  # ("asset")
                .fillna(0)
            )
            c = b.reset_index()
            capa_sector.append(c)
    if len(capa_sector) == 0:
        return pd.DataFrame()

    capacity = pd.concat([u for u in capa_sector])
    capacity = capacity[capacity.capacity != 0]
    return capacity


def _aggregate_sectors(
    sectors: list[AbstractSector], *args, op: Callable
) -> pd.DataFrame:
    """Aggregate outputs from all sectors."""
    alldata = [op(sector, *args) for sector in sectors]

    if len(alldata) == 0:
        return pd.DataFrame()
    return pd.concat(alldata, sort=True)


<<<<<<< HEAD
@register_output_quantity
class AggregateResources:
    """Aggregates a set of commodities."""

    def __init__(
        self,
        commodities: Union[str, Iterable[Hashable]] = (),
        metric: str = "consumption",
    ):
        if isinstance(commodities, str):
            commodities = [commodities]
        else:
            commodities = list(commodities)
        self.commodities: Sequence[Hashable] = commodities
        self.metric = metric
        self.aggregate: Optional[xr.DataArray] = None

    def __call__(
        self,
        market: xr.Dataset,
        sectors: list[AbstractSector],
        year: Optional[int] = None,
    ) -> Optional[xr.DataArray]:
        if len(self.commodities) == 0:
            return None
        if year is None:
            year = int(market.year.min())
        quantity = cast(xr.DataArray, market[self.metric]).sel(
            year=year, commodity=self.commodities, drop=True
        )
        if self.aggregate is None:
            self.aggregate = quantity
        else:
            self.aggregate += quantity
        return self.aggregate


@register_output_quantity(name=["finite_resources"])
class FiniteResources(AggregateResources):
    """Aggregates a set of commodities."""

    def __init__(
        self,
        limits_path: Union[str, Path, xr.DataArray],
        commodities: Union[str, Iterable[Hashable]] = (),
        metric: str = "consumption",
    ):
        from muse.readers.csv import read_finite_resources

        super().__init__(commodities=commodities, metric=metric)
        if isinstance(limits_path, str):
            limits_path = Path(limits_path)
        if isinstance(limits_path, Path):
            limits_path = read_finite_resources(limits_path)

        self.limits = limits_path

    def __call__(
        self,
        market: xr.Dataset,
        sectors: list[AbstractSector],
        year: Optional[int] = None,
    ) -> Optional[xr.DataArray]:
        if len(self.commodities) == 0:
            return None
        if year is None:
            year = int(market.year.min())

        limits = self.limits
        if "year" in self.limits.dims:
            limits = limits.interp(year=year)

        aggregate = super().__call__(market, sectors, year=year)
        if aggregate is None:
            return None
        aggregate = aggregate.sum([u for u in aggregate.dims if u not in limits.dims])
        assert aggregate is not None
        limits = limits.sum([u for u in limits.dims if u not in aggregate.dims])
        return aggregate <= limits.assign_coords(timeslice=aggregate.timeslice)


@register_output_quantity(name=["timeslice_supply"])
def metric_supply(
    market: xr.Dataset, sectors: list[AbstractSector], **kwargs
) -> pd.DataFrame:
    """Current timeslice supply across all sectors."""
    market_out = market.copy(deep=True)
    return _aggregate_sectors(sectors, market_out, op=sector_supply)


def sector_supply(sector: AbstractSector, market: xr.Dataset, **kwargs) -> pd.DataFrame:
    """Sector supply with agent annotations."""
    from muse.production import supply

    data_sector: list[xr.DataArray] = []
    techs = getattr(sector, "technologies", [])
    agents = sorted(getattr(sector, "agents", []), key=attrgetter("name"))

    if len(techs) > 0:
        for a in agents:
            output_year = a.year - a.forecast
            capacity = a.filter_input(a.assets.capacity, year=output_year).fillna(0.0)
            technologies = a.filter_input(techs, year=output_year).fillna(0.0)
            agent_market = market.sel(year=output_year).copy()
            agent_market["consumption"] = drop_timeslice(
                agent_market.consumption * a.quantity
            )
            included = [
                i
                for i in agent_market["commodity"].values
                if i in technologies.enduse.values
            ]
            excluded = [
                i for i in agent_market["commodity"].values if i not in included
            ]
            agent_market.loc[dict(commodity=excluded)] = 0

            result = convert_timeslice(
                supply(
                    agent_market,
                    capacity,
                    technologies,
                ),
                agent_market["consumption"].timeslice,
                QuantityType.EXTENSIVE,
            )

            if "year" in result.dims:
                data_agent = result.sel(year=output_year)
            else:
                data_agent = result
                data_agent["year"] = output_year
            data_agent["agent"] = a.name
            data_agent["category"] = a.category
            data_agent["sector"] = getattr(sector, "name", "unnamed")

            a = multiindex_to_coords(data_agent, "timeslice").to_dataframe("supply")
            a["comm_usage"] = a["comm_usage"].apply(lambda x: x.name)
            if not a.empty:
                data_sector.append(a[a["supply"] != 0])

    if len(data_sector) > 0:
        output = pd.concat(data_sector, sort=True).reset_index()
    else:
        output = pd.DataFrame()
    return output


@register_output_quantity(name=["yearly_supply"])
def metricy_supply(
    market: xr.Dataset, sectors: list[AbstractSector], **kwargs
) -> pd.DataFrame:
    """Current yearlysupply across all sectors."""
    market_out = market.copy(deep=True)
    return _aggregate_sectors(sectors, market_out, op=sectory_supply)


def sectory_supply(
    sector: AbstractSector, market: xr.Dataset, **kwargs
) -> pd.DataFrame:
    """Sector supply with agent annotations."""
    from muse.production import supply

    def capacity(agents):
        """Aggregates capacity across agents.

        The capacities are aggregated leaving only two
        dimensions: asset (technology, installation date,
        region), year.
        """
        from muse.utilities import filter_input, reduce_assets

        capacities = [u.assets.capacity for u in agents]
        all_years = sorted({year for capa in capacities for year in capa.year.values})
        capacities = [filter_input(capa, year=all_years) for capa in capacities]
        return reduce_assets(capacities)

    data_sector: list[xr.DataArray] = []
    techs = getattr(sector, "technologies", [])
    agents = sorted(getattr(sector, "agents", []), key=attrgetter("name"))

    if len(techs) > 0:
        for agent in agents:
            output_year = agent.year - agent.forecast
            capacity = agent.filter_input(
                agent.assets.capacity, year=output_year
            ).fillna(0.0)
            technologies = techs.sel(year=output_year, region=agent.region)
            agent_market = market.sel(year=output_year).copy()
            agent_market["consumption"] = agent_market.consumption * agent.quantity
            included = [
                i
                for i in agent_market["commodity"].values
                if i in technologies.enduse.values
            ]
            excluded = [
                i for i in agent_market["commodity"].values if i not in included
            ]
            agent_market.loc[dict(commodity=excluded)] = 0

            result = supply(
                agent_market,
                capacity,
                technologies,
            )

            if "year" in result.dims:
                data_agent = result.sel(year=output_year)
            else:
                data_agent = result
                data_agent["year"] = output_year
            data_agent["agent"] = agent.name
            data_agent["category"] = agent.category
            data_agent["sector"] = getattr(sector, "name", "unnamed")

            a = data_agent.to_dataframe("supply")
            a["comm_usage"] = a["comm_usage"].apply(lambda x: x.name)
            if len(a) > 0 and len(a.technology.values) > 0:
                b = a.reset_index()
                b = b[b["supply"] != 0]
                data_sector.append(b)

    if len(data_sector) > 0:
        output = pd.concat(data_sector, sort=True).reset_index()
    else:
        output = pd.DataFrame()
    return output


@register_output_quantity(name=["timeslice_consumption"])
def metric_consumption(
    market: xr.Dataset, sectors: list[AbstractSector], **kwargs
) -> pd.DataFrame:
    """Current timeslice consumption across all sectors."""
    return _aggregate_sectors(sectors, market, op=sector_consumption)


def sector_consumption(
    sector: AbstractSector, market: xr.Dataset, **kwargs
) -> pd.DataFrame:
    """Sector fuel consumption with agent annotations."""
    from muse.production import supply
    from muse.quantities import consumption

    data_sector: list[xr.DataArray] = []
    techs = getattr(sector, "technologies", [])
    agents = sorted(getattr(sector, "agents", []), key=attrgetter("name"))

    agent_market = market
    if len(techs) > 0:
        for a in agents:
            output_year = a.year - a.forecast
            capacity = a.filter_input(a.assets.capacity, year=output_year).fillna(0.0)
            technologies = a.filter_input(techs, year=output_year).fillna(0.0)
            agent_market = market.sel(year=output_year).copy()
            agent_market["consumption"] = drop_timeslice(
                agent_market.consumption * a.quantity
            )
            included = [
                i
                for i in agent_market["commodity"].values
                if i in technologies.enduse.values
            ]
            excluded = [
                i for i in agent_market["commodity"].values if i not in included
            ]
            agent_market.loc[dict(commodity=excluded)] = 0

            production = convert_timeslice(
                supply(
                    agent_market,
                    capacity,
                    technologies,
                ),
                agent_market["consumption"].timeslice,
                QuantityType.EXTENSIVE,
            )
            prices = a.filter_input(market.prices, year=output_year)
            result = consumption(
                technologies=technologies, production=production, prices=prices
            )
            if "year" in result.dims:
                data_agent = result.sel(year=output_year)
            else:
                data_agent = result
                data_agent["year"] = output_year
            data_agent["agent"] = a.name
            data_agent["category"] = a.category
            data_agent["sector"] = getattr(sector, "name", "unnamed")

            a = multiindex_to_coords(data_agent, "timeslice").to_dataframe(
                "consumption"
            )
            a["comm_usage"] = a["comm_usage"].apply(lambda x: x.name)
            if not a.empty:
                data_sector.append(a[a["consumption"] != 0])

    if len(data_sector) > 0:
        output = pd.concat(data_sector, sort=True).reset_index()
    else:
        output = pd.DataFrame()
    return output


@register_output_quantity(name=["yearly_consumption"])
def metricy_consumption(
    market: xr.Dataset, sectors: list[AbstractSector], **kwargs
) -> pd.DataFrame:
    """Current yearly consumption across all sectors."""
    return _aggregate_sectors(sectors, market, op=sectory_consumption)


def sectory_consumption(
    sector: AbstractSector, market: xr.Dataset, **kwargs
) -> pd.DataFrame:
    """Sector fuel consumption with agent annotations."""
    from muse.production import supply
    from muse.quantities import consumption

    data_sector: list[xr.DataArray] = []
    techs = getattr(sector, "technologies", [])
    agents = sorted(getattr(sector, "agents", []), key=attrgetter("name"))

    agent_market = market
    if len(techs) > 0:
        for a in agents:
            output_year = a.year - a.forecast
            capacity = a.filter_input(a.assets.capacity, year=output_year).fillna(0.0)
            technologies = a.filter_input(techs, year=output_year).fillna(0.0)
            agent_market = market.sel(year=output_year).copy()
            agent_market["consumption"] = agent_market.consumption * a.quantity
            included = [
                i
                for i in agent_market["commodity"].values
                if i in technologies.enduse.values
            ]
            excluded = [
                i for i in agent_market["commodity"].values if i not in included
            ]
            agent_market.loc[dict(commodity=excluded)] = 0

            production = supply(
                agent_market,
                capacity,
                technologies,
            )

            prices = a.filter_input(market.prices, year=output_year)
            result = consumption(
                technologies=technologies, production=production, prices=prices
            )
            if "year" in result.dims:
                data_agent = result.sel(year=output_year)
            else:
                data_agent = result
                data_agent["year"] = output_year
            data_agent["agent"] = a.name
            data_agent["category"] = a.category
            data_agent["sector"] = getattr(sector, "name", "unnamed")
            a = data_agent.to_dataframe("consumption")
            a["comm_usage"] = a["comm_usage"].apply(lambda x: x.name)
            if len(a) > 0 and len(a.technology.values) > 0:
                b = a.reset_index()
                b = b[b["consumption"] != 0]
                data_sector.append(b)
    if len(data_sector) > 0:
        output = pd.concat(data_sector, sort=True).reset_index()
    else:
        output = pd.DataFrame()
    return output


=======
>>>>>>> 92ca64eb
@register_output_quantity(name=["fuel_costs"])
def metric_fuel_costs(
    market: xr.Dataset, sectors: list[AbstractSector], **kwargs
) -> pd.DataFrame:
    """Current lifetime levelised cost across all sectors."""
    return _aggregate_sectors(sectors, market, op=sector_fuel_costs)


def sector_fuel_costs(
    sector: AbstractSector, market: xr.Dataset, **kwargs
) -> pd.DataFrame:
    """Sector fuel costs with agent annotations."""
    from muse.commodities import is_fuel
    from muse.production import supply
    from muse.quantities import consumption

    data_sector: list[xr.DataArray] = []
    technologies = getattr(sector, "technologies", [])
    agents = sorted(getattr(sector, "agents", []), key=attrgetter("name"))

    agent_market = market.copy()
    if len(technologies) > 0:
        for a in agents:
            output_year = a.year - a.forecast
            agent_market["consumption"] = (market.consumption * a.quantity).sel(
                year=output_year
            )
            commodity = is_fuel(technologies.comm_usage)

            capacity = a.filter_input(
                a.assets.capacity,
                year=output_year,
            ).fillna(0.0)

            production = convert_timeslice(
                supply(
                    agent_market,
                    capacity,
                    technologies,
                ),
                agent_market["consumption"].timeslice,
                QuantityType.EXTENSIVE,
            )

            prices = a.filter_input(market.prices, year=output_year)
            fcons = consumption(
                technologies=technologies, production=production, prices=prices
            )

            data_agent = (fcons * prices).sel(commodity=commodity)
            data_agent["agent"] = a.name
            data_agent["category"] = a.category
            data_agent["sector"] = getattr(sector, "name", "unnamed")
            data_agent["year"] = output_year
            data_agent = multiindex_to_coords(data_agent, "timeslice").to_dataframe(
                "fuel_consumption_costs"
            )
            if not data_agent.empty:
                data_sector.append(data_agent)
    if len(data_sector) > 0:
        output = pd.concat(data_sector, sort=True).reset_index()
    else:
        output = pd.DataFrame()

    return output


@register_output_quantity(name=["capital_costs"])
def metric_capital_costs(
    market: xr.Dataset, sectors: list[AbstractSector], **kwargs
) -> pd.DataFrame:
    """Current capital costs across all sectors."""
    return _aggregate_sectors(sectors, market, op=sector_capital_costs)


def sector_capital_costs(
    sector: AbstractSector, market: xr.Dataset, **kwargs
) -> pd.DataFrame:
    """Sector capital costs with agent annotations."""
    data_sector: list[xr.DataArray] = []
    technologies = getattr(sector, "technologies", [])
    agents = sorted(getattr(sector, "agents", []), key=attrgetter("name"))

    if len(technologies) > 0:
        for a in agents:
            demand = market.consumption * a.quantity
            output_year = a.year - a.forecast
            capacity = a.filter_input(a.assets.capacity, year=output_year).fillna(0.0)
            data = a.filter_input(
                technologies[["cap_par", "cap_exp"]],
                year=output_year,
                technology=capacity.technology,
            )
            result = data.cap_par * (capacity**data.cap_exp)
            data_agent = convert_timeslice(
                result,
                demand.timeslice,
                QuantityType.EXTENSIVE,
            )
            data_agent["agent"] = a.name
            data_agent["category"] = a.category
            data_agent["sector"] = getattr(sector, "name", "unnamed")
            data_agent["year"] = output_year
            data_agent = multiindex_to_coords(data_agent, "timeslice").to_dataframe(
                "capital_costs"
            )
            if not data_agent.empty:
                data_sector.append(data_agent)

    if len(data_sector) > 0:
        output = pd.concat(data_sector, sort=True).reset_index()
    else:
        output = pd.DataFrame()
    return output


@register_output_quantity(name=["emission_costs"])
def metric_emission_costs(
    market: xr.Dataset, sectors: list[AbstractSector], **kwargs
) -> pd.DataFrame:
    """Current emission costs across all sectors."""
    return _aggregate_sectors(sectors, market, op=sector_emission_costs)


def sector_emission_costs(
    sector: AbstractSector, market: xr.Dataset, **kwargs
) -> pd.DataFrame:
    """Sector emission costs with agent annotations."""
    from muse.commodities import is_enduse, is_pollutant
    from muse.production import supply

    data_sector: list[xr.DataArray] = []
    technologies = getattr(sector, "technologies", [])
    agents = sorted(getattr(sector, "agents", []), key=attrgetter("name"))

    agent_market = market.copy()
    if len(technologies) > 0:
        for a in agents:
            output_year = a.year - a.forecast
            agent_market["consumption"] = (market.consumption * a.quantity).sel(
                year=output_year
            )

            capacity = a.filter_input(a.assets.capacity, year=output_year).fillna(0.0)
            allemissions = a.filter_input(
                technologies.fixed_outputs,
                commodity=is_pollutant(technologies.comm_usage),
                technology=capacity.technology,
                year=output_year,
            )
            envs = is_pollutant(technologies.comm_usage)
            enduses = is_enduse(technologies.comm_usage)
            i = (np.where(envs))[0][0]
            red_envs = envs[i].commodity.values
            prices = a.filter_input(market.prices, year=output_year, commodity=red_envs)
            production = convert_timeslice(
                supply(
                    agent_market,
                    capacity,
                    technologies,
                ),
                agent_market["consumption"].timeslice,
                QuantityType.EXTENSIVE,
            )
            total = production.sel(commodity=enduses).sum("commodity")
            data_agent = total * (allemissions * prices).sum("commodity")
            data_agent["agent"] = a.name
            data_agent["category"] = a.category
            data_agent["sector"] = getattr(sector, "name", "unnamed")
            data_agent["year"] = output_year
            data_agent = multiindex_to_coords(data_agent, "timeslice").to_dataframe(
                "emission_costs"
            )
            if not data_agent.empty:
                data_sector.append(data_agent)

    if len(data_sector) > 0:
        output = pd.concat(data_sector, sort=True).reset_index()
    else:
        output = pd.DataFrame()

    return output


@register_output_quantity(name=["LCOE"])
def metric_lcoe(
    market: xr.Dataset, sectors: list[AbstractSector], **kwargs
) -> pd.DataFrame:
    """Current emission costs across all sectors."""
    return _aggregate_sectors(sectors, market, op=sector_lcoe)


def sector_lcoe(sector: AbstractSector, market: xr.Dataset, **kwargs) -> pd.DataFrame:
    """Levelized cost of energy () of technologies over their lifetime."""
    from muse.costs import lifetime_levelized_cost_of_energy as LCOE
    from muse.quantities import capacity_to_service_demand

    # Filtering of the inputs
    data_sector: list[xr.DataArray] = []
    technologies = getattr(sector, "technologies", [])
    agents = sorted(getattr(sector, "agents", []), key=attrgetter("name"))
    retro = [a for a in agents if a.category == "retrofit"]
    new = [a for a in agents if a.category == "newcapa"]
    agents = retro if len(retro) > 0 else new
    if len(technologies) > 0:
        for agent in agents:
            output_year = agent.year - agent.forecast
            agent_market = market.sel(year=output_year).copy()
            agent_market["consumption"] = agent_market.consumption * agent.quantity
            included = [
                i
                for i in agent_market["commodity"].values
                if i in technologies.enduse.values
            ]
            excluded = [
                i for i in agent_market["commodity"].values if i not in included
            ]
            agent_market.loc[dict(commodity=excluded)] = 0
            years = [output_year, agent.year]
            agent_market["prices"] = agent.filter_input(market["prices"], year=years)

            techs = agent.filter_input(
                technologies,
                year=agent.year,
            )
            prices = agent_market["prices"].sel(commodity=techs.commodity)
            demand = agent_market.consumption.sel(commodity=included)
            capacity = agent.filter_input(capacity_to_service_demand(demand, techs))
            production = (
                capacity
                * convert_timeslice(
                    techs.fixed_outputs,
                    demand.timeslice,
                    QuantityType.EXTENSIVE,
                )
                * techs.utilization_factor
            )

            result = LCOE(
                prices=prices,
                technologies=techs,
                capacity=capacity,
                production=production,
                year=agent.year,
            )

            data_agent = result
            data_agent["agent"] = agent.name
            data_agent["category"] = agent.category
            data_agent["sector"] = getattr(sector, "name", "unnamed")
            data_agent["year"] = output_year
            data_agent = data_agent.fillna(0)
            data_agent = multiindex_to_coords(data_agent, "timeslice").to_dataframe(
                "LCOE"
            )
            if not data_agent.empty:
                data_sector.append(data_agent)

    if len(data_sector) > 0:
        output = pd.concat(data_sector, sort=True).reset_index()
    else:
        output = pd.DataFrame()
    return output


@register_output_quantity(name=["EAC"])
def metric_eac(
    market: xr.Dataset, sectors: list[AbstractSector], **kwargs
) -> pd.DataFrame:
    """Current emission costs across all sectors."""
    return _aggregate_sectors(sectors, market, op=sector_eac)


def sector_eac(sector: AbstractSector, market: xr.Dataset, **kwargs) -> pd.DataFrame:
    """Net Present Value of technologies over their lifetime."""
    from muse.costs import equivalent_annual_cost as EAC
    from muse.quantities import capacity_to_service_demand

    # Filtering of the inputs
    data_sector: list[xr.DataArray] = []
    technologies = getattr(sector, "technologies", [])
    agents = sorted(getattr(sector, "agents", []), key=attrgetter("name"))
    retro = [a for a in agents if a.category == "retrofit"]
    new = [a for a in agents if a.category == "newcapa"]
    agents = retro if len(retro) > 0 else new
    if len(technologies) > 0:
        for agent in agents:
            output_year = agent.year - agent.forecast
            agent_market = market.sel(year=output_year).copy()
            agent_market["consumption"] = agent_market.consumption * agent.quantity
            included = [
                i
                for i in agent_market["commodity"].values
                if i in technologies.enduse.values
            ]
            excluded = [
                i for i in agent_market["commodity"].values if i not in included
            ]
            agent_market.loc[dict(commodity=excluded)] = 0
            years = [output_year, agent.year]
            agent_market["prices"] = agent.filter_input(market["prices"], year=years)

            techs = agent.filter_input(
                technologies,
                year=agent.year,
            )
            prices = agent_market["prices"].sel(commodity=techs.commodity)
            demand = agent_market.consumption.sel(commodity=included)
            capacity = agent.filter_input(capacity_to_service_demand(demand, techs))
            production = (
                capacity
                * convert_timeslice(
                    techs.fixed_outputs,
                    demand.timeslice,
                    QuantityType.EXTENSIVE,
                )
                * techs.utilization_factor
            )

            result = EAC(
                prices=prices,
                technologies=techs,
                capacity=capacity,
                production=production,
                year=agent.year,
            )

            data_agent = result
            data_agent["agent"] = agent.name
            data_agent["category"] = agent.category
            data_agent["sector"] = getattr(sector, "name", "unnamed")
            data_agent["year"] = output_year
            data_agent = multiindex_to_coords(data_agent, "timeslice").to_dataframe(
                "capital_costs"
            )
            if not data_agent.empty:
                data_sector.append(data_agent)
    if len(data_sector) > 0:
        output = pd.concat(data_sector, sort=True).reset_index()
    else:
        output = pd.DataFrame()
    return output<|MERGE_RESOLUTION|>--- conflicted
+++ resolved
@@ -230,381 +230,6 @@
     return pd.concat(alldata, sort=True)
 
 
-<<<<<<< HEAD
-@register_output_quantity
-class AggregateResources:
-    """Aggregates a set of commodities."""
-
-    def __init__(
-        self,
-        commodities: Union[str, Iterable[Hashable]] = (),
-        metric: str = "consumption",
-    ):
-        if isinstance(commodities, str):
-            commodities = [commodities]
-        else:
-            commodities = list(commodities)
-        self.commodities: Sequence[Hashable] = commodities
-        self.metric = metric
-        self.aggregate: Optional[xr.DataArray] = None
-
-    def __call__(
-        self,
-        market: xr.Dataset,
-        sectors: list[AbstractSector],
-        year: Optional[int] = None,
-    ) -> Optional[xr.DataArray]:
-        if len(self.commodities) == 0:
-            return None
-        if year is None:
-            year = int(market.year.min())
-        quantity = cast(xr.DataArray, market[self.metric]).sel(
-            year=year, commodity=self.commodities, drop=True
-        )
-        if self.aggregate is None:
-            self.aggregate = quantity
-        else:
-            self.aggregate += quantity
-        return self.aggregate
-
-
-@register_output_quantity(name=["finite_resources"])
-class FiniteResources(AggregateResources):
-    """Aggregates a set of commodities."""
-
-    def __init__(
-        self,
-        limits_path: Union[str, Path, xr.DataArray],
-        commodities: Union[str, Iterable[Hashable]] = (),
-        metric: str = "consumption",
-    ):
-        from muse.readers.csv import read_finite_resources
-
-        super().__init__(commodities=commodities, metric=metric)
-        if isinstance(limits_path, str):
-            limits_path = Path(limits_path)
-        if isinstance(limits_path, Path):
-            limits_path = read_finite_resources(limits_path)
-
-        self.limits = limits_path
-
-    def __call__(
-        self,
-        market: xr.Dataset,
-        sectors: list[AbstractSector],
-        year: Optional[int] = None,
-    ) -> Optional[xr.DataArray]:
-        if len(self.commodities) == 0:
-            return None
-        if year is None:
-            year = int(market.year.min())
-
-        limits = self.limits
-        if "year" in self.limits.dims:
-            limits = limits.interp(year=year)
-
-        aggregate = super().__call__(market, sectors, year=year)
-        if aggregate is None:
-            return None
-        aggregate = aggregate.sum([u for u in aggregate.dims if u not in limits.dims])
-        assert aggregate is not None
-        limits = limits.sum([u for u in limits.dims if u not in aggregate.dims])
-        return aggregate <= limits.assign_coords(timeslice=aggregate.timeslice)
-
-
-@register_output_quantity(name=["timeslice_supply"])
-def metric_supply(
-    market: xr.Dataset, sectors: list[AbstractSector], **kwargs
-) -> pd.DataFrame:
-    """Current timeslice supply across all sectors."""
-    market_out = market.copy(deep=True)
-    return _aggregate_sectors(sectors, market_out, op=sector_supply)
-
-
-def sector_supply(sector: AbstractSector, market: xr.Dataset, **kwargs) -> pd.DataFrame:
-    """Sector supply with agent annotations."""
-    from muse.production import supply
-
-    data_sector: list[xr.DataArray] = []
-    techs = getattr(sector, "technologies", [])
-    agents = sorted(getattr(sector, "agents", []), key=attrgetter("name"))
-
-    if len(techs) > 0:
-        for a in agents:
-            output_year = a.year - a.forecast
-            capacity = a.filter_input(a.assets.capacity, year=output_year).fillna(0.0)
-            technologies = a.filter_input(techs, year=output_year).fillna(0.0)
-            agent_market = market.sel(year=output_year).copy()
-            agent_market["consumption"] = drop_timeslice(
-                agent_market.consumption * a.quantity
-            )
-            included = [
-                i
-                for i in agent_market["commodity"].values
-                if i in technologies.enduse.values
-            ]
-            excluded = [
-                i for i in agent_market["commodity"].values if i not in included
-            ]
-            agent_market.loc[dict(commodity=excluded)] = 0
-
-            result = convert_timeslice(
-                supply(
-                    agent_market,
-                    capacity,
-                    technologies,
-                ),
-                agent_market["consumption"].timeslice,
-                QuantityType.EXTENSIVE,
-            )
-
-            if "year" in result.dims:
-                data_agent = result.sel(year=output_year)
-            else:
-                data_agent = result
-                data_agent["year"] = output_year
-            data_agent["agent"] = a.name
-            data_agent["category"] = a.category
-            data_agent["sector"] = getattr(sector, "name", "unnamed")
-
-            a = multiindex_to_coords(data_agent, "timeslice").to_dataframe("supply")
-            a["comm_usage"] = a["comm_usage"].apply(lambda x: x.name)
-            if not a.empty:
-                data_sector.append(a[a["supply"] != 0])
-
-    if len(data_sector) > 0:
-        output = pd.concat(data_sector, sort=True).reset_index()
-    else:
-        output = pd.DataFrame()
-    return output
-
-
-@register_output_quantity(name=["yearly_supply"])
-def metricy_supply(
-    market: xr.Dataset, sectors: list[AbstractSector], **kwargs
-) -> pd.DataFrame:
-    """Current yearlysupply across all sectors."""
-    market_out = market.copy(deep=True)
-    return _aggregate_sectors(sectors, market_out, op=sectory_supply)
-
-
-def sectory_supply(
-    sector: AbstractSector, market: xr.Dataset, **kwargs
-) -> pd.DataFrame:
-    """Sector supply with agent annotations."""
-    from muse.production import supply
-
-    def capacity(agents):
-        """Aggregates capacity across agents.
-
-        The capacities are aggregated leaving only two
-        dimensions: asset (technology, installation date,
-        region), year.
-        """
-        from muse.utilities import filter_input, reduce_assets
-
-        capacities = [u.assets.capacity for u in agents]
-        all_years = sorted({year for capa in capacities for year in capa.year.values})
-        capacities = [filter_input(capa, year=all_years) for capa in capacities]
-        return reduce_assets(capacities)
-
-    data_sector: list[xr.DataArray] = []
-    techs = getattr(sector, "technologies", [])
-    agents = sorted(getattr(sector, "agents", []), key=attrgetter("name"))
-
-    if len(techs) > 0:
-        for agent in agents:
-            output_year = agent.year - agent.forecast
-            capacity = agent.filter_input(
-                agent.assets.capacity, year=output_year
-            ).fillna(0.0)
-            technologies = techs.sel(year=output_year, region=agent.region)
-            agent_market = market.sel(year=output_year).copy()
-            agent_market["consumption"] = agent_market.consumption * agent.quantity
-            included = [
-                i
-                for i in agent_market["commodity"].values
-                if i in technologies.enduse.values
-            ]
-            excluded = [
-                i for i in agent_market["commodity"].values if i not in included
-            ]
-            agent_market.loc[dict(commodity=excluded)] = 0
-
-            result = supply(
-                agent_market,
-                capacity,
-                technologies,
-            )
-
-            if "year" in result.dims:
-                data_agent = result.sel(year=output_year)
-            else:
-                data_agent = result
-                data_agent["year"] = output_year
-            data_agent["agent"] = agent.name
-            data_agent["category"] = agent.category
-            data_agent["sector"] = getattr(sector, "name", "unnamed")
-
-            a = data_agent.to_dataframe("supply")
-            a["comm_usage"] = a["comm_usage"].apply(lambda x: x.name)
-            if len(a) > 0 and len(a.technology.values) > 0:
-                b = a.reset_index()
-                b = b[b["supply"] != 0]
-                data_sector.append(b)
-
-    if len(data_sector) > 0:
-        output = pd.concat(data_sector, sort=True).reset_index()
-    else:
-        output = pd.DataFrame()
-    return output
-
-
-@register_output_quantity(name=["timeslice_consumption"])
-def metric_consumption(
-    market: xr.Dataset, sectors: list[AbstractSector], **kwargs
-) -> pd.DataFrame:
-    """Current timeslice consumption across all sectors."""
-    return _aggregate_sectors(sectors, market, op=sector_consumption)
-
-
-def sector_consumption(
-    sector: AbstractSector, market: xr.Dataset, **kwargs
-) -> pd.DataFrame:
-    """Sector fuel consumption with agent annotations."""
-    from muse.production import supply
-    from muse.quantities import consumption
-
-    data_sector: list[xr.DataArray] = []
-    techs = getattr(sector, "technologies", [])
-    agents = sorted(getattr(sector, "agents", []), key=attrgetter("name"))
-
-    agent_market = market
-    if len(techs) > 0:
-        for a in agents:
-            output_year = a.year - a.forecast
-            capacity = a.filter_input(a.assets.capacity, year=output_year).fillna(0.0)
-            technologies = a.filter_input(techs, year=output_year).fillna(0.0)
-            agent_market = market.sel(year=output_year).copy()
-            agent_market["consumption"] = drop_timeslice(
-                agent_market.consumption * a.quantity
-            )
-            included = [
-                i
-                for i in agent_market["commodity"].values
-                if i in technologies.enduse.values
-            ]
-            excluded = [
-                i for i in agent_market["commodity"].values if i not in included
-            ]
-            agent_market.loc[dict(commodity=excluded)] = 0
-
-            production = convert_timeslice(
-                supply(
-                    agent_market,
-                    capacity,
-                    technologies,
-                ),
-                agent_market["consumption"].timeslice,
-                QuantityType.EXTENSIVE,
-            )
-            prices = a.filter_input(market.prices, year=output_year)
-            result = consumption(
-                technologies=technologies, production=production, prices=prices
-            )
-            if "year" in result.dims:
-                data_agent = result.sel(year=output_year)
-            else:
-                data_agent = result
-                data_agent["year"] = output_year
-            data_agent["agent"] = a.name
-            data_agent["category"] = a.category
-            data_agent["sector"] = getattr(sector, "name", "unnamed")
-
-            a = multiindex_to_coords(data_agent, "timeslice").to_dataframe(
-                "consumption"
-            )
-            a["comm_usage"] = a["comm_usage"].apply(lambda x: x.name)
-            if not a.empty:
-                data_sector.append(a[a["consumption"] != 0])
-
-    if len(data_sector) > 0:
-        output = pd.concat(data_sector, sort=True).reset_index()
-    else:
-        output = pd.DataFrame()
-    return output
-
-
-@register_output_quantity(name=["yearly_consumption"])
-def metricy_consumption(
-    market: xr.Dataset, sectors: list[AbstractSector], **kwargs
-) -> pd.DataFrame:
-    """Current yearly consumption across all sectors."""
-    return _aggregate_sectors(sectors, market, op=sectory_consumption)
-
-
-def sectory_consumption(
-    sector: AbstractSector, market: xr.Dataset, **kwargs
-) -> pd.DataFrame:
-    """Sector fuel consumption with agent annotations."""
-    from muse.production import supply
-    from muse.quantities import consumption
-
-    data_sector: list[xr.DataArray] = []
-    techs = getattr(sector, "technologies", [])
-    agents = sorted(getattr(sector, "agents", []), key=attrgetter("name"))
-
-    agent_market = market
-    if len(techs) > 0:
-        for a in agents:
-            output_year = a.year - a.forecast
-            capacity = a.filter_input(a.assets.capacity, year=output_year).fillna(0.0)
-            technologies = a.filter_input(techs, year=output_year).fillna(0.0)
-            agent_market = market.sel(year=output_year).copy()
-            agent_market["consumption"] = agent_market.consumption * a.quantity
-            included = [
-                i
-                for i in agent_market["commodity"].values
-                if i in technologies.enduse.values
-            ]
-            excluded = [
-                i for i in agent_market["commodity"].values if i not in included
-            ]
-            agent_market.loc[dict(commodity=excluded)] = 0
-
-            production = supply(
-                agent_market,
-                capacity,
-                technologies,
-            )
-
-            prices = a.filter_input(market.prices, year=output_year)
-            result = consumption(
-                technologies=technologies, production=production, prices=prices
-            )
-            if "year" in result.dims:
-                data_agent = result.sel(year=output_year)
-            else:
-                data_agent = result
-                data_agent["year"] = output_year
-            data_agent["agent"] = a.name
-            data_agent["category"] = a.category
-            data_agent["sector"] = getattr(sector, "name", "unnamed")
-            a = data_agent.to_dataframe("consumption")
-            a["comm_usage"] = a["comm_usage"].apply(lambda x: x.name)
-            if len(a) > 0 and len(a.technology.values) > 0:
-                b = a.reset_index()
-                b = b[b["consumption"] != 0]
-                data_sector.append(b)
-    if len(data_sector) > 0:
-        output = pd.concat(data_sector, sort=True).reset_index()
-    else:
-        output = pd.DataFrame()
-    return output
-
-
-=======
->>>>>>> 92ca64eb
 @register_output_quantity(name=["fuel_costs"])
 def metric_fuel_costs(
     market: xr.Dataset, sectors: list[AbstractSector], **kwargs
