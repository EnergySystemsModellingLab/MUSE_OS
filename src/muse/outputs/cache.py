"""Output cached quantities.

Functions that output the state of diverse quantities at intermediate steps of the
calculation.

The core of the method is the OutputCache class that initiated by the MCA with input
parameters defined in the TOML file, much like the existing `output` options but in a
`outputs_cache` list, enables listening for data to be cached and, after
each period, saved into disk via the `consolidate_cache` method.

Anywhere in the code, you can write:

.. code-block:: python

    cache_quantity(quantity_name=some_data)

If the quantity has been set as something to cache, the data will be stored and,
eventually, save to disk after - possibly - aggregating the data and removing those
entries corresponding to non-convergent investment attempts. This process of cleaning
and aggregation is quantity specific.

See documentation for the :py:func:`muse.outputs.cache.cache_quantity` function as well
as how to setup the toml input file to cache quantities. Users can customize and create
further output quantities by registering with MUSE via
:py:func:`muse.outputs.cache.register_cached_quantity`.
"""

from __future__ import annotations

from collections import ChainMap
from collections.abc import Mapping, MutableMapping, Sequence
from functools import reduce
from operator import attrgetter
from typing import (
    Callable,
    Union,
)

import pandas as pd
import xarray as xr
from pubsub import pub

from muse.registration import registrator
from muse.sectors import AbstractSector

OUTPUT_QUANTITY_SIGNATURE = Callable[
    [list[xr.DataArray]], Union[xr.DataArray, pd.DataFrame]
]
"""Signature of functions computing quantities for later analysis."""

OUTPUT_QUANTITIES: MutableMapping[str, OUTPUT_QUANTITY_SIGNATURE] = {}
"""Quantity for post-simulation analysis."""

CACHE_TOPIC_CHANNEL = "cache_quantity"
"""Topic channel to use with the pubsub messaging system."""


@registrator(registry=OUTPUT_QUANTITIES)
def register_cached_quantity(function: OUTPUT_QUANTITY_SIGNATURE) -> Callable:
    """Registers a function to compute an output quantity."""
    from functools import wraps

    @wraps(function)
    def decorated(*args, **kwargs):
        result = function(*args, **kwargs)
        if isinstance(result, (pd.DataFrame, xr.DataArray)):
            result.name = function.__name__
        return result

    return decorated


def cache_quantity(
    function: Callable | None = None,
    quantity: str | Sequence[str] | None = None,
    **kwargs: xr.DataArray,
) -> Callable | None:
    """Cache one or more quantities to be post-processed later on.

    This function can be used as a decorator, in which case the quantity input argument
    must be set, or directly called with any number of keyword arguments. In the former
    case, the matching between quantities and values to cached is done by the function
    'match_quantities'. When used in combination with other decorators, care must be
    taken to decide the order in which they are applied to make sure the appropriate
    output is cached.

    Note that if the quantity has NOT been selected to be cached when configuring the
    MUSE simulation, it will be silently ignored if present as an input to this
    function.

    Example:
        As a decorator, the quantity argument must be set:

        >>> @cache_quantity(quantity="capacity")
        ... def some_calculation():
        ...     return xr.DataArray()

        If returning a sequence of DataArrays, the number of quantities to record must
        be the same as the number of arrays. They are paired in the same order they are
        given and the 'name' attribute of the arrays, if present, is ignored.

        >>> @cache_quantity(quantity=["capacity", "production"])
        ... def other_calculation():
        ...     return xr.DataArray(), xr.DataArray()

        For a finer control of what is cached when there is a complex output, combine
        the DataArrays in a Dataset. In this case, the 'quantity' input argument can be
        either a string or a sequence of strings to record multiple variables in the
        Dataset.

        >>> @cache_quantity(quantity=["capacity", "production"])
        ... def and_another_one():
        ...     return xr.Dataset(
        ...         {
        ...             "not cached": xr.DataArray(),
        ...             "capacity": xr.DataArray(),
        ...             "production": xr.DataArray(),
        ...         }
        ...     )

        When this function is called directly and not used as a decorator, simply
        provide the name of the quantities and the DataArray to record as keyword
        arguments:

        >>> cache_quantity(capacity=xr.DataArray(), production=xr.DataArray())

    Args:
        function (Optional[Callable]): The decorated function, if any. Its output must
            be a DataArray, a sequence of DataArray or a Dataset. See 'match_quantities'
        quantity (Union[str, List[str], None]): The name of the quantities to record.
        **kwargs (xr.DataArray): Keyword arguments of the form
            'quantity_name=quantity_value'.

    Raises:
        ValueError: If a function input argument is provided at the same time than
        keyword arguments.

    Return:
        (Optional[Callable]) The decorated function (or a dummy function if called
        directly).
    """
    from functools import wraps

    # When not used as a decorator
    if len(kwargs) > 0:
        if function is not None:
            raise ValueError(
                "If keyword arguments are provided, then 'function' must be None"
            )
        pub.sendMessage(CACHE_TOPIC_CHANNEL, data=kwargs)
        return None

    # When used as a decorator
    if function is None:
        return lambda x: cache_quantity(x, quantity=quantity)

    if quantity is None:
        raise ValueError(
            "When 'cache_quantity' is used as a decorator the 'quantity' input argument"
            " must be a string or sequence of strings. None found."
        )

    @wraps(function)
    def decorated(*args, **kwargs):
        result = function(*args, **kwargs)
        cache_quantity(**match_quantities(quantity, result))
        return result

    return decorated


def match_quantities(
    quantity: str | Sequence[str],
    data: xr.DataArray | xr.Dataset | Sequence[xr.DataArray],
) -> Mapping[str, xr.DataArray]:
    """Matches the quantities with the corresponding data.

    The possible name attribute in the DataArrays is ignored.

    Args:
        quantity (Union[str, Sequence[str]]): The name(s) of the quantity(ies) to cache.
        data (Union[xr.DataArray, xr.Dataset, Sequence[xr.DataArray]]): The structure
            containing the data to cache.

    Raises:
        TypeError: If there is an invalid combination of input argument types.
        ValueError: If the number of quantities does not match the length of the data.
        KeyError: If the required quantities do not exist as variables in the dataset.

    Returns:
        (Mapping[str, xr.DataArray]) A dictionary matching the quantity names with the
        corresponding data.
    """
    if isinstance(quantity, str) and isinstance(data, xr.DataArray):
        return {quantity: data}

    elif isinstance(quantity, str) and isinstance(data, xr.Dataset):
        return {quantity: data[quantity]}

    elif isinstance(quantity, Sequence) and isinstance(data, xr.Dataset):
        return {q: data[q] for q in quantity}

    elif isinstance(quantity, Sequence) and isinstance(data, Sequence):
        if len(quantity) != len(data):
            msg = f"{len(quantity)} != {len(data)}"
            raise ValueError(
                f"The number of quantities does not match the length of the data {msg}."
            )
        return {q: v for q, v in zip(quantity, data)}

    else:
        msg = f"{type(quantity)} and {type(data)}"
        raise TypeError(f"Invalid combination of input argument types {msg}")


class OutputCache:
    """Creates outputs functions for post-mortem analysis of cached quantities.

    Each parameter is a dictionary containing the following:

    - quantity (mandatory): name of the quantity to output. Mandatory.
    - sink (optional): name of the storage procedure, e.g. the file format
      or database format. When it cannot be guessed from `filename`, it defaults to
      "csv".
    - filename (optional): path to a directory or a file where to store the quantity. In
      the latter case, if sink is not given, it will be determined from the file
      extension. The filename can incorporate markers. By default, it is
      "{default_output_dir}/{sector}{year}{quantity}{suffix}".
    - any other parameter relevant to the sink, e.g. `pandas.to_csv` keyword
      arguments.

    For simplicity, it is also possible to given lone strings as input.
    They default to `{'quantity': string}` (and the sink will default to
    "csv").

    Raises:
        ValueError: If unknown quantities are requested to be cached.
    """

    def __init__(
        self,
        *parameters: Mapping,
        output_quantities: MutableMapping[str, OUTPUT_QUANTITY_SIGNATURE] | None = None,
        sectors: list[AbstractSector] | None = None,
        topic: str = CACHE_TOPIC_CHANNEL,
    ):
        from muse.outputs.sector import _factory

        output_quantities = (
            OUTPUT_QUANTITIES if output_quantities is None else output_quantities
        )
        self.agents: MutableMapping[str, MutableMapping[str, str]] = (
            extract_agents(sectors) if sectors is not None else {}
        )

        missing = [
            p["quantity"] for p in parameters if p["quantity"] not in output_quantities
        ]

        if len(missing) != 0:
            raise ValueError(
                f"There are unknown quantities to cache: {missing}. "
                f"Valid quantities are: {list(output_quantities.keys())}"
            )

        self.to_save: Mapping[str, list[xr.DataArray]] = {
            p["quantity"]: [] for p in parameters if p["quantity"] in output_quantities
        }

        self.factory: Mapping[str, Callable] = {
            p["quantity"]: _factory(output_quantities, p, sector_name="Cache")
            for p in parameters
            if p["quantity"] in self.to_save
        }

        self.normalized = {}
        for p in self.to_save:
            for alt, val in output_quantities.items():
                if val != output_quantities[p]:
                    continue
                self.normalized[alt] = p

        pub.subscribe(self.cache, topic)

    def cache(self, data: Mapping[str, xr.DataArray]) -> None:
        """Caches the data into memory.

        If the quantity has not been selected to be cached when configuring the
        MUSE simulation, it will be silently ignored if present as an input to this
        function.

        Args:
            data (Mapping[str, xr.DataArray]): Dictionary with the quantities and
            DataArray values to save.
        """
        for quantity, value in data.items():
            normalized = self.normalized.get(quantity, "")
            if normalized not in self.to_save:
                continue

            self.to_save[normalized].append(value.copy())
            self.to_save[normalized][-1].name = normalized

    def consolidate_cache(self, year: int) -> None:
        """Save the cached data into disk and flushes cache.

        This method is meant to be called after each time period in the main loop of the
        MCA, just after market and sector quantities are saved.

        Args:
            year (int): Year of interest.
        """
        for quantity, cache in self.to_save.items():
            if len(cache) == 0:
                continue

            self.factory[quantity](cache, self.agents, year=year)
        self.to_save = {q: [] for q in self.to_save}


def extract_agents(
    sectors: list[AbstractSector],
) -> MutableMapping[str, MutableMapping[str, str]]:
    """_summary_.

    Args:
        sectors (List[AbstractSector]): _description_

    Returns:
        Mapping[Text, Text]: _description_
    """
    return ChainMap(*[extract_agents_internal(sector) for sector in sectors])


def extract_agents_internal(
    sector: AbstractSector,
) -> MutableMapping[str, MutableMapping[str, str]]:
    """Extract simple agent metadata from a sector.

    Args:
        sector (AbstractSector): Sector to extract the metadata from.

    Returns:
        Mapping[Text, Text]: A dictionary with the uuid of each agent as keys and a
        dictionary with the name, agent type and agent sector as values.
    """
    info: MutableMapping[str, MutableMapping[str, str]] = {}
    sector_name = getattr(sector, "name", "unnamed")
    agents = sorted(getattr(sector, "agents", []), key=attrgetter("name"))
    for agent in agents:
        aid = agent.uuid
        info[aid] = {}
        info[aid]["agent"] = agent.name
        info[aid]["category"] = agent.category
        info[aid]["sector"] = sector_name
<<<<<<< HEAD
        info[aid]["year"] = agent.forecast_year
=======
        info[aid]["dst_region"] = agent.region
        info[aid]["year"] = agent.year
>>>>>>> 0cc97379
        info[aid]["installed"] = agent.year

    return info


def _aggregate_cache(quantity: str, data: list[xr.DataArray]) -> pd.DataFrame:
    """Combine a list of DataArrays in a dataframe.

    The merging gives precedence to the last entries of the list over the first ones.
    I.e, the records of the arrays cached last will overwrite those of the ones cached
    before in the case of having identical index.

    Args:
        quantity: The quantity to cache.
        data: The list of DataArrays to combine.

    Returns:
        pd.DataFrame: A Dataframe with the data aggregated.
    """
    data = [da.to_dataframe().reset_index() for da in data]
    cols = sorted(
        set.intersection(
            *map(set, [[c for c in d.columns if c != quantity] for d in data])
        )
    )

    def check_col(colname: str) -> str:
        if colname.endswith("_x") or colname.endswith("_y"):
            return colname.rsplit("_", maxsplit=1)[0]
        return colname

    return reduce(
        lambda left, right: pd.DataFrame.merge(left, right, how="outer", on=cols)
        .T.groupby(check_col)
        .last()
        .T,
        data,
    )


def consolidate_quantity(
    quantity: str,
    cached: list[xr.DataArray],
    agents: MutableMapping[str, MutableMapping[str, str]],
) -> pd.DataFrame:
    """Consolidates the cached quantity into a single DataFrame to save.

    Args:
        quantity (Text): The quantity to cache.
        cached (List[xr.DataArray]): The list of cached arrays
        agents (MutableMapping[Text, MutableMapping[Text, Text]]): Agents' metadata.

    Returns:
        pd.DataFrame: DataFrame with the consolidated data.
    """
    data = _aggregate_cache(quantity, cached)

    for agent in tuple(agents):
        filter = data.agent == agent
        for key, value in agents[agent].items():
            data.loc[filter, key] = value

    data = data.rename(columns={"replacement": "technology"})

    group_cols = [c for c in data.columns if c not in [quantity, "asset"]]
    data = (
        data.groupby(group_cols)
        .sum()
        .infer_objects()
        .fillna(0)
        .reset_index()
        .drop("asset", axis=1, errors="ignore")
    )
    data = data[data[quantity] != 0]
    return data[sorted(data.columns)]


@register_cached_quantity
def capacity(
    cached: list[xr.DataArray],
    agents: MutableMapping[str, MutableMapping[str, str]],
    **kwargs,
) -> pd.DataFrame:
    """Consolidates the cached capacities into a single DataFrame to save.

    Args:
        cached (List[xr.DataArray]): The list of cached arrays
        agents (MutableMapping[Text, MutableMapping[Text, Text]]): Agents' metadata.
        kwargs: unused.

    Returns:
        pd.DataFrame: DataFrame with the consolidated data.
    """
    return consolidate_quantity("capacity", cached, agents)


@register_cached_quantity
def production(
    cached: list[xr.DataArray],
    agents: MutableMapping[str, MutableMapping[str, str]],
    **kwargs,
) -> pd.DataFrame:
    """Consolidates the cached production into a single DataFrame to save.

    Args:
        cached (List[xr.DataArray]): The list of cached arrays
        agents (MutableMapping[Text, MutableMapping[Text, Text]]): Agents' metadata.
        kwargs: unused.

    Returns:
        pd.DataFrame: DataFrame with the consolidated data.
    """
    return consolidate_quantity("production", cached, agents)


@register_cached_quantity(name="lifetime_levelized_cost_of_energy")
def lcoe(
    cached: list[xr.DataArray],
    agents: MutableMapping[str, MutableMapping[str, str]],
    **kwargs,
) -> pd.DataFrame:
    """Consolidates the cached LCOE into a single DataFrame to save.

    Args:
        cached (List[xr.DataArray]): The list of cached arrays
        agents (MutableMapping[Text, MutableMapping[Text, Text]]): Agents' metadata.
        kwargs: unused.

    Returns:
        pd.DataFrame: DataFrame with the consolidated data.
    """
    """Consolidates the cached LCOE into a single DataFrame to save."""
    if "timeslice" in cached[0].dims:
        cached = [c.assign_coords(timeslice=c.timeslice.data) for c in cached]
    return consolidate_quantity("lcoe", cached, agents)<|MERGE_RESOLUTION|>--- conflicted
+++ resolved
@@ -353,12 +353,7 @@
         info[aid]["agent"] = agent.name
         info[aid]["category"] = agent.category
         info[aid]["sector"] = sector_name
-<<<<<<< HEAD
-        info[aid]["year"] = agent.forecast_year
-=======
-        info[aid]["dst_region"] = agent.region
         info[aid]["year"] = agent.year
->>>>>>> 0cc97379
         info[aid]["installed"] = agent.year
 
     return info
