"""Collection of functions for calculating cost metrics (e.g. LCOE, EAC).

In general, these functions take a Dataset of technology parameters, and return a
DataArray of the calculated cost for each technology. Functions may also take additional
data such as commodity prices, capacity of the technologies, and commodity-production
data for the technologies, where appropriate.
"""

from typing import Optional

import numpy as np
import xarray as xr

from muse.commodities import is_enduse, is_fuel, is_material, is_pollutant
<<<<<<< HEAD
=======
from muse.quantities import consumption
>>>>>>> 375ebee9
from muse.timeslices import broadcast_timeslice, distribute_timeslice
from muse.utilities import filter_input


def net_present_value(
    technologies: xr.Dataset,
    prices: xr.DataArray,
    capacity: xr.DataArray,
    production: xr.DataArray,
    consumption: xr.DataArray,
) -> xr.DataArray:
    """Net present value (NPV) of the relevant technologies.

    The net present value of a technology is the present value  of all the revenues that
    a technology earns over its lifetime minus all the costs of installing and operating
    it. Follows the definition of the `net present cost`_ given by HOMER Energy.
    .. _net present cost:
    ..      https://www.homerenergy.com/products/pro/docs/3.15/net_present_cost.html

    - energy commodities INPUTS are related to fuel costs
    - environmental commodities OUTPUTS are related to environmental costs
    - material and service commodities INPUTS are related to consumable costs
    - fixed and variable costs are given as technodata inputs and depend on the
      installed capacity and production (non-environmental), respectively
    - capacity costs are given as technodata inputs and depend on the installed capacity

    Note:
        Here, the installation year is always agent.forecast_year,
        since objectives compute the
        NPV for technologies to be installed in the current year. A more general NPV
        computation would have to refer to installation year of the technology.

    Arguments:
        technologies: xr.Dataset of technology parameters
        prices: xr.DataArray with commodity prices
        capacity: xr.DataArray with the capacity of the relevant technologies
        production: xr.DataArray with commodity production by the relevant technologies
        consumption: xr.DataArray with commodity consumption by the relevant
            technologies

    Return:
        xr.DataArray with the NPV calculated for the relevant technologies
    """
    assert "year" not in technologies.dims
    assert "year" not in prices.dims
    assert "year" not in capacity.dims
    assert "year" not in production.dims
    assert "year" not in consumption.dims

    # Filtering of the inputs
    techs = technologies[
        [
            "technical_life",
            "interest_rate",
            "cap_par",
            "cap_exp",
            "var_par",
            "var_exp",
            "fix_par",
            "fix_exp",
            "fixed_outputs",
            "utilization_factor",
        ]
    ]

    # Evolution of rates with time
    life = techs.technical_life.astype(int)
    iyears = range(life.values.max())
    years = xr.DataArray(iyears, coords={"year": iyears}, dims="year")
<<<<<<< HEAD
    rates = broadcast_timeslice(
        discount_factor(
            years=years,
            interest_rate=techs.interest_rate,
            mask=years <= life,
=======

    # Evolution of rates with time
    rates = broadcast_timeslice(
        discount_factor(
            years - year + 1,
            interest_rate=techs.interest_rate,
            mask=years <= year + life,
>>>>>>> 375ebee9
        )
    )

    # Filters
    environmentals = is_pollutant(technologies.comm_usage)
    material = is_material(technologies.comm_usage)
    products = is_enduse(technologies.comm_usage)
    fuels = is_fuel(technologies.comm_usage)

    # Revenue
    prices_non_env = filter_input(prices, commodity=products)
    raw_revenues = (production * prices_non_env * rates).sum(("commodity", "year"))

    # Cost of installed capacity
    installed_capacity_costs = distribute_timeslice(
        techs.cap_par * (capacity**techs.cap_exp),
    )

    # Cost related to environmental products
    prices_environmental = filter_input(prices, commodity=environmentals)
    environmental_costs = (production * prices_environmental * rates).sum(
        ("commodity", "year")
    )

    # Fuel/energy costs
    prices_fuel = filter_input(prices, commodity=fuels)
    fuel_costs = (consumption * prices_fuel * rates).sum(("commodity", "year"))

    # Cost related to material other than fuel/energy and environmentals
    prices_material = filter_input(prices, commodity=material)
    material_costs = (consumption * prices_material * rates).sum(("commodity", "year"))

    # Fixed costs
    fixed_costs = (
        distribute_timeslice(techs.fix_par * (capacity**techs.fix_exp)) * rates
    ).sum("year")

    # Variable costs
<<<<<<< HEAD
    tech_activity = (production / broadcast_timeslice(techs.fixed_outputs)).max(
        "commodity"
    )
=======
    tech_activity = (
        production.sel(commodity=products) / broadcast_timeslice(techs.fixed_outputs)
    ).max("commodity")
>>>>>>> 375ebee9
    variable_costs = (
        (
            broadcast_timeslice(techs.var_par)
            * tech_activity ** broadcast_timeslice(techs.var_exp)
        )
        * rates
    ).sum("year")

    # Net present value
    result = raw_revenues - (
        installed_capacity_costs
        + fuel_costs
        + environmental_costs
        + material_costs
        + fixed_costs
        + variable_costs
    )
    return result


def net_present_cost(
    technologies: xr.Dataset,
    prices: xr.DataArray,
    capacity: xr.DataArray,
    production: xr.DataArray,
    consumption: xr.DataArray,
) -> xr.DataArray:
    """Net present cost (NPC) of the relevant technologies.

    The net present cost of a Component is the present value of all the costs of
    installing and operating the Component over the project lifetime, minus the present
    value of all the revenues that it earns over the project lifetime.

    .. seealso::
        :py:func:`net_present_value`.

    Arguments:
        technologies: xr.Dataset of technology parameters
        prices: xr.DataArray with commodity prices
        capacity: xr.DataArray with the capacity of the relevant technologies
        production: xr.DataArray with commodity production by the relevant technologies
        consumption: xr.DataArray with commodity consumption by the relevant
            technologies

    Return:
        xr.DataArray with the NPC calculated for the relevant technologies
    """
    assert "year" not in technologies.dims
    assert "year" not in prices.dims
    assert "year" not in capacity.dims
    assert "year" not in production.dims
    assert "year" not in consumption.dims

    return -net_present_value(technologies, prices, capacity, production, consumption)


def equivalent_annual_cost(
    technologies: xr.Dataset,
    prices: xr.DataArray,
    capacity: xr.DataArray,
    production: xr.DataArray,
    consumption: xr.DataArray,
) -> xr.DataArray:
    """Equivalent annual costs (or annualized cost) of a technology.

    This is the cost that, if it were to occur equally in every year of the
    project lifetime, would give the same net present cost as the actual cash
    flow sequence associated with that component. The cost is computed using the
    `annualized cost`_ expression given by HOMER Energy.

    .. _annualized cost:
        https://www.homerenergy.com/products/pro/docs/3.15/annualized_cost.html

    Arguments:
        technologies: xr.Dataset of technology parameters
        prices: xr.DataArray with commodity prices
        capacity: xr.DataArray with the capacity of the relevant technologies
        production: xr.DataArray with commodity production by the relevant technologies
        consumption: xr.DataArray with commodity consumption by the relevant
            technologies

    Return:
        xr.DataArray with the EAC calculated for the relevant technologies
    """
    assert "year" not in technologies.dims
    assert "year" not in prices.dims
    assert "year" not in capacity.dims
    assert "year" not in production.dims
    assert "year" not in consumption.dims

    npc = net_present_cost(technologies, prices, capacity, production, consumption)
    crf = capital_recovery_factor(technologies)
    return npc * broadcast_timeslice(crf)


def lifetime_levelized_cost_of_energy(
    technologies: xr.Dataset,
    prices: xr.DataArray,
    capacity: xr.DataArray,
    production: xr.DataArray,
    consumption: xr.DataArray,
) -> xr.DataArray:
    """Levelized cost of energy (LCOE) of technologies over their lifetime.

    It follows the `simplified LCOE` given by NREL.

    Arguments:
        technologies: xr.Dataset of technology parameters
        prices: xr.DataArray with commodity prices
        capacity: xr.DataArray with the capacity of the relevant technologies
        production: xr.DataArray with commodity production by the relevant technologies
        consumption: xr.DataArray with commodity consumption by the relevant
            technologies

    Return:
        xr.DataArray with the LCOE calculated for the relevant technologies
    """
<<<<<<< HEAD
    assert "year" not in technologies.dims
    assert "year" not in prices.dims
    assert "year" not in capacity.dims
    assert "year" not in production.dims
    assert "year" not in consumption.dims
=======
    from muse.timeslices import broadcast_timeslice, distribute_timeslice
>>>>>>> 375ebee9

    techs = technologies[
        [
            "technical_life",
            "interest_rate",
            "cap_par",
            "cap_exp",
            "var_par",
            "var_exp",
            "fix_par",
            "fix_exp",
            "fixed_outputs",
            "utilization_factor",
        ]
    ]

    # Evolution of rates with time
    life = techs.technical_life.astype(int)
    iyears = range(life.values.max())
    years = xr.DataArray(iyears, coords={"year": iyears}, dims="year")
<<<<<<< HEAD
    rates = broadcast_timeslice(
        discount_factor(
            years=years,
            interest_rate=techs.interest_rate,
            mask=years <= life,
=======

    # Evolution of rates with time
    rates = broadcast_timeslice(
        discount_factor(
            years=years - year + 1,
            interest_rate=techs.interest_rate,
            mask=years <= year + life,
>>>>>>> 375ebee9
        )
    )

    # Filters
    environmentals = is_pollutant(technologies.comm_usage)
    material = is_material(technologies.comm_usage)
    products = is_enduse(technologies.comm_usage)
    fuels = is_fuel(technologies.comm_usage)

    # Cost of installed capacity
    installed_capacity_costs = distribute_timeslice(
        techs.cap_par * (capacity**techs.cap_exp),
    )

    # Cost related to environmental products
    prices_environmental = filter_input(prices, commodity=environmentals)
    environmental_costs = (production * prices_environmental * rates).sum(
        ("commodity", "year")
    )

    # Fuel/energy costs
    prices_fuel = filter_input(prices, commodity=fuels)
    fuel_costs = (consumption * prices_fuel * rates).sum(("commodity", "year"))

    # Cost related to material other than fuel/energy and environmentals
    prices_material = filter_input(prices, commodity=material)
    material_costs = (consumption * prices_material * rates).sum(("commodity", "year"))

    # Fixed costs
    fixed_costs = (
        distribute_timeslice(techs.fix_par * (capacity**techs.fix_exp)) * rates
    ).sum("year")

    # Variable costs
<<<<<<< HEAD
    tech_activity = (production / broadcast_timeslice(techs.fixed_outputs)).max(
        "commodity"
    )
=======
    tech_activity = (
        production.sel(commodity=products) / broadcast_timeslice(techs.fixed_outputs)
    ).max("commodity")
>>>>>>> 375ebee9
    variable_costs = (
        (
            broadcast_timeslice(techs.var_par)
            * tech_activity ** broadcast_timeslice(techs.var_exp)
        )
        * rates
    ).sum("year")

    # Production
    prod = (
        production.where(production > 0.0, 1e-6)
        .sel(commodity=products)
        .sum("commodity")
    )
    total_prod = (prod * rates).sum("year")

    # LCOE
    result = (
        installed_capacity_costs
        + fuel_costs
        + environmental_costs
        + material_costs
        + fixed_costs
        + variable_costs
    ) / total_prod

    return result


def annual_levelized_cost_of_energy(
    technologies: xr.Dataset,
    prices: xr.DataArray,
    capacity: xr.DataArray,
    production: xr.DataArray,
    consumption: xr.DataArray,
) -> xr.DataArray:
    """Undiscounted levelized cost of energy (LCOE) of technologies on each given year.

    It mostly follows the `simplified LCOE`_ given by NREL. In the argument description,
    we use the following:

    * [h]: hour
    * [y]: year
    * [$]: unit of currency
    * [E]: unit of energy
    * [1]: dimensionless

    Arguments:
        technologies: xr.Dataset of technology parameters
        prices: xr.DataArray with commodity prices
        capacity: xr.DataArray with the capacity of the relevant technologies
        production: xr.DataArray with commodity production by the relevant technologies
        consumption: xr.DataArray with commodity consumption by the relevant
            technologies

    Return:
        The lifetime LCOE in [$/(Eh)] for each technology at each timeslice.

    .. _simplified LCOE: https://www.nrel.gov/analysis/tech-lcoe-documentation.html
    """
    assert "year" not in technologies.dims
    assert "year" not in prices.dims
    assert "year" not in capacity.dims
    assert "year" not in production.dims
    assert "year" not in consumption.dims

    techs = technologies[
        [
            "technical_life",
            "interest_rate",
            "cap_par",
            "cap_exp",
            "var_par",
            "var_exp",
            "fix_par",
            "fix_exp",
            "fixed_outputs",
            "fixed_inputs",
            "flexible_inputs",
            "utilization_factor",
        ]
    ]

    # Filters
    environmentals = is_pollutant(technologies.comm_usage)
    material = is_material(technologies.comm_usage)
    products = is_enduse(technologies.comm_usage)
    fuels = is_fuel(technologies.comm_usage)

    # Cost of installed capacity (annualized)
    installed_capacity_costs = (
        distribute_timeslice(techs.cap_par * (capacity**techs.cap_exp))
        / techs.technical_life
    )

    # Cost related to environmental products
    prices_environmental = filter_input(prices, commodity=environmentals)
    environmental_costs = (production * prices_environmental).sum("commodity")

<<<<<<< HEAD
    # Fuel/energy costs
    prices_fuel = filter_input(prices, commodity=fuels)
    fuel_costs = (consumption * prices_fuel).sum("commodity")

    # Cost related to material other than fuel/energy and environmentals
    prices_material = filter_input(prices, commodity=material)
    material_costs = (consumption * prices_material).sum("commodity")

    # Fixed costs
    fixed_costs = distribute_timeslice(techs.fix_par * (capacity**techs.fix_exp))

    # Variable costs
    tech_activity = (production / broadcast_timeslice(techs.fixed_outputs)).max(
        "commodity"
    )
    variable_costs = broadcast_timeslice(
        techs.var_par
    ) * tech_activity ** broadcast_timeslice(techs.var_exp)

    # Production
    prod = (
        production.where(production > 0.0, 1e-6)
        .sel(commodity=products)
        .sum("commodity")
    )

    # LCOE
    result = (
        installed_capacity_costs
        + fuel_costs
        + environmental_costs
        + material_costs
        + fixed_costs
        + variable_costs
    ) / prod

    return result
=======
    # Capital costs
    annualized_capital_costs = distribute_timeslice(
        techs.cap_par * rates
    ) / broadcast_timeslice(techs.utilization_factor)

    # Fixed and variable running costs
    o_and_e_costs = distribute_timeslice(
        techs.fix_par + techs.var_par
    ) / broadcast_timeslice(techs.utilization_factor)

    # Fuel costs from fixed and flexible inputs
    fuel_costs = (distribute_timeslice(techs.fixed_inputs) * prices).sum("commodity")
    fuel_costs += (distribute_timeslice(techs.flexible_inputs) * prices).sum(
        "commodity"
    )

    # Environmental costs
    if "region" in techs.dims:
        env_costs = (
            (distribute_timeslice(techs.fixed_outputs) * prices)
            .sel(region=techs.region)
            .sel(commodity=is_pollutant(techs.comm_usage))
            .sum("commodity")
        )
    else:
        env_costs = (
            (distribute_timeslice(techs.fixed_outputs) * prices)
            .sel(commodity=is_pollutant(techs.comm_usage))
            .sum("commodity")
        )
    return annualized_capital_costs + o_and_e_costs + env_costs + fuel_costs
>>>>>>> 375ebee9


def supply_cost(
    production: xr.DataArray, lcoe: xr.DataArray, asset_dim: Optional[str] = "asset"
) -> xr.DataArray:
    """Supply cost given production and the levelized cost of energy.

    In practice, the supply cost is the weighted average LCOE over assets (`asset_dim`),
    where the weights are the production.

    Arguments:
        production: Amount of goods produced. In practice, production can be obtained
            from the capacity for each asset via the method
            `muse.quantities.production`.
        lcoe: Levelized cost of energy for each good produced. In practice, it can be
            obtained from market prices via
            `muse.costs.annual_levelized_cost_of_energy` or
            `muse.costs.lifetime_levelized_cost_of_energy`.
        asset_dim: Name of the dimension(s) holding assets, processes or technologies.
    """
    data = xr.Dataset(dict(production=production, prices=production * lcoe))
    if asset_dim is not None:
        if "region" not in data.coords or len(data.region.dims) == 0:
            data = data.sum(asset_dim)
        else:
            data = data.groupby("region").sum(asset_dim)

    return data.prices / data.production.where(np.abs(data.production) > 1e-15, np.inf)


def capital_recovery_factor(technologies: xr.Dataset) -> xr.DataArray:
    """Capital recovery factor using interest rate and expected lifetime.

    The `capital recovery factor`_ is computed using the expression given by HOMER
    Energy.

    .. _capital recovery factor:
        https://www.homerenergy.com/products/pro/docs/3.15/capital_recovery_factor.html

    Arguments:
        technologies: All the technologies

    Return:
        xr.DataArray with the CRF calculated for the relevant technologies
    """
    nyears = technologies.technical_life.astype(int)
    crf = technologies.interest_rate / (
        1 - (1 / (1 + technologies.interest_rate) ** nyears)
    )
    return crf


def discount_factor(years, interest_rate, mask=1.0):
    """Calculate an array with the rate (aka discount factor) values over the years."""
    return mask / (1 + interest_rate) ** years<|MERGE_RESOLUTION|>--- conflicted
+++ resolved
@@ -12,10 +12,6 @@
 import xarray as xr
 
 from muse.commodities import is_enduse, is_fuel, is_material, is_pollutant
-<<<<<<< HEAD
-=======
-from muse.quantities import consumption
->>>>>>> 375ebee9
 from muse.timeslices import broadcast_timeslice, distribute_timeslice
 from muse.utilities import filter_input
 
@@ -85,21 +81,11 @@
     life = techs.technical_life.astype(int)
     iyears = range(life.values.max())
     years = xr.DataArray(iyears, coords={"year": iyears}, dims="year")
-<<<<<<< HEAD
     rates = broadcast_timeslice(
         discount_factor(
             years=years,
             interest_rate=techs.interest_rate,
             mask=years <= life,
-=======
-
-    # Evolution of rates with time
-    rates = broadcast_timeslice(
-        discount_factor(
-            years - year + 1,
-            interest_rate=techs.interest_rate,
-            mask=years <= year + life,
->>>>>>> 375ebee9
         )
     )
 
@@ -138,15 +124,9 @@
     ).sum("year")
 
     # Variable costs
-<<<<<<< HEAD
-    tech_activity = (production / broadcast_timeslice(techs.fixed_outputs)).max(
-        "commodity"
-    )
-=======
     tech_activity = (
         production.sel(commodity=products) / broadcast_timeslice(techs.fixed_outputs)
     ).max("commodity")
->>>>>>> 375ebee9
     variable_costs = (
         (
             broadcast_timeslice(techs.var_par)
@@ -264,15 +244,11 @@
     Return:
         xr.DataArray with the LCOE calculated for the relevant technologies
     """
-<<<<<<< HEAD
     assert "year" not in technologies.dims
     assert "year" not in prices.dims
     assert "year" not in capacity.dims
     assert "year" not in production.dims
     assert "year" not in consumption.dims
-=======
-    from muse.timeslices import broadcast_timeslice, distribute_timeslice
->>>>>>> 375ebee9
 
     techs = technologies[
         [
@@ -293,21 +269,11 @@
     life = techs.technical_life.astype(int)
     iyears = range(life.values.max())
     years = xr.DataArray(iyears, coords={"year": iyears}, dims="year")
-<<<<<<< HEAD
     rates = broadcast_timeslice(
         discount_factor(
             years=years,
             interest_rate=techs.interest_rate,
             mask=years <= life,
-=======
-
-    # Evolution of rates with time
-    rates = broadcast_timeslice(
-        discount_factor(
-            years=years - year + 1,
-            interest_rate=techs.interest_rate,
-            mask=years <= year + life,
->>>>>>> 375ebee9
         )
     )
 
@@ -342,15 +308,9 @@
     ).sum("year")
 
     # Variable costs
-<<<<<<< HEAD
-    tech_activity = (production / broadcast_timeslice(techs.fixed_outputs)).max(
-        "commodity"
-    )
-=======
     tech_activity = (
         production.sel(commodity=products) / broadcast_timeslice(techs.fixed_outputs)
     ).max("commodity")
->>>>>>> 375ebee9
     variable_costs = (
         (
             broadcast_timeslice(techs.var_par)
@@ -450,7 +410,6 @@
     prices_environmental = filter_input(prices, commodity=environmentals)
     environmental_costs = (production * prices_environmental).sum("commodity")
 
-<<<<<<< HEAD
     # Fuel/energy costs
     prices_fuel = filter_input(prices, commodity=fuels)
     fuel_costs = (consumption * prices_fuel).sum("commodity")
@@ -488,39 +447,6 @@
     ) / prod
 
     return result
-=======
-    # Capital costs
-    annualized_capital_costs = distribute_timeslice(
-        techs.cap_par * rates
-    ) / broadcast_timeslice(techs.utilization_factor)
-
-    # Fixed and variable running costs
-    o_and_e_costs = distribute_timeslice(
-        techs.fix_par + techs.var_par
-    ) / broadcast_timeslice(techs.utilization_factor)
-
-    # Fuel costs from fixed and flexible inputs
-    fuel_costs = (distribute_timeslice(techs.fixed_inputs) * prices).sum("commodity")
-    fuel_costs += (distribute_timeslice(techs.flexible_inputs) * prices).sum(
-        "commodity"
-    )
-
-    # Environmental costs
-    if "region" in techs.dims:
-        env_costs = (
-            (distribute_timeslice(techs.fixed_outputs) * prices)
-            .sel(region=techs.region)
-            .sel(commodity=is_pollutant(techs.comm_usage))
-            .sum("commodity")
-        )
-    else:
-        env_costs = (
-            (distribute_timeslice(techs.fixed_outputs) * prices)
-            .sel(commodity=is_pollutant(techs.comm_usage))
-            .sum("commodity")
-        )
-    return annualized_capital_costs + o_and_e_costs + env_costs + fuel_costs
->>>>>>> 375ebee9
 
 
 def supply_cost(
