"""Collection of functions for calculating cost metrics (e.g. LCOE, EAC).

In general, these functions take a Dataset of technology parameters, and return a
DataArray of the calculated cost for each technology. Functions may also take additional
data such as commodity prices, capacity of the technologies, and commodity-production
data for the technologies, where appropriate.
"""

from typing import Optional, Union

import numpy as np
import xarray as xr

from muse.commodities import is_enduse, is_fuel, is_material, is_pollutant
from muse.quantities import consumption
from muse.timeslices import broadcast_timeslice, distribute_timeslice
from muse.utilities import filter_input


def net_present_value(
    technologies: xr.Dataset,
    prices: xr.DataArray,
    capacity: xr.DataArray,
    production: xr.DataArray,
    year: int,
    timeslice_level: str | None = None,
) -> xr.DataArray:
    """Net present value (NPV) of the relevant technologies.

    The net present value of a technology is the present value  of all the revenues that
    a technology earns over its lifetime minus all the costs of installing and operating
    it. Follows the definition of the `net present cost`_ given by HOMER Energy.
    .. _net present cost:
    ..      https://www.homerenergy.com/products/pro/docs/3.15/net_present_cost.html

    - energy commodities INPUTS are related to fuel costs
    - environmental commodities OUTPUTS are related to environmental costs
    - material and service commodities INPUTS are related to consumable costs
    - fixed and variable costs are given as technodata inputs and depend on the
      installed capacity and production (non-environmental), respectively
    - capacity costs are given as technodata inputs and depend on the installed capacity

    Note:
        Here, the installation year is always agent.forecast_year,
        since objectives compute the
        NPV for technologies to be installed in the current year. A more general NPV
        computation would have to refer to installation year of the technology.

    Arguments:
        technologies: xr.Dataset of technology parameters
        prices: xr.DataArray with commodity prices
        capacity: xr.DataArray with the capacity of the relevant technologies
        production: xr.DataArray with the production of the relevant technologies
        year: int, the year of the forecast

    Return:
        xr.DataArray with the NPV calculated for the relevant technologies
    """
    # Filtering of the inputs
    techs = technologies[
        [
            "technical_life",
            "interest_rate",
            "cap_par",
            "cap_exp",
            "var_par",
            "var_exp",
            "fix_par",
            "fix_exp",
            "fixed_outputs",
            "fixed_inputs",
            "flexible_inputs",
            "utilization_factor",
        ]
    ]

    # Years
    life = techs.technical_life.astype(int)
    iyears = range(year, max(year + life.values.max(), year + 1))
    years = xr.DataArray(iyears, coords={"year": iyears}, dims="year")

    # Evolution of rates with time
    rates = broadcast_timeslice(
        discount_factor(
            years - year + 1,
            interest_rate=techs.interest_rate,
            mask=years <= year + life,
<<<<<<< HEAD
        ),
        level=timeslice_level,
=======
        )
>>>>>>> 375ebee9
    )

    # Filters
    environmentals = is_pollutant(technologies.comm_usage)
    material = is_material(technologies.comm_usage)
    products = is_enduse(technologies.comm_usage)
    fuels = is_fuel(technologies.comm_usage)

    # Calculate consumption
    cons = consumption(technologies=techs, production=production, prices=prices)

    # Revenue
    prices_non_env = filter_input(prices, commodity=products, year=years.values)
    raw_revenues = (production * prices_non_env * rates).sum(("commodity", "year"))

    # Cost of installed capacity
    installed_capacity_costs = distribute_timeslice(
<<<<<<< HEAD
        techs.cap_par * (capacity**techs.cap_exp), level=timeslice_level
=======
        techs.cap_par * (capacity**techs.cap_exp),
>>>>>>> 375ebee9
    )

    # Cost related to environmental products
    prices_environmental = filter_input(
        prices, commodity=environmentals, year=years.values
    )
    environmental_costs = (production * prices_environmental * rates).sum(
        ("commodity", "year")
    )

    # Fuel/energy costs
    prices_fuel = filter_input(prices, commodity=fuels, year=years.values)
    fuel_costs = (cons * prices_fuel * rates).sum(("commodity", "year"))

    # Cost related to material other than fuel/energy and environmentals
    prices_material = filter_input(prices, commodity=material, year=years.values)
    material_costs = (cons * prices_material * rates).sum(("commodity", "year"))

<<<<<<< HEAD
    # Fixed and Variable costs
    fixed_costs = distribute_timeslice(
        techs.fix_par * (capacity**techs.fix_exp), level=timeslice_level
    )
    variable_costs = broadcast_timeslice(techs.var_par, level=timeslice_level) * (
        (production.sel(commodity=products).sum("commodity"))
        ** broadcast_timeslice(techs.var_exp, level=timeslice_level)
    )
    assert set(fixed_costs.dims) == set(variable_costs.dims)
    fixed_and_variable_costs = ((fixed_costs + variable_costs) * rates).sum("year")
=======
    # Fixed costs
    fixed_costs = (
        distribute_timeslice(techs.fix_par * (capacity**techs.fix_exp)) * rates
    ).sum("year")
>>>>>>> 375ebee9

    # Variable costs
    tech_activity = (
        production.sel(commodity=products) / broadcast_timeslice(techs.fixed_outputs)
    ).max("commodity")
    variable_costs = (
        (
            broadcast_timeslice(techs.var_par)
            * tech_activity ** broadcast_timeslice(techs.var_exp)
        )
        * rates
    ).sum("year")

    # Net present value
    result = raw_revenues - (
        installed_capacity_costs
        + fuel_costs
        + environmental_costs
        + material_costs
        + fixed_costs
        + variable_costs
    )

    return result


def net_present_cost(
    technologies: xr.Dataset,
    prices: xr.DataArray,
    capacity: xr.DataArray,
    production: xr.DataArray,
    year: int,
) -> xr.DataArray:
    """Net present cost (NPC) of the relevant technologies.

    The net present cost of a Component is the present value of all the costs of
    installing and operating the Component over the project lifetime, minus the present
    value of all the revenues that it earns over the project lifetime.

    .. seealso::
        :py:func:`net_present_value`.

    Arguments:
        technologies: xr.Dataset of technology parameters
        prices: xr.DataArray with commodity prices
        capacity: xr.DataArray with the capacity of the relevant technologies
        production: xr.DataArray with the production of the relevant technologies
        year: int, the year of the forecast

    Return:
        xr.DataArray with the NPC calculated for the relevant technologies
    """
    return -net_present_value(technologies, prices, capacity, production, year)


def equivalent_annual_cost(
    technologies: xr.Dataset,
    prices: xr.DataArray,
    capacity: xr.DataArray,
    production: xr.DataArray,
    year: int,
    timeslice_level: str | None = None,
) -> xr.DataArray:
    """Equivalent annual costs (or annualized cost) of a technology.

    This is the cost that, if it were to occur equally in every year of the
    project lifetime, would give the same net present cost as the actual cash
    flow sequence associated with that component. The cost is computed using the
    `annualized cost`_ expression given by HOMER Energy.

    .. _annualized cost:
        https://www.homerenergy.com/products/pro/docs/3.15/annualized_cost.html

    Arguments:
        technologies: xr.Dataset of technology parameters
        prices: xr.DataArray with commodity prices
        capacity: xr.DataArray with the capacity of the relevant technologies
        production: xr.DataArray with the production of the relevant technologies
        year: int, the year of the forecast

    Return:
        xr.DataArray with the EAC calculated for the relevant technologies
    """
    npc = net_present_cost(technologies, prices, capacity, production, year)
    crf = capital_recovery_factor(technologies)
<<<<<<< HEAD
    return npc * broadcast_timeslice(crf, level=timeslice_level)
=======
    return npc * broadcast_timeslice(crf)
>>>>>>> 375ebee9


def lifetime_levelized_cost_of_energy(
    technologies: xr.Dataset,
    prices: xr.DataArray,
    capacity: xr.DataArray,
    production: xr.DataArray,
    year: int,
    timeslice_level: str | None = None,
) -> xr.DataArray:
    """Levelized cost of energy (LCOE) of technologies over their lifetime.

    It follows the `simplified LCOE` given by NREL.

    Arguments:
        technologies: xr.Dataset of technology parameters
        prices: xr.DataArray with commodity prices
        capacity: xr.DataArray with the capacity of the relevant technologies
        production: xr.DataArray with the production of the relevant technologies
        year: int, the year of the forecast

    Return:
        xr.DataArray with the LCOE calculated for the relevant technologies
    """
    from muse.timeslices import broadcast_timeslice, distribute_timeslice

    techs = technologies[
        [
            "technical_life",
            "interest_rate",
            "cap_par",
            "cap_exp",
            "var_par",
            "var_exp",
            "fix_par",
            "fix_exp",
            "fixed_outputs",
            "fixed_inputs",
            "flexible_inputs",
            "utilization_factor",
        ]
    ]

    # Years
    life = techs.technical_life.astype(int)
    iyears = range(year, max(year + life.values.max(), year))
    years = xr.DataArray(iyears, coords={"year": iyears}, dims="year")

    # Evolution of rates with time
    rates = broadcast_timeslice(
        discount_factor(
            years=years - year + 1,
            interest_rate=techs.interest_rate,
            mask=years <= year + life,
<<<<<<< HEAD
        ),
        level=timeslice_level,
=======
        )
>>>>>>> 375ebee9
    )

    # Filters
    environmentals = is_pollutant(technologies.comm_usage)
    material = is_material(technologies.comm_usage)
    products = is_enduse(technologies.comm_usage)
    fuels = is_fuel(technologies.comm_usage)

    # Calculate consumption
    cons = consumption(technologies=techs, production=production, prices=prices)

    # Cost of installed capacity
    installed_capacity_costs = distribute_timeslice(
<<<<<<< HEAD
        techs.cap_par * (capacity**techs.cap_exp), level=timeslice_level
=======
        techs.cap_par * (capacity**techs.cap_exp),
>>>>>>> 375ebee9
    )

    # Cost related to environmental products
    prices_environmental = filter_input(
        prices, commodity=environmentals, year=years.values
    )
    environmental_costs = (production * prices_environmental * rates).sum(
        ("commodity", "year")
    )

    # Fuel/energy costs
    prices_fuel = filter_input(prices, commodity=fuels, year=years.values)
<<<<<<< HEAD
    fuel = consumption(
        technologies=techs,
        production=production,
        prices=prices,
        timeslice_level=timeslice_level,
    )
    fuel_costs = (fuel * prices_fuel * rates).sum(("commodity", "year"))
=======
    fuel_costs = (cons * prices_fuel * rates).sum(("commodity", "year"))
>>>>>>> 375ebee9

    # Cost related to material other than fuel/energy and environmentals
    prices_material = filter_input(prices, commodity=material, year=years.values)
    material_costs = (cons * prices_material * rates).sum(("commodity", "year"))

<<<<<<< HEAD
    # Fixed and Variable costs
    fixed_costs = distribute_timeslice(
        techs.fix_par * (capacity**techs.fix_exp), level=timeslice_level
    )
    variable_costs = (
        broadcast_timeslice(techs.var_par, level=timeslice_level)
        * production.sel(commodity=products)
        ** broadcast_timeslice(techs.var_exp, level=timeslice_level)
    ).sum("commodity")
    fixed_and_variable_costs = ((fixed_costs + variable_costs) * rates).sum("year")
    denominator = production.where(production > 0.0, 1e-6)
=======
    # Fixed costs
    fixed_costs = (
        distribute_timeslice(techs.fix_par * (capacity**techs.fix_exp)) * rates
    ).sum("year")

    # Variable costs
    tech_activity = (
        production.sel(commodity=products) / broadcast_timeslice(techs.fixed_outputs)
    ).max("commodity")
    variable_costs = (
        (
            broadcast_timeslice(techs.var_par)
            * tech_activity ** broadcast_timeslice(techs.var_exp)
        )
        * rates
    ).sum("year")

    # Production
    prod = (
        production.where(production > 0.0, 1e-6)
        .sel(commodity=products)
        .sum("commodity")
    )
    total_prod = (prod * rates).sum("year")

    # LCOE
>>>>>>> 375ebee9
    result = (
        installed_capacity_costs
        + fuel_costs
        + environmental_costs
        + material_costs
        + fixed_costs
        + variable_costs
    ) / total_prod

    return result


def annual_levelized_cost_of_energy(
    technologies: xr.Dataset,
    prices: xr.DataArray,
    interpolation: str = "linear",
    fill_value: Union[int, str] = "extrapolate",
    timeslice_level: str | None = None,
    **filters,
) -> xr.DataArray:
    """Undiscounted levelized cost of energy (LCOE) of technologies on each given year.

    It mostly follows the `simplified LCOE`_ given by NREL. In the argument description,
    we use the following:

    * [h]: hour
    * [y]: year
    * [$]: unit of currency
    * [E]: unit of energy
    * [1]: dimensionless

    Arguments:
        technologies: Describe the technologies, with at least the following parameters:
            * cap_par: [$/E] overnight capital cost
            * interest_rate: [1]
            * fix_par: [$/(Eh)] fixed costs of operation and maintenance costs
            * var_par: [$/(Eh)] variable costs of operation and maintenance costs
            * fixed_inputs: [1] == [(Eh)/(Eh)] ratio indicating the amount of commodity
                consumed per units of energy created.
            * fixed_outputs: [1] == [(Eh)/(Eh)] ration indicating the amount of
                environmental pollutants produced per units of energy created.
        prices: [$/(Eh)] the price of all commodities, including consumables and fuels.
            This dataarray contains at least timeslice and commodity dimensions.
        interpolation: interpolation method.
        fill_value: Fill value for values outside the extrapolation range.
        **filters: Anything by which prices can be filtered.

    Return:
        The lifetime LCOE in [$/(Eh)] for each technology at each timeslice.

    .. _simplified LCOE: https://www.nrel.gov/analysis/tech-lcoe-documentation.html
    """
    techs = technologies[
        [
            "technical_life",
            "interest_rate",
            "cap_par",
            "var_par",
            "fix_par",
            "fixed_inputs",
            "flexible_inputs",
            "fixed_outputs",
            "utilization_factor",
        ]
    ]
    if "year" in techs.dims:
        techs = techs.interp(
            year=prices.year, method=interpolation, kwargs={"fill_value": fill_value}
        )
    if filters is not None:
        prices = prices.sel({k: v for k, v in filters.items() if k in prices.dims})
        techs = techs.sel({k: v for k, v in filters.items() if k in techs.dims})

    assert {"timeslice", "commodity"}.issubset(prices.dims)

    life = techs.technical_life.astype(int)

    rates = techs.interest_rate / (1 - (1 + techs.interest_rate) ** (-life))

    # Capital costs
    annualized_capital_costs = distribute_timeslice(
<<<<<<< HEAD
        techs.cap_par * rates, level=timeslice_level
    ) / broadcast_timeslice(techs.utilization_factor, level=timeslice_level)

    # Fixed and variable running costs
    o_and_e_costs = distribute_timeslice(
        techs.fix_par + techs.var_par, level=timeslice_level
    ) / broadcast_timeslice(techs.utilization_factor, level=timeslice_level)

    # Fuel costs from fixed and flexible inputs
    fuel_costs = (
        distribute_timeslice(techs.fixed_inputs, level=timeslice_level) * prices
    ).sum("commodity")
    fuel_costs += (
        distribute_timeslice(techs.flexible_inputs, level=timeslice_level) * prices
    ).sum("commodity")
=======
        techs.cap_par * rates
    ) / broadcast_timeslice(techs.utilization_factor)

    # Fixed and variable running costs
    o_and_e_costs = distribute_timeslice(
        techs.fix_par + techs.var_par
    ) / broadcast_timeslice(techs.utilization_factor)

    # Fuel costs from fixed and flexible inputs
    fuel_costs = (distribute_timeslice(techs.fixed_inputs) * prices).sum("commodity")
    fuel_costs += (distribute_timeslice(techs.flexible_inputs) * prices).sum(
        "commodity"
    )
>>>>>>> 375ebee9

    # Environmental costs
    if "region" in techs.dims:
        env_costs = (
<<<<<<< HEAD
            (distribute_timeslice(techs.fixed_outputs, level=timeslice_level) * prices)
=======
            (distribute_timeslice(techs.fixed_outputs) * prices)
>>>>>>> 375ebee9
            .sel(region=techs.region)
            .sel(commodity=is_pollutant(techs.comm_usage))
            .sum("commodity")
        )
    else:
        env_costs = (
<<<<<<< HEAD
            (distribute_timeslice(techs.fixed_outputs, level=timeslice_level) * prices)
=======
            (distribute_timeslice(techs.fixed_outputs) * prices)
>>>>>>> 375ebee9
            .sel(commodity=is_pollutant(techs.comm_usage))
            .sum("commodity")
        )
    return annualized_capital_costs + o_and_e_costs + env_costs + fuel_costs


def supply_cost(
    production: xr.DataArray, lcoe: xr.DataArray, asset_dim: Optional[str] = "asset"
) -> xr.DataArray:
    """Supply cost given production and the levelized cost of energy.

    In practice, the supply cost is the weighted average LCOE over assets (`asset_dim`),
    where the weights are the production.

    Arguments:
        production: Amount of goods produced. In practice, production can be obtained
            from the capacity for each asset via the method
            `muse.quantities.production`.
        lcoe: Levelized cost of energy for each good produced. In practice, it can be
            obtained from market prices via
            `muse.costs.annual_levelized_cost_of_energy` or
            `muse.costs.lifetime_levelized_cost_of_energy`.
        asset_dim: Name of the dimension(s) holding assets, processes or technologies.
    """
    data = xr.Dataset(dict(production=production, prices=production * lcoe))
    if asset_dim is not None:
        if "region" not in data.coords or len(data.region.dims) == 0:
            data = data.sum(asset_dim)
        else:
            data = data.groupby("region").sum(asset_dim)

    return data.prices / data.production.where(np.abs(data.production) > 1e-15, np.inf)


def capital_recovery_factor(technologies: xr.Dataset) -> xr.DataArray:
    """Capital recovery factor using interest rate and expected lifetime.

    The `capital recovery factor`_ is computed using the expression given by HOMER
    Energy.

    .. _capital recovery factor:
        https://www.homerenergy.com/products/pro/docs/3.15/capital_recovery_factor.html

    Arguments:
        technologies: All the technologies

    Return:
        xr.DataArray with the CRF calculated for the relevant technologies
    """
    nyears = technologies.technical_life.astype(int)
    crf = technologies.interest_rate / (
        1 - (1 / (1 + technologies.interest_rate) ** nyears)
    )
    return crf


def discount_factor(years, interest_rate, mask=1.0):
    """Calculate an array with the rate (aka discount factor) values over the years."""
    return mask / (1 + interest_rate) ** years<|MERGE_RESOLUTION|>--- conflicted
+++ resolved
@@ -85,12 +85,8 @@
             years - year + 1,
             interest_rate=techs.interest_rate,
             mask=years <= year + life,
-<<<<<<< HEAD
         ),
         level=timeslice_level,
-=======
-        )
->>>>>>> 375ebee9
     )
 
     # Filters
@@ -108,11 +104,7 @@
 
     # Cost of installed capacity
     installed_capacity_costs = distribute_timeslice(
-<<<<<<< HEAD
         techs.cap_par * (capacity**techs.cap_exp), level=timeslice_level
-=======
-        techs.cap_par * (capacity**techs.cap_exp),
->>>>>>> 375ebee9
     )
 
     # Cost related to environmental products
@@ -131,32 +123,23 @@
     prices_material = filter_input(prices, commodity=material, year=years.values)
     material_costs = (cons * prices_material * rates).sum(("commodity", "year"))
 
-<<<<<<< HEAD
-    # Fixed and Variable costs
-    fixed_costs = distribute_timeslice(
-        techs.fix_par * (capacity**techs.fix_exp), level=timeslice_level
-    )
-    variable_costs = broadcast_timeslice(techs.var_par, level=timeslice_level) * (
-        (production.sel(commodity=products).sum("commodity"))
-        ** broadcast_timeslice(techs.var_exp, level=timeslice_level)
-    )
-    assert set(fixed_costs.dims) == set(variable_costs.dims)
-    fixed_and_variable_costs = ((fixed_costs + variable_costs) * rates).sum("year")
-=======
     # Fixed costs
     fixed_costs = (
-        distribute_timeslice(techs.fix_par * (capacity**techs.fix_exp)) * rates
+        distribute_timeslice(
+            techs.fix_par * (capacity**techs.fix_exp), level=timeslice_level
+        )
+        * rates
     ).sum("year")
->>>>>>> 375ebee9
 
     # Variable costs
     tech_activity = (
-        production.sel(commodity=products) / broadcast_timeslice(techs.fixed_outputs)
+        production.sel(commodity=products)
+        / broadcast_timeslice(techs.fixed_outputs, level=timeslice_level)
     ).max("commodity")
     variable_costs = (
         (
-            broadcast_timeslice(techs.var_par)
-            * tech_activity ** broadcast_timeslice(techs.var_exp)
+            broadcast_timeslice(techs.var_par, level=timeslice_level)
+            * tech_activity ** broadcast_timeslice(techs.var_exp, level=timeslice_level)
         )
         * rates
     ).sum("year")
@@ -233,11 +216,7 @@
     """
     npc = net_present_cost(technologies, prices, capacity, production, year)
     crf = capital_recovery_factor(technologies)
-<<<<<<< HEAD
     return npc * broadcast_timeslice(crf, level=timeslice_level)
-=======
-    return npc * broadcast_timeslice(crf)
->>>>>>> 375ebee9
 
 
 def lifetime_levelized_cost_of_energy(
@@ -292,12 +271,8 @@
             years=years - year + 1,
             interest_rate=techs.interest_rate,
             mask=years <= year + life,
-<<<<<<< HEAD
         ),
         level=timeslice_level,
-=======
-        )
->>>>>>> 375ebee9
     )
 
     # Filters
@@ -311,11 +286,7 @@
 
     # Cost of installed capacity
     installed_capacity_costs = distribute_timeslice(
-<<<<<<< HEAD
         techs.cap_par * (capacity**techs.cap_exp), level=timeslice_level
-=======
-        techs.cap_par * (capacity**techs.cap_exp),
->>>>>>> 375ebee9
     )
 
     # Cost related to environmental products
@@ -328,48 +299,29 @@
 
     # Fuel/energy costs
     prices_fuel = filter_input(prices, commodity=fuels, year=years.values)
-<<<<<<< HEAD
-    fuel = consumption(
-        technologies=techs,
-        production=production,
-        prices=prices,
-        timeslice_level=timeslice_level,
-    )
-    fuel_costs = (fuel * prices_fuel * rates).sum(("commodity", "year"))
-=======
     fuel_costs = (cons * prices_fuel * rates).sum(("commodity", "year"))
->>>>>>> 375ebee9
 
     # Cost related to material other than fuel/energy and environmentals
     prices_material = filter_input(prices, commodity=material, year=years.values)
     material_costs = (cons * prices_material * rates).sum(("commodity", "year"))
 
-<<<<<<< HEAD
-    # Fixed and Variable costs
-    fixed_costs = distribute_timeslice(
-        techs.fix_par * (capacity**techs.fix_exp), level=timeslice_level
-    )
-    variable_costs = (
-        broadcast_timeslice(techs.var_par, level=timeslice_level)
-        * production.sel(commodity=products)
-        ** broadcast_timeslice(techs.var_exp, level=timeslice_level)
-    ).sum("commodity")
-    fixed_and_variable_costs = ((fixed_costs + variable_costs) * rates).sum("year")
-    denominator = production.where(production > 0.0, 1e-6)
-=======
     # Fixed costs
     fixed_costs = (
-        distribute_timeslice(techs.fix_par * (capacity**techs.fix_exp)) * rates
+        distribute_timeslice(
+            techs.fix_par * (capacity**techs.fix_exp), level=timeslice_level
+        )
+        * rates
     ).sum("year")
 
     # Variable costs
     tech_activity = (
-        production.sel(commodity=products) / broadcast_timeslice(techs.fixed_outputs)
+        production.sel(commodity=products)
+        / broadcast_timeslice(techs.fixed_outputs, level=timeslice_level)
     ).max("commodity")
     variable_costs = (
         (
-            broadcast_timeslice(techs.var_par)
-            * tech_activity ** broadcast_timeslice(techs.var_exp)
+            broadcast_timeslice(techs.var_par, level=timeslice_level)
+            * tech_activity ** broadcast_timeslice(techs.var_exp, level=timeslice_level)
         )
         * rates
     ).sum("year")
@@ -383,7 +335,6 @@
     total_prod = (prod * rates).sum("year")
 
     # LCOE
->>>>>>> 375ebee9
     result = (
         installed_capacity_costs
         + fuel_costs
@@ -465,7 +416,6 @@
 
     # Capital costs
     annualized_capital_costs = distribute_timeslice(
-<<<<<<< HEAD
         techs.cap_par * rates, level=timeslice_level
     ) / broadcast_timeslice(techs.utilization_factor, level=timeslice_level)
 
@@ -481,41 +431,18 @@
     fuel_costs += (
         distribute_timeslice(techs.flexible_inputs, level=timeslice_level) * prices
     ).sum("commodity")
-=======
-        techs.cap_par * rates
-    ) / broadcast_timeslice(techs.utilization_factor)
-
-    # Fixed and variable running costs
-    o_and_e_costs = distribute_timeslice(
-        techs.fix_par + techs.var_par
-    ) / broadcast_timeslice(techs.utilization_factor)
-
-    # Fuel costs from fixed and flexible inputs
-    fuel_costs = (distribute_timeslice(techs.fixed_inputs) * prices).sum("commodity")
-    fuel_costs += (distribute_timeslice(techs.flexible_inputs) * prices).sum(
-        "commodity"
-    )
->>>>>>> 375ebee9
 
     # Environmental costs
     if "region" in techs.dims:
         env_costs = (
-<<<<<<< HEAD
             (distribute_timeslice(techs.fixed_outputs, level=timeslice_level) * prices)
-=======
-            (distribute_timeslice(techs.fixed_outputs) * prices)
->>>>>>> 375ebee9
             .sel(region=techs.region)
             .sel(commodity=is_pollutant(techs.comm_usage))
             .sum("commodity")
         )
     else:
         env_costs = (
-<<<<<<< HEAD
             (distribute_timeslice(techs.fixed_outputs, level=timeslice_level) * prices)
-=======
-            (distribute_timeslice(techs.fixed_outputs) * prices)
->>>>>>> 375ebee9
             .sel(commodity=is_pollutant(techs.comm_usage))
             .sum("commodity")
         )
