"""Collection of functions for calculating cost metrics (e.g. LCOE, EAC).

In general, these functions take a Dataset of technology parameters, and return a
DataArray of the calculated cost for each technology. Functions may also take additional
data such as commodity prices, capacity of the technologies, and commodity-production
data for the technologies, where appropriate.
"""

from typing import Optional, Union

import numpy as np
import xarray as xr

from muse.commodities import is_enduse, is_fuel, is_material, is_pollutant
from muse.quantities import consumption
from muse.timeslices import broadcast_timeslice, distribute_timeslice
from muse.utilities import filter_input


def net_present_value(
    technologies: xr.Dataset,
    prices: xr.DataArray,
    capacity: xr.DataArray,
    production: xr.DataArray,
    year: int,
) -> xr.DataArray:
    """Net present value (NPV) of the relevant technologies.

    The net present value of a technology is the present value  of all the revenues that
    a technology earns over its lifetime minus all the costs of installing and operating
    it. Follows the definition of the `net present cost`_ given by HOMER Energy.
    .. _net present cost:
    ..      https://www.homerenergy.com/products/pro/docs/3.15/net_present_cost.html

    - energy commodities INPUTS are related to fuel costs
    - environmental commodities OUTPUTS are related to environmental costs
    - material and service commodities INPUTS are related to consumable costs
    - fixed and variable costs are given as technodata inputs and depend on the
      installed capacity and production (non-environmental), respectively
    - capacity costs are given as technodata inputs and depend on the installed capacity

    Note:
        Here, the installation year is always agent.forecast_year,
        since objectives compute the
        NPV for technologies to be installed in the current year. A more general NPV
        computation would have to refer to installation year of the technology.

    Arguments:
        technologies: xr.Dataset of technology parameters
        prices: xr.DataArray with commodity prices
        capacity: xr.DataArray with the capacity of the relevant technologies
        production: xr.DataArray with the production of the relevant technologies
        year: int, the year of the forecast

    Return:
        xr.DataArray with the NPV calculated for the relevant technologies
    """
    # Filtering of the inputs
    techs = technologies[
        [
            "technical_life",
            "interest_rate",
            "cap_par",
            "cap_exp",
            "var_par",
            "var_exp",
            "fix_par",
            "fix_exp",
            "fixed_outputs",
            "fixed_inputs",
            "flexible_inputs",
            "utilization_factor",
        ]
    ]

    # Years
    life = techs.technical_life.astype(int)
    iyears = range(year, max(year + life.values.max(), year + 1))
    years = xr.DataArray(iyears, coords={"year": iyears}, dims="year")

    # Evolution of rates with time
    rates = broadcast_timeslice(
        discount_factor(
            years - year + 1,
            interest_rate=techs.interest_rate,
            mask=years <= year + life,
        )
    )

    # Filters
    environmentals = is_pollutant(technologies.comm_usage)
    material = is_material(technologies.comm_usage)
    products = is_enduse(technologies.comm_usage)
    fuels = is_fuel(technologies.comm_usage)

    # Revenue
    prices_non_env = filter_input(prices, commodity=products, year=years.values)
    raw_revenues = (production * prices_non_env * rates).sum(("commodity", "year"))

    # Cost of installed capacity
    installed_capacity_costs = distribute_timeslice(
        techs.cap_par * (capacity**techs.cap_exp),
    )

    # Cost related to environmental products
    prices_environmental = filter_input(
        prices, commodity=environmentals, year=years.values
    )
    environmental_costs = (production * prices_environmental * rates).sum(
        ("commodity", "year")
    )

    # Fuel/energy costs
    prices_fuel = filter_input(prices, commodity=fuels, year=years.values)
    fuel = consumption(technologies=techs, production=production, prices=prices)
    fuel_costs = (fuel * prices_fuel * rates).sum(("commodity", "year"))

    # Cost related to material other than fuel/energy and environmentals
    prices_material = filter_input(prices, commodity=material, year=years.values)
    material_costs = (production * prices_material * rates).sum(("commodity", "year"))

    # Fixed and Variable costs
    fixed_costs = distribute_timeslice(
        techs.fix_par * (capacity**techs.fix_exp),
    )
    variable_costs = broadcast_timeslice(techs.var_par) * (
        (production.sel(commodity=products).sum("commodity"))
        ** broadcast_timeslice(techs.var_exp)
    )
    assert set(fixed_costs.dims) == set(variable_costs.dims)
    fixed_and_variable_costs = ((fixed_costs + variable_costs) * rates).sum("year")

    results = raw_revenues - (
        installed_capacity_costs
        + fuel_costs
        + environmental_costs
        + material_costs
        + fixed_and_variable_costs
    )

    return results


def net_present_cost(
    technologies: xr.Dataset,
    prices: xr.DataArray,
    capacity: xr.DataArray,
    production: xr.DataArray,
    year: int,
) -> xr.DataArray:
    """Net present cost (NPC) of the relevant technologies.

    The net present cost of a Component is the present value of all the costs of
    installing and operating the Component over the project lifetime, minus the present
    value of all the revenues that it earns over the project lifetime.

    .. seealso::
        :py:func:`net_present_value`.

    Arguments:
        technologies: xr.Dataset of technology parameters
        prices: xr.DataArray with commodity prices
        capacity: xr.DataArray with the capacity of the relevant technologies
        production: xr.DataArray with the production of the relevant technologies
        year: int, the year of the forecast

    Return:
        xr.DataArray with the NPC calculated for the relevant technologies
    """
    return -net_present_value(technologies, prices, capacity, production, year)


def equivalent_annual_cost(
    technologies: xr.Dataset,
    prices: xr.DataArray,
    capacity: xr.DataArray,
    production: xr.DataArray,
    year: int,
) -> xr.DataArray:
    """Equivalent annual costs (or annualized cost) of a technology.

    This is the cost that, if it were to occur equally in every year of the
    project lifetime, would give the same net present cost as the actual cash
    flow sequence associated with that component. The cost is computed using the
    `annualized cost`_ expression given by HOMER Energy.

    .. _annualized cost:
        https://www.homerenergy.com/products/pro/docs/3.15/annualized_cost.html

    Arguments:
        technologies: xr.Dataset of technology parameters
        prices: xr.DataArray with commodity prices
        capacity: xr.DataArray with the capacity of the relevant technologies
        production: xr.DataArray with the production of the relevant technologies
        year: int, the year of the forecast

    Return:
        xr.DataArray with the EAC calculated for the relevant technologies
    """
    npc = net_present_cost(technologies, prices, capacity, production, year)
    crf = capital_recovery_factor(technologies)
    return npc * broadcast_timeslice(crf)


def lifetime_levelized_cost_of_energy(
    technologies: xr.Dataset,
    prices: xr.DataArray,
    capacity: xr.DataArray,
    production: xr.DataArray,
    year: int,
) -> xr.DataArray:
    """Levelized cost of energy (LCOE) of technologies over their lifetime.

    It follows the `simplified LCOE` given by NREL.

    Arguments:
        technologies: xr.Dataset of technology parameters
        prices: xr.DataArray with commodity prices
        capacity: xr.DataArray with the capacity of the relevant technologies
        production: xr.DataArray with the production of the relevant technologies
        year: int, the year of the forecast

    Return:
        xr.DataArray with the LCOE calculated for the relevant technologies
    """
    from muse.timeslices import broadcast_timeslice, distribute_timeslice

    techs = technologies[
        [
            "technical_life",
            "interest_rate",
            "cap_par",
            "cap_exp",
            "var_par",
            "var_exp",
            "fix_par",
            "fix_exp",
            "fixed_outputs",
            "fixed_inputs",
            "flexible_inputs",
            "utilization_factor",
        ]
    ]

    # Years
    life = techs.technical_life.astype(int)
    iyears = range(year, max(year + life.values.max(), year))
    years = xr.DataArray(iyears, coords={"year": iyears}, dims="year")

    # Evolution of rates with time
    rates = broadcast_timeslice(
        discount_factor(
            years=years - year + 1,
            interest_rate=techs.interest_rate,
            mask=years <= year + life,
        )
    )

    # Filters
    environmentals = is_pollutant(technologies.comm_usage)
    material = is_material(technologies.comm_usage)
    products = is_enduse(technologies.comm_usage)
    fuels = is_fuel(technologies.comm_usage)

    # Cost of installed capacity
    installed_capacity_costs = distribute_timeslice(
        techs.cap_par * (capacity**techs.cap_exp),
    )

    # Cost related to environmental products
    prices_environmental = filter_input(
        prices, commodity=environmentals, year=years.values
    )
    environmental_costs = (production * prices_environmental * rates).sum(
        ("commodity", "year")
    )

    # Fuel/energy costs
    prices_fuel = filter_input(prices, commodity=fuels, year=years.values)
    fuel = consumption(technologies=techs, production=production, prices=prices)
    fuel_costs = (fuel * prices_fuel * rates).sum(("commodity", "year"))

    # Cost related to material other than fuel/energy and environmentals
    prices_material = filter_input(prices, commodity=material, year=years.values)
    material_costs = (production * prices_material * rates).sum(("commodity", "year"))

    # Fixed and Variable costs
    fixed_costs = distribute_timeslice(
        techs.fix_par * (capacity**techs.fix_exp),
    )
    variable_costs = (
        broadcast_timeslice(techs.var_par)
        * production.sel(commodity=products) ** broadcast_timeslice(techs.var_exp)
    ).sum("commodity")
    fixed_and_variable_costs = ((fixed_costs + variable_costs) * rates).sum("year")
    denominator = production.where(production > 0.0, 1e-6)
    result = (
        installed_capacity_costs
        + fuel_costs
        + environmental_costs
        + material_costs
        + fixed_and_variable_costs
    ) / (denominator.sel(commodity=products).sum("commodity") * rates).sum("year")

    return result


def annual_levelized_cost_of_energy(
    technologies: xr.Dataset,
    prices: xr.DataArray,
    interpolation: str = "linear",
    fill_value: Union[int, str] = "extrapolate",
    **filters,
) -> xr.DataArray:
    """Undiscounted levelized cost of energy (LCOE) of technologies on each given year.

    It mostly follows the `simplified LCOE`_ given by NREL. In the argument description,
    we use the following:

    * [h]: hour
    * [y]: year
    * [$]: unit of currency
    * [E]: unit of energy
    * [1]: dimensionless

    Arguments:
        technologies: Describe the technologies, with at least the following parameters:
            * cap_par: [$/E] overnight capital cost
            * interest_rate: [1]
            * fix_par: [$/(Eh)] fixed costs of operation and maintenance costs
            * var_par: [$/(Eh)] variable costs of operation and maintenance costs
            * fixed_inputs: [1] == [(Eh)/(Eh)] ratio indicating the amount of commodity
                consumed per units of energy created.
            * fixed_outputs: [1] == [(Eh)/(Eh)] ration indicating the amount of
                environmental pollutants produced per units of energy created.
        prices: [$/(Eh)] the price of all commodities, including consumables and fuels.
            This dataarray contains at least timeslice and commodity dimensions.
        interpolation: interpolation method.
        fill_value: Fill value for values outside the extrapolation range.
        **filters: Anything by which prices can be filtered.

    Return:
        The lifetime LCOE in [$/(Eh)] for each technology at each timeslice.

    .. _simplified LCOE: https://www.nrel.gov/analysis/tech-lcoe-documentation.html
    """
    techs = technologies[
        [
            "technical_life",
            "interest_rate",
            "cap_par",
            "var_par",
            "fix_par",
            "fixed_inputs",
            "flexible_inputs",
            "fixed_outputs",
            "utilization_factor",
        ]
    ]
    if "year" in techs.dims:
        techs = techs.interp(
            year=prices.year, method=interpolation, kwargs={"fill_value": fill_value}
        )
    if filters is not None:
        prices = prices.sel({k: v for k, v in filters.items() if k in prices.dims})
        techs = techs.sel({k: v for k, v in filters.items() if k in techs.dims})

    assert {"timeslice", "commodity"}.issubset(prices.dims)

    life = techs.technical_life.astype(int)

    rates = techs.interest_rate / (1 - (1 + techs.interest_rate) ** (-life))

<<<<<<< HEAD
    annualized_capital_costs = distribute_timeslice(
        techs.cap_par * rates
    ) / broadcast_timeslice(techs.utilization_factor)

    o_and_e_costs = distribute_timeslice(
        techs.fix_par + techs.var_par
    ) / broadcast_timeslice(techs.utilization_factor)
=======
    # Capital costs
    annualized_capital_costs = (
        distribute_timeslice(techs.cap_par * rates) / techs.utilization_factor
    )

    # Fixed and variable running costs
    o_and_e_costs = (
        distribute_timeslice(techs.fix_par + techs.var_par) / techs.utilization_factor
    )
>>>>>>> d5b5676e

    # Fuel costs from fixed and flexible inputs
    fuel_costs = (distribute_timeslice(techs.fixed_inputs) * prices).sum("commodity")
    fuel_costs += (distribute_timeslice(techs.flexible_inputs) * prices).sum(
        "commodity"
    )
<<<<<<< HEAD
=======

    # Environmental costs
>>>>>>> d5b5676e
    if "region" in techs.dims:
        env_costs = (
            (distribute_timeslice(techs.fixed_outputs) * prices)
            .sel(region=techs.region)
            .sel(commodity=is_pollutant(techs.comm_usage))
            .sum("commodity")
        )
    else:
        env_costs = (
            (distribute_timeslice(techs.fixed_outputs) * prices)
            .sel(commodity=is_pollutant(techs.comm_usage))
            .sum("commodity")
        )
    return annualized_capital_costs + o_and_e_costs + env_costs + fuel_costs


def supply_cost(
    production: xr.DataArray, lcoe: xr.DataArray, asset_dim: Optional[str] = "asset"
) -> xr.DataArray:
    """Supply cost given production and the levelized cost of energy.

    In practice, the supply cost is the weighted average LCOE over assets (`asset_dim`),
    where the weights are the production.

    Arguments:
        production: Amount of goods produced. In practice, production can be obtained
            from the capacity for each asset via the method
            `muse.quantities.production`.
        lcoe: Levelized cost of energy for each good produced. In practice, it can be
            obtained from market prices via
            `muse.costs.annual_levelized_cost_of_energy` or
            `muse.costs.lifetime_levelized_cost_of_energy`.
        asset_dim: Name of the dimension(s) holding assets, processes or technologies.
    """
    data = xr.Dataset(dict(production=production, prices=production * lcoe))
    if asset_dim is not None:
        if "region" not in data.coords or len(data.region.dims) == 0:
            data = data.sum(asset_dim)
        else:
            data = data.groupby("region").sum(asset_dim)

    return data.prices / data.production.where(np.abs(data.production) > 1e-15, np.inf)


def capital_recovery_factor(technologies: xr.Dataset) -> xr.DataArray:
    """Capital recovery factor using interest rate and expected lifetime.

    The `capital recovery factor`_ is computed using the expression given by HOMER
    Energy.

    .. _capital recovery factor:
        https://www.homerenergy.com/products/pro/docs/3.15/capital_recovery_factor.html

    Arguments:
        technologies: All the technologies

    Return:
        xr.DataArray with the CRF calculated for the relevant technologies
    """
    nyears = technologies.technical_life.astype(int)
    crf = technologies.interest_rate / (
        1 - (1 / (1 + technologies.interest_rate) ** nyears)
    )
    return crf


def discount_factor(years, interest_rate, mask=1.0):
    """Calculate an array with the rate (aka discount factor) values over the years."""
    return mask / (1 + interest_rate) ** years<|MERGE_RESOLUTION|>--- conflicted
+++ resolved
@@ -371,36 +371,23 @@
 
     rates = techs.interest_rate / (1 - (1 + techs.interest_rate) ** (-life))
 
-<<<<<<< HEAD
+    # Capital costs
     annualized_capital_costs = distribute_timeslice(
         techs.cap_par * rates
     ) / broadcast_timeslice(techs.utilization_factor)
 
+    # Fixed and variable running costs
     o_and_e_costs = distribute_timeslice(
         techs.fix_par + techs.var_par
     ) / broadcast_timeslice(techs.utilization_factor)
-=======
-    # Capital costs
-    annualized_capital_costs = (
-        distribute_timeslice(techs.cap_par * rates) / techs.utilization_factor
-    )
-
-    # Fixed and variable running costs
-    o_and_e_costs = (
-        distribute_timeslice(techs.fix_par + techs.var_par) / techs.utilization_factor
-    )
->>>>>>> d5b5676e
 
     # Fuel costs from fixed and flexible inputs
     fuel_costs = (distribute_timeslice(techs.fixed_inputs) * prices).sum("commodity")
     fuel_costs += (distribute_timeslice(techs.flexible_inputs) * prices).sum(
         "commodity"
     )
-<<<<<<< HEAD
-=======
 
     # Environmental costs
->>>>>>> d5b5676e
     if "region" in techs.dims:
         env_costs = (
             (distribute_timeslice(techs.fixed_outputs) * prices)
