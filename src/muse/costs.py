"""Collection of functions for calculating cost metrics (e.g. LCOE, EAC).

In general, these functions take a Dataset of technology parameters, and return a
DataArray of the calculated cost for each technology. Functions may also take additional
data such as commodity prices, capacity of the technologies, and commodity-production
data for the technologies, where appropriate.
"""

from typing import Optional, Union

import numpy as np
import xarray as xr

from muse.commodities import is_enduse, is_fuel, is_material, is_pollutant
from muse.quantities import consumption
from muse.timeslices import broadcast_timeslice, distribute_timeslice
from muse.utilities import filter_input


def net_present_value(
    technologies: xr.Dataset,
    prices: xr.DataArray,
    capacity: xr.DataArray,
    production: xr.DataArray,
    year: int,
) -> xr.DataArray:
    """Net present value (NPV) of the relevant technologies.

    The net present value of a technology is the present value  of all the revenues that
    a technology earns over its lifetime minus all the costs of installing and operating
    it. Follows the definition of the `net present cost`_ given by HOMER Energy.
    .. _net present cost:
    ..      https://www.homerenergy.com/products/pro/docs/3.15/net_present_cost.html

    - energy commodities INPUTS are related to fuel costs
    - environmental commodities OUTPUTS are related to environmental costs
    - material and service commodities INPUTS are related to consumable costs
    - fixed and variable costs are given as technodata inputs and depend on the
      installed capacity and production (non-environmental), respectively
    - capacity costs are given as technodata inputs and depend on the installed capacity

    Note:
        Here, the installation year is always agent.forecast_year,
        since objectives compute the
        NPV for technologies to be installed in the current year. A more general NPV
        computation would have to refer to installation year of the technology.

    Arguments:
        technologies: xr.Dataset of technology parameters
        prices: xr.DataArray with commodity prices
        capacity: xr.DataArray with the capacity of the relevant technologies
        production: xr.DataArray with the production of the relevant technologies
        year: int, the year of the forecast

    Return:
        xr.DataArray with the NPV calculated for the relevant technologies
    """
    # Filtering of the inputs
    techs = technologies[
        [
            "technical_life",
            "interest_rate",
            "cap_par",
            "cap_exp",
            "var_par",
            "var_exp",
            "fix_par",
            "fix_exp",
            "fixed_outputs",
            "fixed_inputs",
            "flexible_inputs",
            "utilization_factor",
        ]
    ]

    # Years
    life = techs.technical_life.astype(int)
    iyears = range(year, max(year + life.values.max(), year + 1))
    years = xr.DataArray(iyears, coords={"year": iyears}, dims="year")

    # Evolution of rates with time
    rates = broadcast_timeslice(
        discount_factor(
            years - year + 1,
            interest_rate=techs.interest_rate,
            mask=years <= year + life,
        )
    )

    # Filters
    environmentals = is_pollutant(technologies.comm_usage)
    material = is_material(technologies.comm_usage)
    products = is_enduse(technologies.comm_usage)
    fuels = is_fuel(technologies.comm_usage)

    # Calculate consumption
    cons = consumption(technologies=techs, production=production, prices=prices)

    # Revenue
    prices_non_env = filter_input(prices, commodity=products, year=years.values)
    raw_revenues = (production * prices_non_env * rates).sum(("commodity", "year"))

    # Cost of installed capacity
    installed_capacity_costs = distribute_timeslice(
        techs.cap_par * (capacity**techs.cap_exp),
    )

    # Cost related to environmental products
    prices_environmental = filter_input(
        prices, commodity=environmentals, year=years.values
    )
    environmental_costs = (production * prices_environmental * rates).sum(
        ("commodity", "year")
    )

    # Fuel/energy costs
    prices_fuel = filter_input(prices, commodity=fuels, year=years.values)
    fuel_costs = (cons * prices_fuel * rates).sum(("commodity", "year"))

    # Cost related to material other than fuel/energy and environmentals
    prices_material = filter_input(prices, commodity=material, year=years.values)
    material_costs = (cons * prices_material * rates).sum(("commodity", "year"))

    # Fixed costs
    fixed_costs = (
<<<<<<< HEAD
        distribute_timeslice(techs.fix_par * (capacity**techs.fix_exp)) * rates
    ).sum("year")

    # Variable costs
    tech_activity = (production / broadcast_timeslice(techs.fixed_outputs)).max(
        "commodity"
    )
    variable_costs = (
        (
            broadcast_timeslice(techs.var_par)
            * tech_activity ** broadcast_timeslice(techs.var_exp)
        )
        * rates
    ).sum("year")
=======
        convert_timeslice(
            techs.fix_par * (capacity**techs.fix_exp),
            prices.timeslice,
            QuantityType.EXTENSIVE,
        )
        * rates
    ).sum("year")

    # Variable costs
    tech_activity = (production.sel(commodity=products) / techs.fixed_outputs).max(
        "commodity"
    )
    variable_costs = ((techs.var_par * tech_activity**techs.var_exp) * rates).sum(
        "year"
    )
>>>>>>> a732f558

    # Net present value
    result = raw_revenues - (
        installed_capacity_costs
        + fuel_costs
        + environmental_costs
        + material_costs
        + fixed_costs
        + variable_costs
    )

    return result


def net_present_cost(
    technologies: xr.Dataset,
    prices: xr.DataArray,
    capacity: xr.DataArray,
    production: xr.DataArray,
    year: int,
) -> xr.DataArray:
    """Net present cost (NPC) of the relevant technologies.

    The net present cost of a Component is the present value of all the costs of
    installing and operating the Component over the project lifetime, minus the present
    value of all the revenues that it earns over the project lifetime.

    .. seealso::
        :py:func:`net_present_value`.

    Arguments:
        technologies: xr.Dataset of technology parameters
        prices: xr.DataArray with commodity prices
        capacity: xr.DataArray with the capacity of the relevant technologies
        production: xr.DataArray with the production of the relevant technologies
        year: int, the year of the forecast

    Return:
        xr.DataArray with the NPC calculated for the relevant technologies
    """
    return -net_present_value(technologies, prices, capacity, production, year)


def equivalent_annual_cost(
    technologies: xr.Dataset,
    prices: xr.DataArray,
    capacity: xr.DataArray,
    production: xr.DataArray,
    year: int,
) -> xr.DataArray:
    """Equivalent annual costs (or annualized cost) of a technology.

    This is the cost that, if it were to occur equally in every year of the
    project lifetime, would give the same net present cost as the actual cash
    flow sequence associated with that component. The cost is computed using the
    `annualized cost`_ expression given by HOMER Energy.

    .. _annualized cost:
        https://www.homerenergy.com/products/pro/docs/3.15/annualized_cost.html

    Arguments:
        technologies: xr.Dataset of technology parameters
        prices: xr.DataArray with commodity prices
        capacity: xr.DataArray with the capacity of the relevant technologies
        production: xr.DataArray with the production of the relevant technologies
        year: int, the year of the forecast

    Return:
        xr.DataArray with the EAC calculated for the relevant technologies
    """
    npc = net_present_cost(technologies, prices, capacity, production, year)
    crf = capital_recovery_factor(technologies)
    return npc * broadcast_timeslice(crf)


def lifetime_levelized_cost_of_energy(
    technologies: xr.Dataset,
    prices: xr.DataArray,
    capacity: xr.DataArray,
    production: xr.DataArray,
    year: int,
) -> xr.DataArray:
    """Levelized cost of energy (LCOE) of technologies over their lifetime.

    It follows the `simplified LCOE` given by NREL.

    Arguments:
        technologies: xr.Dataset of technology parameters
        prices: xr.DataArray with commodity prices
        capacity: xr.DataArray with the capacity of the relevant technologies
        production: xr.DataArray with the production of the relevant technologies
        year: int, the year of the forecast

    Return:
        xr.DataArray with the LCOE calculated for the relevant technologies
    """
    from muse.timeslices import broadcast_timeslice, distribute_timeslice

    techs = technologies[
        [
            "technical_life",
            "interest_rate",
            "cap_par",
            "cap_exp",
            "var_par",
            "var_exp",
            "fix_par",
            "fix_exp",
            "fixed_outputs",
            "fixed_inputs",
            "flexible_inputs",
            "utilization_factor",
        ]
    ]

    # Years
    life = techs.technical_life.astype(int)
    iyears = range(year, max(year + life.values.max(), year))
    years = xr.DataArray(iyears, coords={"year": iyears}, dims="year")

    # Evolution of rates with time
    rates = broadcast_timeslice(
        discount_factor(
            years=years - year + 1,
            interest_rate=techs.interest_rate,
            mask=years <= year + life,
        )
    )

    # Filters
    environmentals = is_pollutant(technologies.comm_usage)
    material = is_material(technologies.comm_usage)
    products = is_enduse(technologies.comm_usage)
    fuels = is_fuel(technologies.comm_usage)

    # Calculate consumption
    cons = consumption(technologies=techs, production=production, prices=prices)

    # Cost of installed capacity
    installed_capacity_costs = distribute_timeslice(
        techs.cap_par * (capacity**techs.cap_exp),
    )

    # Cost related to environmental products
    prices_environmental = filter_input(
        prices, commodity=environmentals, year=years.values
    )
    environmental_costs = (production * prices_environmental * rates).sum(
        ("commodity", "year")
    )

    # Fuel/energy costs
    prices_fuel = filter_input(prices, commodity=fuels, year=years.values)
    fuel_costs = (cons * prices_fuel * rates).sum(("commodity", "year"))

    # Cost related to material other than fuel/energy and environmentals
    prices_material = filter_input(prices, commodity=material, year=years.values)
    material_costs = (cons * prices_material * rates).sum(("commodity", "year"))

    # Fixed costs
    fixed_costs = (
<<<<<<< HEAD
        distribute_timeslice(techs.fix_par * (capacity**techs.fix_exp)) * rates
    ).sum("year")

    # Variable costs
    tech_activity = (production / broadcast_timeslice(techs.fixed_outputs)).max(
        "commodity"
    )
    variable_costs = (
        (
            broadcast_timeslice(techs.var_par)
            * tech_activity ** broadcast_timeslice(techs.var_exp)
        )
        * rates
    ).sum("year")
=======
        convert_timeslice(
            techs.fix_par * (capacity**techs.fix_exp),
            prices.timeslice,
            QuantityType.EXTENSIVE,
        )
        * rates
    ).sum("year")

    # Variable costs
    tech_activity = (production.sel(commodity=products) / techs.fixed_outputs).max(
        "commodity"
    )
    variable_costs = ((techs.var_par * tech_activity**techs.var_exp) * rates).sum(
        "year"
    )
>>>>>>> a732f558

    # Production
    prod = (
        production.where(production > 0.0, 1e-6)
        .sel(commodity=products)
        .sum("commodity")
    )
    total_prod = (prod * rates).sum("year")

    # LCOE
    result = (
        installed_capacity_costs
        + fuel_costs
        + environmental_costs
        + material_costs
        + fixed_costs
        + variable_costs
    ) / total_prod

    return result


def annual_levelized_cost_of_energy(
    technologies: xr.Dataset,
    prices: xr.DataArray,
    interpolation: str = "linear",
    fill_value: Union[int, str] = "extrapolate",
    **filters,
) -> xr.DataArray:
    """Undiscounted levelized cost of energy (LCOE) of technologies on each given year.

    It mostly follows the `simplified LCOE`_ given by NREL. In the argument description,
    we use the following:

    * [h]: hour
    * [y]: year
    * [$]: unit of currency
    * [E]: unit of energy
    * [1]: dimensionless

    Arguments:
        technologies: Describe the technologies, with at least the following parameters:
            * cap_par: [$/E] overnight capital cost
            * interest_rate: [1]
            * fix_par: [$/(Eh)] fixed costs of operation and maintenance costs
            * var_par: [$/(Eh)] variable costs of operation and maintenance costs
            * fixed_inputs: [1] == [(Eh)/(Eh)] ratio indicating the amount of commodity
                consumed per units of energy created.
            * fixed_outputs: [1] == [(Eh)/(Eh)] ration indicating the amount of
                environmental pollutants produced per units of energy created.
        prices: [$/(Eh)] the price of all commodities, including consumables and fuels.
            This dataarray contains at least timeslice and commodity dimensions.
        interpolation: interpolation method.
        fill_value: Fill value for values outside the extrapolation range.
        **filters: Anything by which prices can be filtered.

    Return:
        The lifetime LCOE in [$/(Eh)] for each technology at each timeslice.

    .. _simplified LCOE: https://www.nrel.gov/analysis/tech-lcoe-documentation.html
    """
    techs = technologies[
        [
            "technical_life",
            "interest_rate",
            "cap_par",
            "var_par",
            "fix_par",
            "fixed_inputs",
            "flexible_inputs",
            "fixed_outputs",
            "utilization_factor",
        ]
    ]
    if "year" in techs.dims:
        techs = techs.interp(
            year=prices.year, method=interpolation, kwargs={"fill_value": fill_value}
        )
    if filters is not None:
        prices = prices.sel({k: v for k, v in filters.items() if k in prices.dims})
        techs = techs.sel({k: v for k, v in filters.items() if k in techs.dims})

    assert {"timeslice", "commodity"}.issubset(prices.dims)

    life = techs.technical_life.astype(int)

    rates = techs.interest_rate / (1 - (1 + techs.interest_rate) ** (-life))

    # Capital costs
    annualized_capital_costs = distribute_timeslice(
        techs.cap_par * rates
    ) / broadcast_timeslice(techs.utilization_factor)

    # Fixed and variable running costs
    o_and_e_costs = distribute_timeslice(
        techs.fix_par + techs.var_par
    ) / broadcast_timeslice(techs.utilization_factor)

    # Fuel costs from fixed and flexible inputs
    fuel_costs = (distribute_timeslice(techs.fixed_inputs) * prices).sum("commodity")
    fuel_costs += (distribute_timeslice(techs.flexible_inputs) * prices).sum(
        "commodity"
    )

    # Environmental costs
    if "region" in techs.dims:
        env_costs = (
            (distribute_timeslice(techs.fixed_outputs) * prices)
            .sel(region=techs.region)
            .sel(commodity=is_pollutant(techs.comm_usage))
            .sum("commodity")
        )
    else:
        env_costs = (
            (distribute_timeslice(techs.fixed_outputs) * prices)
            .sel(commodity=is_pollutant(techs.comm_usage))
            .sum("commodity")
        )
    return annualized_capital_costs + o_and_e_costs + env_costs + fuel_costs


def supply_cost(
    production: xr.DataArray, lcoe: xr.DataArray, asset_dim: Optional[str] = "asset"
) -> xr.DataArray:
    """Supply cost given production and the levelized cost of energy.

    In practice, the supply cost is the weighted average LCOE over assets (`asset_dim`),
    where the weights are the production.

    Arguments:
        production: Amount of goods produced. In practice, production can be obtained
            from the capacity for each asset via the method
            `muse.quantities.production`.
        lcoe: Levelized cost of energy for each good produced. In practice, it can be
            obtained from market prices via
            `muse.costs.annual_levelized_cost_of_energy` or
            `muse.costs.lifetime_levelized_cost_of_energy`.
        asset_dim: Name of the dimension(s) holding assets, processes or technologies.
    """
    data = xr.Dataset(dict(production=production, prices=production * lcoe))
    if asset_dim is not None:
        if "region" not in data.coords or len(data.region.dims) == 0:
            data = data.sum(asset_dim)
        else:
            data = data.groupby("region").sum(asset_dim)

    return data.prices / data.production.where(np.abs(data.production) > 1e-15, np.inf)


def capital_recovery_factor(technologies: xr.Dataset) -> xr.DataArray:
    """Capital recovery factor using interest rate and expected lifetime.

    The `capital recovery factor`_ is computed using the expression given by HOMER
    Energy.

    .. _capital recovery factor:
        https://www.homerenergy.com/products/pro/docs/3.15/capital_recovery_factor.html

    Arguments:
        technologies: All the technologies

    Return:
        xr.DataArray with the CRF calculated for the relevant technologies
    """
    nyears = technologies.technical_life.astype(int)
    crf = technologies.interest_rate / (
        1 - (1 / (1 + technologies.interest_rate) ** nyears)
    )
    return crf


def discount_factor(years, interest_rate, mask=1.0):
    """Calculate an array with the rate (aka discount factor) values over the years."""
    return mask / (1 + interest_rate) ** years<|MERGE_RESOLUTION|>--- conflicted
+++ resolved
@@ -123,14 +123,13 @@
 
     # Fixed costs
     fixed_costs = (
-<<<<<<< HEAD
         distribute_timeslice(techs.fix_par * (capacity**techs.fix_exp)) * rates
     ).sum("year")
 
     # Variable costs
-    tech_activity = (production / broadcast_timeslice(techs.fixed_outputs)).max(
-        "commodity"
-    )
+    tech_activity = (
+        production.sel(commodity=products) / broadcast_timeslice(techs.fixed_outputs)
+    ).max("commodity")
     variable_costs = (
         (
             broadcast_timeslice(techs.var_par)
@@ -138,23 +137,6 @@
         )
         * rates
     ).sum("year")
-=======
-        convert_timeslice(
-            techs.fix_par * (capacity**techs.fix_exp),
-            prices.timeslice,
-            QuantityType.EXTENSIVE,
-        )
-        * rates
-    ).sum("year")
-
-    # Variable costs
-    tech_activity = (production.sel(commodity=products) / techs.fixed_outputs).max(
-        "commodity"
-    )
-    variable_costs = ((techs.var_par * tech_activity**techs.var_exp) * rates).sum(
-        "year"
-    )
->>>>>>> a732f558
 
     # Net present value
     result = raw_revenues - (
@@ -316,14 +298,13 @@
 
     # Fixed costs
     fixed_costs = (
-<<<<<<< HEAD
         distribute_timeslice(techs.fix_par * (capacity**techs.fix_exp)) * rates
     ).sum("year")
 
     # Variable costs
-    tech_activity = (production / broadcast_timeslice(techs.fixed_outputs)).max(
-        "commodity"
-    )
+    tech_activity = (
+        production.sel(commodity=products) / broadcast_timeslice(techs.fixed_outputs)
+    ).max("commodity")
     variable_costs = (
         (
             broadcast_timeslice(techs.var_par)
@@ -331,23 +312,6 @@
         )
         * rates
     ).sum("year")
-=======
-        convert_timeslice(
-            techs.fix_par * (capacity**techs.fix_exp),
-            prices.timeslice,
-            QuantityType.EXTENSIVE,
-        )
-        * rates
-    ).sum("year")
-
-    # Variable costs
-    tech_activity = (production.sel(commodity=products) / techs.fixed_outputs).max(
-        "commodity"
-    )
-    variable_costs = ((techs.var_par * tech_activity**techs.var_exp) * rates).sum(
-        "year"
-    )
->>>>>>> a732f558
 
     # Production
     prod = (
