"""Collection of functions for calculating cost metrics (e.g. LCOE, EAC).

In general, these functions take a Dataset of technology parameters, and return a
DataArray of the calculated cost for each technology. Functions may also take additional
data such as commodity prices, capacity of the technologies, and commodity-production
data for the technologies, where appropriate.
"""

from typing import Optional, Union

import numpy as np
import xarray as xr

from muse.commodities import is_enduse, is_fuel, is_material, is_pollutant
from muse.quantities import consumption
from muse.timeslices import distribute_timeslice
from muse.utilities import filter_input


def net_present_value(
    technologies: xr.Dataset,
    prices: xr.DataArray,
    capacity: xr.DataArray,
    production: xr.DataArray,
    year: int,
) -> xr.DataArray:
    """Net present value (NPV) of the relevant technologies.

    The net present value of a technology is the present value  of all the revenues that
    a technology earns over its lifetime minus all the costs of installing and operating
    it. Follows the definition of the `net present cost`_ given by HOMER Energy.
    .. _net present cost:
    ..      https://www.homerenergy.com/products/pro/docs/3.15/net_present_cost.html

    - energy commodities INPUTS are related to fuel costs
    - environmental commodities OUTPUTS are related to environmental costs
    - material and service commodities INPUTS are related to consumable costs
    - fixed and variable costs are given as technodata inputs and depend on the
      installed capacity and production (non-environmental), respectively
    - capacity costs are given as technodata inputs and depend on the installed capacity

    Note:
        Here, the installation year is always agent.forecast_year,
        since objectives compute the
        NPV for technologies to be installed in the current year. A more general NPV
        computation would have to refer to installation year of the technology.

    Arguments:
        technologies: xr.Dataset of technology parameters
        prices: xr.DataArray with commodity prices
        capacity: xr.DataArray with the capacity of the relevant technologies
        production: xr.DataArray with the production of the relevant technologies
        year: int, the year of the forecast

    Return:
        xr.DataArray with the NPV calculated for the relevant technologies
    """
    # Filtering of the inputs
    techs = technologies[
        [
            "technical_life",
            "interest_rate",
            "cap_par",
            "cap_exp",
            "var_par",
            "var_exp",
            "fix_par",
            "fix_exp",
            "fixed_outputs",
            "fixed_inputs",
            "flexible_inputs",
            "utilization_factor",
        ]
    ]

    # Years
    life = techs.technical_life.astype(int)
    iyears = range(year, max(year + life.values.max(), year + 1))
    years = xr.DataArray(iyears, coords={"year": iyears}, dims="year")

    # Evolution of rates with time
    rates = discount_factor(
        years - year + 1,
        interest_rate=techs.interest_rate,
        mask=years <= year + life,
    )

    # Filters
    environmentals = is_pollutant(technologies.comm_usage)
    material = is_material(technologies.comm_usage)
    products = is_enduse(technologies.comm_usage)
    fuels = is_fuel(technologies.comm_usage)

    # Revenue
    prices_non_env = filter_input(prices, commodity=products, year=years.values)
    raw_revenues = (production * prices_non_env * rates).sum(("commodity", "year"))

    # Cost of installed capacity
    installed_capacity_costs = distribute_timeslice(
        techs.cap_par * (capacity**techs.cap_exp),
    )

    # Cost related to environmental products
    prices_environmental = filter_input(
        prices, commodity=environmentals, year=years.values
    )
    environmental_costs = (production * prices_environmental * rates).sum(
        ("commodity", "year")
    )

    # Fuel/energy costs
    prices_fuel = filter_input(prices, commodity=fuels, year=years.values)
    fuel = consumption(technologies=techs, production=production, prices=prices)
    fuel_costs = (fuel * prices_fuel * rates).sum(("commodity", "year"))

    # Cost related to material other than fuel/energy and environmentals
    prices_material = filter_input(prices, commodity=material, year=years.values)
    material_costs = (production * prices_material * rates).sum(("commodity", "year"))

    # Fixed and Variable costs
    fixed_costs = distribute_timeslice(
        techs.fix_par * (capacity**techs.fix_exp),
    )
    variable_costs = techs.var_par * (
        (production.sel(commodity=products).sum("commodity")) ** techs.var_exp
    )
    assert set(fixed_costs.dims) == set(variable_costs.dims)
    fixed_and_variable_costs = ((fixed_costs + variable_costs) * rates).sum("year")

    results = raw_revenues - (
        installed_capacity_costs
        + fuel_costs
        + environmental_costs
        + material_costs
        + fixed_and_variable_costs
    )

    return results


def net_present_cost(
    technologies: xr.Dataset,
    prices: xr.DataArray,
    capacity: xr.DataArray,
    production: xr.DataArray,
    year: int,
) -> xr.DataArray:
    """Net present cost (NPC) of the relevant technologies.

    The net present cost of a Component is the present value of all the costs of
    installing and operating the Component over the project lifetime, minus the present
    value of all the revenues that it earns over the project lifetime.

    .. seealso::
        :py:func:`net_present_value`.

    Arguments:
        technologies: xr.Dataset of technology parameters
        prices: xr.DataArray with commodity prices
        capacity: xr.DataArray with the capacity of the relevant technologies
        production: xr.DataArray with the production of the relevant technologies
        year: int, the year of the forecast

    Return:
        xr.DataArray with the NPC calculated for the relevant technologies
    """
    return -net_present_value(technologies, prices, capacity, production, year)


def equivalent_annual_cost(
    technologies: xr.Dataset,
    prices: xr.DataArray,
    capacity: xr.DataArray,
    production: xr.DataArray,
    year: int,
) -> xr.DataArray:
    """Equivalent annual costs (or annualized cost) of a technology.

    This is the cost that, if it were to occur equally in every year of the
    project lifetime, would give the same net present cost as the actual cash
    flow sequence associated with that component. The cost is computed using the
    `annualized cost`_ expression given by HOMER Energy.

    .. _annualized cost:
        https://www.homerenergy.com/products/pro/docs/3.15/annualized_cost.html

    Arguments:
        technologies: xr.Dataset of technology parameters
        prices: xr.DataArray with commodity prices
        capacity: xr.DataArray with the capacity of the relevant technologies
        production: xr.DataArray with the production of the relevant technologies
        year: int, the year of the forecast

    Return:
        xr.DataArray with the EAC calculated for the relevant technologies
    """
    npc = net_present_cost(technologies, prices, capacity, production, year)
    crf = capital_recovery_factor(technologies)
    return npc * crf


def lifetime_levelized_cost_of_energy(
    technologies: xr.Dataset,
    prices: xr.DataArray,
    capacity: xr.DataArray,
    production: xr.DataArray,
    year: int,
) -> xr.DataArray:
    """Levelized cost of energy (LCOE) of technologies over their lifetime.

    It follows the `simplified LCOE` given by NREL.

    Arguments:
        technologies: xr.Dataset of technology parameters
        prices: xr.DataArray with commodity prices
        capacity: xr.DataArray with the capacity of the relevant technologies
        production: xr.DataArray with the production of the relevant technologies
        year: int, the year of the forecast

    Return:
        xr.DataArray with the LCOE calculated for the relevant technologies
    """
    techs = technologies[
        [
            "technical_life",
            "interest_rate",
            "cap_par",
            "cap_exp",
            "var_par",
            "var_exp",
            "fix_par",
            "fix_exp",
            "fixed_outputs",
            "fixed_inputs",
            "flexible_inputs",
            "utilization_factor",
        ]
    ]

    # Years
    life = techs.technical_life.astype(int)
    iyears = range(year, max(year + life.values.max(), year))
    years = xr.DataArray(iyears, coords={"year": iyears}, dims="year")

    # Evolution of rates with time
    rates = discount_factor(
        years=years - year + 1,
        interest_rate=techs.interest_rate,
        mask=years <= year + life,
    )

    # Filters
    environmentals = is_pollutant(technologies.comm_usage)
    material = is_material(technologies.comm_usage)
    products = is_enduse(technologies.comm_usage)
    fuels = is_fuel(technologies.comm_usage)

    # Cost of installed capacity
    installed_capacity_costs = distribute_timeslice(
        techs.cap_par * (capacity**techs.cap_exp),
    )

    # Cost related to environmental products
    prices_environmental = filter_input(
        prices, commodity=environmentals, year=years.values
    )
    environmental_costs = (production * prices_environmental * rates).sum(
        ("commodity", "year")
    )

    # Fuel/energy costs
    prices_fuel = filter_input(prices, commodity=fuels, year=years.values)
    fuel = consumption(technologies=techs, production=production, prices=prices)
    fuel_costs = (fuel * prices_fuel * rates).sum(("commodity", "year"))

    # Cost related to material other than fuel/energy and environmentals
    prices_material = filter_input(prices, commodity=material, year=years.values)
    material_costs = (production * prices_material * rates).sum(("commodity", "year"))

    # Fixed and Variable costs
    fixed_costs = distribute_timeslice(
        techs.fix_par * (capacity**techs.fix_exp),
    )
    variable_costs = (
        techs.var_par * production.sel(commodity=products) ** techs.var_exp
    ).sum("commodity")
    fixed_and_variable_costs = ((fixed_costs + variable_costs) * rates).sum("year")
    denominator = production.where(production > 0.0, 1e-6)
    result = (
        installed_capacity_costs
        + fuel_costs
        + environmental_costs
        + material_costs
        + fixed_and_variable_costs
    ) / (denominator.sel(commodity=products).sum("commodity") * rates).sum("year")

    return result


def annual_levelized_cost_of_energy(
    technologies: xr.Dataset,
    prices: xr.DataArray,
    interpolation: str = "linear",
    fill_value: Union[int, str] = "extrapolate",
    **filters,
) -> xr.DataArray:
    """Undiscounted levelized cost of energy (LCOE) of technologies on each given year.

    It mostly follows the `simplified LCOE`_ given by NREL. In the argument description,
    we use the following:

    * [h]: hour
    * [y]: year
    * [$]: unit of currency
    * [E]: unit of energy
    * [1]: dimensionless

    Arguments:
        technologies: Describe the technologies, with at least the following parameters:
            * cap_par: [$/E] overnight capital cost
            * interest_rate: [1]
            * fix_par: [$/(Eh)] fixed costs of operation and maintenance costs
            * var_par: [$/(Eh)] variable costs of operation and maintenance costs
            * fixed_inputs: [1] == [(Eh)/(Eh)] ratio indicating the amount of commodity
                consumed per units of energy created.
            * fixed_outputs: [1] == [(Eh)/(Eh)] ration indicating the amount of
                environmental pollutants produced per units of energy created.
        prices: [$/(Eh)] the price of all commodities, including consumables and fuels.
            This dataarray contains at least timeslice and commodity dimensions.
        interpolation: interpolation method.
        fill_value: Fill value for values outside the extrapolation range.
        **filters: Anything by which prices can be filtered.

    Return:
        The lifetime LCOE in [$/(Eh)] for each technology at each timeslice.

    .. _simplified LCOE: https://www.nrel.gov/analysis/tech-lcoe-documentation.html
    """
    techs = technologies[
        [
            "technical_life",
            "interest_rate",
            "cap_par",
            "var_par",
            "fix_par",
            "fixed_inputs",
            "flexible_inputs",
            "fixed_outputs",
            "utilization_factor",
        ]
    ]
    if "year" in techs.dims:
        techs = techs.interp(
            year=prices.year, method=interpolation, kwargs={"fill_value": fill_value}
        )
    if filters is not None:
        prices = prices.sel({k: v for k, v in filters.items() if k in prices.dims})
        techs = techs.sel({k: v for k, v in filters.items() if k in techs.dims})

    assert {"timeslice", "commodity"}.issubset(prices.dims)

    life = techs.technical_life.astype(int)

    rates = techs.interest_rate / (1 - (1 + techs.interest_rate) ** (-life))

    # Capital costs
    annualized_capital_costs = (
        distribute_timeslice(techs.cap_par * rates) / techs.utilization_factor
    )

    # Fixed and variable running costs
    o_and_e_costs = (
        distribute_timeslice(techs.fix_par + techs.var_par) / techs.utilization_factor
    )

<<<<<<< HEAD
    fuel_costs = (distribute_timeslice(techs.fixed_inputs) * prices).sum("commodity")
    fuel_costs += (distribute_timeslice(techs.flexible_inputs) * prices).sum(
        "commodity"
    )
=======
    # Fuel costs from fixed and flexible inputs
    fuel_costs = (
        convert_timeslice(techs.fixed_inputs, prices.timeslice, QuantityType.EXTENSIVE)
        * prices
    ).sum("commodity")
    fuel_costs += (
        convert_timeslice(
            techs.flexible_inputs, prices.timeslice, QuantityType.EXTENSIVE
        )
        * prices
    ).sum("commodity")
>>>>>>> b521d936

    # Environmental costs
    if "region" in techs.dims:
        env_costs = (
            (distribute_timeslice(techs.fixed_outputs) * prices)
            .sel(region=techs.region)
            .sel(commodity=is_pollutant(techs.comm_usage))
            .sum("commodity")
        )
    else:
        env_costs = (
            (distribute_timeslice(techs.fixed_outputs) * prices)
            .sel(commodity=is_pollutant(techs.comm_usage))
            .sum("commodity")
        )
    return annualized_capital_costs + o_and_e_costs + env_costs + fuel_costs


def supply_cost(
    production: xr.DataArray, lcoe: xr.DataArray, asset_dim: Optional[str] = "asset"
) -> xr.DataArray:
    """Supply cost given production and the levelized cost of energy.

    In practice, the supply cost is the weighted average LCOE over assets (`asset_dim`),
    where the weights are the production.

    Arguments:
        production: Amount of goods produced. In practice, production can be obtained
            from the capacity for each asset via the method
            `muse.quantities.production`.
        lcoe: Levelized cost of energy for each good produced. In practice, it can be
            obtained from market prices via
            `muse.costs.annual_levelized_cost_of_energy` or
            `muse.costs.lifetime_levelized_cost_of_energy`.
        asset_dim: Name of the dimension(s) holding assets, processes or technologies.
    """
    data = xr.Dataset(dict(production=production, prices=production * lcoe))
    if asset_dim is not None:
        if "region" not in data.coords or len(data.region.dims) == 0:
            data = data.sum(asset_dim)
        else:
            data = data.groupby("region").sum(asset_dim)

    return data.prices / data.production.where(np.abs(data.production) > 1e-15, np.inf)


def capital_recovery_factor(technologies: xr.Dataset) -> xr.DataArray:
    """Capital recovery factor using interest rate and expected lifetime.

    The `capital recovery factor`_ is computed using the expression given by HOMER
    Energy.

    .. _capital recovery factor:
        https://www.homerenergy.com/products/pro/docs/3.15/capital_recovery_factor.html

    Arguments:
        technologies: All the technologies

    Return:
        xr.DataArray with the CRF calculated for the relevant technologies
    """
    nyears = technologies.technical_life.astype(int)
    crf = technologies.interest_rate / (
        1 - (1 / (1 + technologies.interest_rate) ** nyears)
    )
    return crf


def discount_factor(years, interest_rate, mask=1.0):
    """Calculate an array with the rate (aka discount factor) values over the years."""
    return mask / (1 + interest_rate) ** years<|MERGE_RESOLUTION|>--- conflicted
+++ resolved
@@ -373,24 +373,11 @@
         distribute_timeslice(techs.fix_par + techs.var_par) / techs.utilization_factor
     )
 
-<<<<<<< HEAD
+    # Fuel costs from fixed and flexible inputs
     fuel_costs = (distribute_timeslice(techs.fixed_inputs) * prices).sum("commodity")
     fuel_costs += (distribute_timeslice(techs.flexible_inputs) * prices).sum(
         "commodity"
     )
-=======
-    # Fuel costs from fixed and flexible inputs
-    fuel_costs = (
-        convert_timeslice(techs.fixed_inputs, prices.timeslice, QuantityType.EXTENSIVE)
-        * prices
-    ).sum("commodity")
-    fuel_costs += (
-        convert_timeslice(
-            techs.flexible_inputs, prices.timeslice, QuantityType.EXTENSIVE
-        )
-        * prices
-    ).sum("commodity")
->>>>>>> b521d936
 
     # Environmental costs
     if "region" in techs.dims:
