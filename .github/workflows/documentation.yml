--- conflicted
+++ resolved
@@ -16,13 +16,8 @@
         pre-build-command: |
             apt update -y 
             apt install -y pandoc
-<<<<<<< HEAD
             python -m pip install -e .
             python -m pip install --upgrade -r docs/requirements.txt
-=======
-            python -m pip install --upgrade setuptools wheel pip sphinx sphinx ipython_genutils myst-parser nbsphinx sphinxcontrib-bibtex ipython ipykernel pandoc
-#            python -m pip install -e .[docs]
->>>>>>> c213fe6a
         build-command: sphinx-build -n -b html . ../build/html
     - uses: actions/upload-artifact@v1
       with:
@@ -45,13 +40,8 @@
         pre-build-command: |
             apt update -y 
             apt install -y pandoc
-<<<<<<< HEAD
             python -m pip install -e .
             python -m pip install --upgrade -r docs/requirements.txt
-=======
-            python -m pip install --upgrade setuptools wheel pip sphinx sphinx ipython_genutils myst-parser nbsphinx sphinxcontrib-bibtex ipython ipykernel pandoc
-#            python -m pip install -e .[docs]
->>>>>>> c213fe6a
         build-command: sphinx-build -n -b latex . ../build/latex
     - name: build latex
       run: |
