--- conflicted
+++ resolved
@@ -9,9 +9,5 @@
       given-names: Adam
 
 title: MUSE_OS
-<<<<<<< HEAD
-version: v1.2.1rc1
-=======
-version: v1.2.0
->>>>>>> 09920388
+version: v1.2.1
 date-released: 2024-08-13