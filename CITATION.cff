--- conflicted
+++ resolved
@@ -9,10 +9,5 @@
       given-names: Adam
 
 title: MUSE_OS
-<<<<<<< HEAD
 version: v1.3.0
-date-released: 2024-08-13
-=======
-version: v1.2.3
-date-released: 2024-11-19
->>>>>>> 62e74778
+date-released: 2024-11-19