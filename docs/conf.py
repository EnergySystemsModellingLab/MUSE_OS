--- conflicted
+++ resolved
@@ -8,11 +8,7 @@
 project = "MUSE"
 copyright = "2024, Imperial College London"
 author = "Imperial College London"
-<<<<<<< HEAD
-release = "1.2.1rc1"
-=======
-release = "1.2.0"
->>>>>>> 09920388
+release = "1.2.1"
 version = ".".join(release.split(".")[:2])
 
 # -- General configuration ---------------------------------------------------
