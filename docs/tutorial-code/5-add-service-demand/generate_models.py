import shutil
from pathlib import Path

import pandas as pd
from muse.wizard import add_new_commodity, add_new_process

parent_path = Path(__file__).parent


def generate_model_1():
    """Generates the first model for tutorial 5.

    Adds a new service demand for cooking.

<<<<<<< HEAD
def generate_model_1():
    model_name = "1-exogenous-demand"
=======
    """
    model_name = "1-new-service-demand"
>>>>>>> 543522d4

    # Starting point: copy model from tutorial 4
    model_path = parent_path / model_name
    if model_path.exists():
        shutil.rmtree(model_path)
    shutil.copytree(
        parent_path / "../4-modify-timing-data/1-modify-timeslices",
        model_path,
    )

    # Copy gas commodity in power sector -> cook
    add_new_commodity(model_path, "cook", "residential", "heat")

    # Modify cook projections
    projections_file = model_path / "input/Projections.csv"
    df = pd.read_csv(projections_file)
    df.loc[1:, "cook"] = 100
    df.to_csv(projections_file, index=False)

    # Copy processes in power sector -> cook
    add_new_process(model_path, "electric_stove", "residential", "heatpump")
    add_new_process(model_path, "gas_stove", "residential", "gasboiler")

    # Modify output commodities
    commout_file = model_path / "technodata/residential/CommOut.csv"
    df = pd.read_csv(commout_file)
    df.loc[1:, "cook"] = 0
    df.loc[df["ProcessName"] == "gas_stove", df.columns[-6:]] = [0, 0, 0, 50, 0, 1]
    df.loc[df["ProcessName"] == "electric_stove", df.columns[-6:]] = [0, 0, 0, 0, 0, 1]
    df.to_csv(commout_file, index=False)

    # Modify input commodities
    commin_file = model_path / "technodata/residential/CommIn.csv"
    df = pd.read_csv(commin_file)
    df.loc[1:, "cook"] = 0
    df.to_csv(commin_file, index=False)

    # Change cap_par, Fuel and EndUse
    technodata_file = model_path / "technodata/residential/Technodata.csv"
    df = pd.read_csv(technodata_file)
    df.loc[df["ProcessName"] == "gas_stove", "Fuel"] = "gas"
    df.loc[df["ProcessName"] == "electric_stove", "Fuel"] = "electricity"
    df.loc[df["ProcessName"] == "gas_stove", "EndUse"] = "cook"
    df.loc[df["ProcessName"] == "electric_stove", "EndUse"] = "cook"
    df.to_csv(technodata_file, index=False)

<<<<<<< HEAD
    # Increase capacity limits in power sector
=======
    # Change power sector limits
>>>>>>> 543522d4
    technodata_file = model_path / "technodata/power/Technodata.csv"
    df = pd.read_csv(technodata_file)
    df.loc[1:, "MaxCapacityAddition"] = pd.to_numeric(df.loc[1:, "MaxCapacityAddition"])
    df.loc[1:, "MaxCapacityAddition"] *= 2
    df.loc[1:, "MaxCapacityGrowth"] = pd.to_numeric(df.loc[1:, "MaxCapacityGrowth"])
    df.loc[1:, "MaxCapacityGrowth"] *= 2
    df.loc[1:, "TotalCapacityLimit"] = pd.to_numeric(df.loc[1:, "TotalCapacityLimit"])
    df.loc[1:, "TotalCapacityLimit"] *= 2
    df.to_csv(technodata_file, index=False)


if __name__ == "__main__":
    generate_model_1()<|MERGE_RESOLUTION|>--- conflicted
+++ resolved
@@ -12,13 +12,8 @@
 
     Adds a new service demand for cooking.
 
-<<<<<<< HEAD
 def generate_model_1():
     model_name = "1-exogenous-demand"
-=======
-    """
-    model_name = "1-new-service-demand"
->>>>>>> 543522d4
 
     # Starting point: copy model from tutorial 4
     model_path = parent_path / model_name
@@ -65,11 +60,7 @@
     df.loc[df["ProcessName"] == "electric_stove", "EndUse"] = "cook"
     df.to_csv(technodata_file, index=False)
 
-<<<<<<< HEAD
     # Increase capacity limits in power sector
-=======
-    # Change power sector limits
->>>>>>> 543522d4
     technodata_file = model_path / "technodata/power/Technodata.csv"
     df = pd.read_csv(technodata_file)
     df.loc[1:, "MaxCapacityAddition"] = pd.to_numeric(df.loc[1:, "MaxCapacityAddition"])
